name: Go Checks

defaults:
  run:
    working-directory: ./v2


on:
  pull_request:
  push:
    branches: ["main"]
  workflow_dispatch:

permissions:
  contents: read

concurrency:
  group: ${{ github.workflow }}-${{ github.event_name }}-${{ github.event_name == 'push' && github.sha || github.ref }}
  cancel-in-progress: true

jobs:
  unit:
    runs-on: ubuntu-latest
    name: All
    steps:
      - uses: actions/checkout@v3
        with:
          submodules: recursive
      - id: config
        uses: pl-strflt/uci/.github/actions/read-config@main
      - id: go-mod
        uses: pl-strflt/uci/.github/actions/read-go-mod@main
      - id: go
        uses: actions/setup-go@v4
        with:
<<<<<<< HEAD
          go-version: '1.21.1'
=======
          go-version: '1.20.8'
>>>>>>> 97e4e025
          cache: false
      - name: Run repo-specific setup
        uses: ./.github/actions/go-check-setup
        if: hashFiles('./.github/actions/go-check-setup') != ''
      - name: Install staticcheck
        env:
          STATICCHECK_VERSIONS: |
            {
              "1.21": "9e12e6014d3b0a854950490051ad1338fc6badd1",
              "1.20": "9e12e6014d3b0a854950490051ad1338fc6badd1",
              "1.19": "376210a89477dedbe6fdc4484b233998650d7b3c",
              "1.18": "376210a89477dedbe6fdc4484b233998650d7b3c",
              "1.17": "c8caa92bad8c27ae734c6725b8a04932d54a147b",
              "1.16": "4dc1992c9bb4310ba1e98b30c8d7d46444891d3b",
              "1.15": "5b7de96f09104e2be384aa93a7c821eb5e77378b",
              "1.14": "5b7de96f09104e2be384aa93a7c821eb5e77378b",
              "1.13": "afd67930eec2a9ed3e9b19f684d17a062285f16a"
            }
          GO_VERSION: ${{ steps.go.outputs.go-version }}
          GO111MODULE: on
        run: |
          version="$(jq -nr 'env.STATICCHECK_VERSIONS | fromjson | .[env.GO_VERSION | sub("\\.[^.]+$"; "")] // "latest"')"
          echo "Installing staticcheck@$version"
          go install honnef.co/go/tools/cmd/staticcheck@$version || go get honnef.co/go/tools/cmd/staticcheck@$version
      - name: Check that go.mod is tidy
        uses: protocol/multiple-go-modules@v1.2
        with:
          run: |
            go mod tidy
            if [[ -n $(git ls-files --other --exclude-standard --directory -- go.sum) ]]; then
              echo "go.sum was added by go mod tidy"
              exit 1
            fi
            git diff --exit-code -- go.sum go.mod
          working-directory: ./v2
      - name: gofmt
        if: success() || failure() # run this step even if the previous one failed
        run: |
          out=$(gofmt -s -l .)
          if [[ -n "$out" ]]; then
            echo $out | awk '{print "::error file=" $0 ",line=0,col=0::File is not gofmt-ed."}'
            exit 1
          fi
      - name: go vet
        if: success() || failure() # run this step even if the previous one failed
        uses: protocol/multiple-go-modules@v1.2
        with:
          run: go vet ./...
          working-directory: ./v2
      - name: staticcheck
        if: success() || failure() # run this step even if the previous one failed
        uses: protocol/multiple-go-modules@v1.2
        with:
          run: |
            set -o pipefail
            staticcheck ./... | sed -e 's@\(.*\)\.go@./\1.go@g'
          working-directory: ./v2
      - name: go generate
        uses: protocol/multiple-go-modules@v1.2
        if: (success() || failure()) && fromJSON(steps.config.outputs.json).gogenerate == true
        with:
          run: |
            git clean -fd # make sure there aren't untracked files / directories
            go generate -x ./...
            # check if go generate modified or added any files
            if ! $(git add . && git diff-index HEAD --exit-code --quiet); then
              echo "go generated caused changes to the repository:"
              git status --short
              exit 1
            fi
          working-directory: ./v2<|MERGE_RESOLUTION|>--- conflicted
+++ resolved
@@ -33,11 +33,7 @@
       - id: go
         uses: actions/setup-go@v4
         with:
-<<<<<<< HEAD
-          go-version: '1.21.1'
-=======
           go-version: '1.20.8'
->>>>>>> 97e4e025
           cache: false
       - name: Run repo-specific setup
         uses: ./.github/actions/go-check-setup
