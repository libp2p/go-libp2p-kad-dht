package crawler

import (
	"context"
	"sync"
	"time"

	"github.com/libp2p/go-libp2p/core/host"
	"github.com/libp2p/go-libp2p/core/network"
	"github.com/libp2p/go-libp2p/core/peer"
	"github.com/libp2p/go-libp2p/core/protocol"

	logging "github.com/ipfs/go-log/v2"
	"github.com/libp2p/go-msgio/pbio"

	pb "github.com/libp2p/go-libp2p-kad-dht/pb"
	kbucket "github.com/libp2p/go-libp2p-kbucket"
)

var (
	logger = logging.Logger("dht-crawler")

	_ Crawler = (*DefaultCrawler)(nil)
)

type (
	// Crawler connects to hosts in the DHT to track routing tables of peers.
	Crawler interface {
		// Run crawls the DHT starting from the startingPeers, and calls either handleSuccess or handleFail depending on whether a peer was successfully contacted or not.
		Run(ctx context.Context, startingPeers []*peer.AddrInfo, handleSuccess HandleQueryResult, handleFail HandleQueryFail)
	}
	// DefaultCrawler provides a default implementation of Crawler.
	DefaultCrawler struct {
		parallelism          int
		connectTimeout       time.Duration
		queryTimeout         time.Duration
		host                 host.Host
		dhtRPC               *pb.ProtocolMessenger
		dialAddressExtendDur time.Duration
	}
)

// NewDefaultCrawler creates a new DefaultCrawler
func NewDefaultCrawler(host host.Host, opts ...Option) (*DefaultCrawler, error) {
	o := new(options)
	if err := defaults(o); err != nil {
		return nil, err
	}
	for _, opt := range opts {
		if err := opt(o); err != nil {
			return nil, err
		}
	}

	pm, err := pb.NewProtocolMessenger(&messageSender{h: host, protocols: o.protocols, timeout: o.perMsgTimeout})
	if err != nil {
		return nil, err
	}

	return &DefaultCrawler{
		parallelism:          o.parallelism,
		connectTimeout:       o.connectTimeout,
		queryTimeout:         3 * o.connectTimeout,
		host:                 host,
		dhtRPC:               pm,
		dialAddressExtendDur: o.dialAddressExtendDur,
	}, nil
}

// MessageSender handles sending wire protocol messages to a given peer
type messageSender struct {
	h         host.Host
	protocols []protocol.ID
	timeout   time.Duration
}

// SendRequest sends a peer a message and waits for its response
func (ms *messageSender) SendRequest(ctx context.Context, p peer.ID, pmes *pb.Message) (*pb.Message, error) {
	tctx, cancel := context.WithTimeout(ctx, ms.timeout)
	defer cancel()

	s, err := ms.h.NewStream(tctx, p, ms.protocols...)
	if err != nil {
		return nil, err
	}

	w := pbio.NewDelimitedWriter(s)
	if err := w.WriteMsg(pmes); err != nil {
		return nil, err
	}

<<<<<<< HEAD
	r := pbio.NewDelimitedReader(s, network.MessageSizeMax)
	tctx, cancel := context.WithTimeout(ctx, ms.timeout)
	defer cancel()
=======
	r := protoio.NewDelimitedReader(s, network.MessageSizeMax)
>>>>>>> 1331ba77
	defer func() { _ = s.Close() }()

	msg := new(pb.Message)
	if err := ctxReadMsg(tctx, r, msg); err != nil {
		_ = s.Reset()
		return nil, err
	}

	return msg, nil
}

func ctxReadMsg(ctx context.Context, rc pbio.ReadCloser, mes *pb.Message) error {
	errc := make(chan error, 1)
	go func(r pbio.ReadCloser) {
		defer close(errc)
		err := r.ReadMsg(mes)
		errc <- err
	}(rc)

	select {
	case err := <-errc:
		return err
	case <-ctx.Done():
		return ctx.Err()
	}
}

// SendMessage sends a peer a message without waiting on a response
func (ms *messageSender) SendMessage(ctx context.Context, p peer.ID, pmes *pb.Message) error {
	s, err := ms.h.NewStream(ctx, p, ms.protocols...)
	if err != nil {
		return err
	}
	defer func() { _ = s.Close() }()

	w := pbio.NewDelimitedWriter(s)
	return w.WriteMsg(pmes)
}

// HandleQueryResult is a callback on successful peer query
type HandleQueryResult func(p peer.ID, rtPeers []*peer.AddrInfo)

// HandleQueryFail is a callback on failed peer query
type HandleQueryFail func(p peer.ID, err error)

// Run crawls dht peers from an initial seed of `startingPeers`
func (c *DefaultCrawler) Run(ctx context.Context, startingPeers []*peer.AddrInfo, handleSuccess HandleQueryResult, handleFail HandleQueryFail) {
	jobs := make(chan peer.ID, 1)
	results := make(chan *queryResult, 1)

	// Start worker goroutines
	var wg sync.WaitGroup
	wg.Add(c.parallelism)
	for i := 0; i < c.parallelism; i++ {
		go func() {
			defer wg.Done()
			for p := range jobs {
				qctx, cancel := context.WithTimeout(ctx, c.queryTimeout)
				res := c.queryPeer(qctx, p)
				cancel() // do not defer, cleanup after each job
				results <- res
			}
		}()
	}

	defer wg.Wait()
	defer close(jobs)

	var toDial []*peer.AddrInfo
	peersSeen := make(map[peer.ID]struct{})

	numSkipped := 0
	for _, ai := range startingPeers {
		extendAddrs := c.host.Peerstore().Addrs(ai.ID)
		if len(ai.Addrs) > 0 {
			extendAddrs = append(extendAddrs, ai.Addrs...)
			c.host.Peerstore().AddAddrs(ai.ID, extendAddrs, c.dialAddressExtendDur)
		}
		if len(extendAddrs) == 0 {
			numSkipped++
			continue
		}

		toDial = append(toDial, ai)
		peersSeen[ai.ID] = struct{}{}
	}

	if numSkipped > 0 {
		logger.Infof("%d starting peers were skipped due to lack of addresses. Starting crawl with %d peers", numSkipped, len(toDial))
	}

	numQueried := 0
	outstanding := 0

	for len(toDial) > 0 || outstanding > 0 {
		var jobCh chan peer.ID
		var nextPeerID peer.ID
		if len(toDial) > 0 {
			jobCh = jobs
			nextPeerID = toDial[0].ID
		}

		select {
		case res := <-results:
			if len(res.data) > 0 {
				logger.Debugf("peer %v had %d peers", res.peer, len(res.data))
				rtPeers := make([]*peer.AddrInfo, 0, len(res.data))
				for p, ai := range res.data {
					c.host.Peerstore().AddAddrs(p, ai.Addrs, c.dialAddressExtendDur)
					if _, ok := peersSeen[p]; !ok {
						peersSeen[p] = struct{}{}
						toDial = append(toDial, ai)
					}
					rtPeers = append(rtPeers, ai)
				}
				if handleSuccess != nil {
					handleSuccess(res.peer, rtPeers)
				}
			} else if handleFail != nil {
				handleFail(res.peer, res.err)
			}
			outstanding--
		case jobCh <- nextPeerID:
			outstanding++
			numQueried++
			toDial = toDial[1:]
			logger.Debugf("starting %d out of %d", numQueried, len(peersSeen))
		}
	}
}

type queryResult struct {
	peer peer.ID
	data map[peer.ID]*peer.AddrInfo
	err  error
}

func (c *DefaultCrawler) queryPeer(ctx context.Context, nextPeer peer.ID) *queryResult {
	tmpRT, err := kbucket.NewRoutingTable(20, kbucket.ConvertPeerID(nextPeer), time.Hour, c.host.Peerstore(), time.Hour, nil)
	if err != nil {
		logger.Errorf("error creating rt for peer %v : %v", nextPeer, err)
		return &queryResult{nextPeer, nil, err}
	}

	connCtx, cancel := context.WithTimeout(ctx, c.connectTimeout)
	defer cancel()
	err = c.host.Connect(connCtx, peer.AddrInfo{ID: nextPeer})
	if err != nil {
		logger.Debugf("could not connect to peer %v: %v", nextPeer, err)
		return &queryResult{nextPeer, nil, err}
	}

	localPeers := make(map[peer.ID]*peer.AddrInfo)
	var retErr error
	for cpl := 0; cpl <= 15; cpl++ {
		generatePeer, err := tmpRT.GenRandPeerID(uint(cpl))
		if err != nil {
			panic(err)
		}
		peers, err := c.dhtRPC.GetClosestPeers(ctx, nextPeer, generatePeer)
		if err != nil {
			logger.Debugf("error finding data on peer %v with cpl %d : %v", nextPeer, cpl, err)
			retErr = err
			break
		}
		for _, ai := range peers {
			if _, ok := localPeers[ai.ID]; !ok {
				localPeers[ai.ID] = ai
			}
		}
	}

	if retErr != nil {
		return &queryResult{nextPeer, nil, retErr}
	}

	return &queryResult{nextPeer, localPeers, retErr}
}<|MERGE_RESOLUTION|>--- conflicted
+++ resolved
@@ -89,13 +89,7 @@
 		return nil, err
 	}
 
-<<<<<<< HEAD
 	r := pbio.NewDelimitedReader(s, network.MessageSizeMax)
-	tctx, cancel := context.WithTimeout(ctx, ms.timeout)
-	defer cancel()
-=======
-	r := protoio.NewDelimitedReader(s, network.MessageSizeMax)
->>>>>>> 1331ba77
 	defer func() { _ = s.Close() }()
 
 	msg := new(pb.Message)
