package dht

import (
	"bytes"
	"context"
	"errors"
	"fmt"
	"sync"
	"time"

	"github.com/libp2p/go-eventbus"
	"github.com/libp2p/go-libp2p-core/event"
	"github.com/libp2p/go-libp2p-core/host"
	"github.com/libp2p/go-libp2p-core/network"
	"github.com/libp2p/go-libp2p-core/peer"
	"github.com/libp2p/go-libp2p-core/peerstore"
	"github.com/libp2p/go-libp2p-core/protocol"
	"github.com/libp2p/go-libp2p-core/routing"

	"go.opencensus.io/tag"
	"golang.org/x/xerrors"

	"github.com/libp2p/go-libp2p-kad-dht/metrics"
	opts "github.com/libp2p/go-libp2p-kad-dht/opts"
	pb "github.com/libp2p/go-libp2p-kad-dht/pb"
	providers "github.com/libp2p/go-libp2p-kad-dht/providers"

	proto "github.com/gogo/protobuf/proto"
	cid "github.com/ipfs/go-cid"
	ds "github.com/ipfs/go-datastore"
	logging "github.com/ipfs/go-log"
	goprocess "github.com/jbenet/goprocess"
	goprocessctx "github.com/jbenet/goprocess/context"
	circuit "github.com/libp2p/go-libp2p-circuit"
	kb "github.com/libp2p/go-libp2p-kbucket"
	record "github.com/libp2p/go-libp2p-record"
	recpb "github.com/libp2p/go-libp2p-record/pb"
	ma "github.com/multiformats/go-multiaddr"
	manet "github.com/multiformats/go-multiaddr-net"
	base32 "github.com/whyrusleeping/base32"
)

var logger = logging.Logger("dht")

// NumBootstrapQueries defines the number of random dht queries to do to
// collect members of the routing table.
const NumBootstrapQueries = 5

type DHTMode int

const (
	ModeServer = DHTMode(1)
	ModeClient = DHTMode(2)
)

// IpfsDHT is an implementation of Kademlia with S/Kademlia modifications.
// It is used to implement the base Routing module.
type IpfsDHT struct {
	host      host.Host           // the network services we need
	self      peer.ID             // Local peer (yourself)
	peerstore peerstore.Peerstore // Peer Registry

	datastore ds.Datastore // Local data

	routingTable *kb.RoutingTable // Array of routing tables for differently distanced nodes
	providers    *providers.ProviderManager

	birth time.Time // When this peer started up

	Validator record.Validator

	ctx  context.Context
	proc goprocess.Process

	strmap map[peer.ID]*messageSender
	smlk   sync.Mutex

	plk sync.Mutex

	protocols []protocol.ID // DHT protocols

	mode   DHTMode
	modeLk sync.Mutex

	bucketSize int

	subscriptions struct {
		evtPeerIdentification event.Subscription
	}
}

// Assert that IPFS assumptions about interfaces aren't broken. These aren't a
// guarantee, but we can use them to aid refactoring.
var (
	_ routing.ContentRouting = (*IpfsDHT)(nil)
	_ routing.Routing        = (*IpfsDHT)(nil)
	_ routing.PeerRouting    = (*IpfsDHT)(nil)
	_ routing.PubKeyFetcher  = (*IpfsDHT)(nil)
	_ routing.ValueStore     = (*IpfsDHT)(nil)
)

// New creates a new DHT with the specified host and options.
func New(ctx context.Context, h host.Host, options ...opts.Option) (*IpfsDHT, error) {
	var cfg opts.Options
	cfg.BucketSize = KValue
	if err := cfg.Apply(append([]opts.Option{opts.Defaults}, options...)...); err != nil {
		return nil, err
	}
	dht := makeDHT(ctx, h, cfg.Datastore, cfg.Protocols, cfg.BucketSize)

	subnot := (*subscriberNotifee)(dht)

	// register for network notifs.
	dht.host.Network().Notify(subnot)

	go dht.handleProtocolChanges(ctx)

	dht.proc = goprocessctx.WithContextAndTeardown(ctx, func() error {
		// remove ourselves from network notifs.
		dht.host.Network().StopNotify((*subscriberNotifee)(dht))

		if dht.subscriptions.evtPeerIdentification != nil {
			_ = dht.subscriptions.evtPeerIdentification.Close()
		}
		return nil
	})

	dht.proc.AddChild(subnot.Process(ctx))
	dht.proc.AddChild(dht.providers.Process())
	dht.Validator = cfg.Validator
	dht.mode = ModeClient

	if !cfg.Client {
		if err := dht.moveToServerMode(); err != nil {
			return nil, err
		}
	}
	return dht, nil
}

// NewDHT creates a new DHT object with the given peer as the 'local' host.
// IpfsDHT's initialized with this function will respond to DHT requests,
// whereas IpfsDHT's initialized with NewDHTClient will not.
func NewDHT(ctx context.Context, h host.Host, dstore ds.Batching) *IpfsDHT {
	dht, err := New(ctx, h, opts.Datastore(dstore))
	if err != nil {
		panic(err)
	}
	return dht
}

// NewDHTClient creates a new DHT object with the given peer as the 'local'
// host. IpfsDHT clients initialized with this function will not respond to DHT
// requests. If you need a peer to respond to DHT requests, use NewDHT instead.
// NewDHTClient creates a new DHT object with the given peer as the 'local' host
func NewDHTClient(ctx context.Context, h host.Host, dstore ds.Batching) *IpfsDHT {
	dht, err := New(ctx, h, opts.Datastore(dstore), opts.Client(true))
	if err != nil {
		panic(err)
	}
	return dht
}

func makeDHT(ctx context.Context, h host.Host, dstore ds.Batching, protocols []protocol.ID, bucketSize int) *IpfsDHT {
	rt := kb.NewRoutingTable(bucketSize, kb.ConvertPeerID(h.ID()), time.Minute, h.Peerstore())

	cmgr := h.ConnManager()
	rt.PeerAdded = func(p peer.ID) {
		cmgr.TagPeer(p, "kbucket", 5)
	}
	rt.PeerRemoved = func(p peer.ID) {
		cmgr.UntagPeer(p, "kbucket")
	}

	dht := &IpfsDHT{
		datastore:    dstore,
		self:         h.ID(),
		peerstore:    h.Peerstore(),
		host:         h,
		strmap:       make(map[peer.ID]*messageSender),
		ctx:          ctx,
		providers:    providers.NewProviderManager(ctx, h.ID(), dstore),
		birth:        time.Now(),
		routingTable: rt,
		protocols:    protocols,
		bucketSize:   bucketSize,
	}

	var err error
	evts := []interface{}{&event.EvtPeerIdentificationCompleted{}, &event.EvtPeerIdentificationFailed{}}
	dht.subscriptions.evtPeerIdentification, err = h.EventBus().Subscribe(evts, eventbus.BufSize(256))
	if err != nil {
		logger.Errorf("dht not subscribed to peer identification events; things will fail; err: %s", err)
	}

	dht.ctx = dht.newContextWithLocalTags(ctx)

	return dht
}

// putValueToPeer stores the given key/value pair at the peer 'p'
func (dht *IpfsDHT) putValueToPeer(ctx context.Context, p peer.ID, rec *recpb.Record) error {
	pmes := pb.NewMessage(pb.Message_PUT_VALUE, rec.Key, 0)
	pmes.Record = rec
	rpmes, err := dht.sendRequest(ctx, p, pmes)
	if err != nil {
		logger.Debugf("putValueToPeer: %v. (peer: %s, key: %s)", err, p.Pretty(), loggableKey(string(rec.Key)))
		return err
	}

	if !bytes.Equal(rpmes.GetRecord().Value, pmes.GetRecord().Value) {
		logger.Warningf("putValueToPeer: value not put correctly. (%v != %v)", pmes, rpmes)
		return errors.New("value not put correctly")
	}

	return nil
}

var errInvalidRecord = errors.New("received invalid record")

// getValueOrPeers queries a particular peer p for the value for
// key. It returns either the value or a list of closer peers.
// NOTE: It will update the dht's peerstore with any new addresses
// it finds for the given peer.
func (dht *IpfsDHT) getValueOrPeers(ctx context.Context, p peer.ID, key string) (*recpb.Record, []*peer.AddrInfo, error) {
	pmes, err := dht.getValueSingle(ctx, p, key)
	if err != nil {
		return nil, nil, err
	}

	// Perhaps we were given closer peers
	peers := pb.PBPeersToPeerInfos(pmes.GetCloserPeers())

	if record := pmes.GetRecord(); record != nil {
		// Success! We were given the value
		logger.Debug("getValueOrPeers: got value")

		// make sure record is valid.
		err = dht.Validator.Validate(string(record.GetKey()), record.GetValue())
		if err != nil {
			logger.Info("Received invalid record! (discarded)")
			// return a sentinal to signify an invalid record was received
			err = errInvalidRecord
			record = new(recpb.Record)
		}
		return record, peers, err
	}

	if len(peers) > 0 {
		logger.Debug("getValueOrPeers: peers")
		return nil, peers, nil
	}

	logger.Warning("getValueOrPeers: routing.ErrNotFound")
	return nil, nil, routing.ErrNotFound
}

// getValueSingle simply performs the get value RPC with the given parameters
func (dht *IpfsDHT) getValueSingle(ctx context.Context, p peer.ID, key string) (*pb.Message, error) {
	meta := logging.LoggableMap{
		"key":  key,
		"peer": p,
	}

	eip := logger.EventBegin(ctx, "getValueSingle", meta)
	defer eip.Done()

	pmes := pb.NewMessage(pb.Message_GET_VALUE, []byte(key), 0)
	resp, err := dht.sendRequest(ctx, p, pmes)
	switch err {
	case nil:
		return resp, nil
	case ErrReadTimeout:
		logger.Warningf("getValueSingle: read timeout %s %s", p.Pretty(), key)
		fallthrough
	default:
		eip.SetError(err)
		return nil, err
	}
}

// getLocal attempts to retrieve the value from the datastore
func (dht *IpfsDHT) getLocal(key string) (*recpb.Record, error) {
	logger.Debugf("getLocal %s", key)
	rec, err := dht.getRecordFromDatastore(mkDsKey(key))
	if err != nil {
		logger.Warningf("getLocal: %s", err)
		return nil, err
	}

	// Double check the key. Can't hurt.
	if rec != nil && string(rec.GetKey()) != key {
		logger.Errorf("BUG getLocal: found a DHT record that didn't match it's key: %s != %s", rec.GetKey(), key)
		return nil, nil

	}
	return rec, nil
}

// putLocal stores the key value pair in the datastore
func (dht *IpfsDHT) putLocal(key string, rec *recpb.Record) error {
	logger.Debugf("putLocal: %v %v", key, rec)
	data, err := proto.Marshal(rec)
	if err != nil {
		logger.Warningf("putLocal: %s", err)
		return err
	}

	return dht.datastore.Put(mkDsKey(key), data)
}

// Update signals the routingTable to Update its last-seen status
// on the given peer.
func (dht *IpfsDHT) Update(ctx context.Context, p peer.ID) {
	conns := dht.host.Network().ConnsToPeer(p)
	switch len(conns) {
	default:
		logger.Warning("unclear if we should add peer with multiple open connections to us to our routing table")
	case 0:
		logger.Error("called update on a peer with no connection")
	case 1:
		dht.UpdateConn(ctx, conns[0])
	}
}

func (dht *IpfsDHT) UpdateConn(ctx context.Context, c network.Conn) {
<<<<<<< HEAD
	if dht.shouldAddPeerToRoutingTable(c) {
		logger.Event(ctx, "updatePeer", c.RemotePeer())
		dht.routingTable.Update(c.RemotePeer())
	}
=======
	if !dht.shouldAddPeerToRoutingTable(c) {
		return
	}
	logger.Event(ctx, "updatePeer", c.RemotePeer())
	dht.routingTable.Update(c.RemotePeer())
>>>>>>> a4cabc7d
}

func (dht *IpfsDHT) shouldAddPeerToRoutingTable(c network.Conn) bool {
	if isRelayAddr(c.RemoteMultiaddr()) {
		return false
	}
	if c.Stat().Direction == network.DirOutbound {
		// we established this connection, so they're definitely diallable.
		return true
	}

	ai := dht.host.Peerstore().PeerInfo(c.RemotePeer())
<<<<<<< HEAD
	if peerIsOnSameSubnet(c) {
=======
	if dht.isPeerLocallyConnected(c) {
>>>>>>> a4cabc7d
		// TODO: for now, we can't easily tell if the peer on our subnet
		// is dialable or not, so don't discriminate.

		// We won't return these peers in queries unless the requester's
		// remote addr is also private.
		return len(ai.Addrs) > 0
	}

<<<<<<< HEAD
	return isPubliclyRoutable(ai)
}

func isPubliclyRoutable(ai peer.AddrInfo) bool {
=======
	return dht.isPubliclyRoutable(ai)
}

func (dht *IpfsDHT) isPubliclyRoutable(ai peer.AddrInfo) bool {
>>>>>>> a4cabc7d
	if len(ai.Addrs) == 0 {
		return false
	}

	var hasPublicAddr bool
	for _, a := range ai.Addrs {
		if isRelayAddr(a) {
			return false
		}
		if manet.IsPublicAddr(a) {
			hasPublicAddr = true
		}
	}
	return hasPublicAddr
}

// taken from go-libp2p/p2p/host/relay
func isRelayAddr(a ma.Multiaddr) bool {
	isRelay := false

	ma.ForEach(a, func(c ma.Component) bool {
		switch c.Protocol().Code {
		case circuit.P_CIRCUIT:
			isRelay = true
			return false
		default:
			return true
		}
	})

	return isRelay
}

<<<<<<< HEAD
func peerIsOnSameSubnet(c network.Conn) bool {
	return manet.IsPrivateAddr(c.RemoteMultiaddr())
=======
func (dht *IpfsDHT) isPeerLocallyConnected(c network.Conn) bool {
	addr := c.RemoteMultiaddr()
	return manet.IsPrivateAddr(addr) || manet.IsIPLoopback(addr)
>>>>>>> a4cabc7d
}

// FindLocal looks for a peer with a given ID connected to this dht and returns the peer and the table it was found in.
func (dht *IpfsDHT) FindLocal(id peer.ID) peer.AddrInfo {
	switch dht.host.Network().Connectedness(id) {
	case network.Connected, network.CanConnect:
		return dht.peerstore.PeerInfo(id)
	default:
		return peer.AddrInfo{}
	}
}

// findPeerSingle asks peer 'p' if they know where the peer with id 'id' is
func (dht *IpfsDHT) findPeerSingle(ctx context.Context, p peer.ID, id peer.ID) (*pb.Message, error) {
	eip := logger.EventBegin(ctx, "findPeerSingle",
		logging.LoggableMap{
			"peer":   p,
			"target": id,
		})
	defer eip.Done()

	pmes := pb.NewMessage(pb.Message_FIND_NODE, []byte(id), 0)
	resp, err := dht.sendRequest(ctx, p, pmes)
	switch err {
	case nil:
		return resp, nil
	case ErrReadTimeout:
		logger.Warningf("read timeout: %s %s", p.Pretty(), id)
		fallthrough
	default:
		eip.SetError(err)
		return nil, err
	}
}

func (dht *IpfsDHT) findProvidersSingle(ctx context.Context, p peer.ID, key cid.Cid) (*pb.Message, error) {
	eip := logger.EventBegin(ctx, "findProvidersSingle", p, key)
	defer eip.Done()

	pmes := pb.NewMessage(pb.Message_GET_PROVIDERS, key.Bytes(), 0)
	resp, err := dht.sendRequest(ctx, p, pmes)
	switch err {
	case nil:
		return resp, nil
	case ErrReadTimeout:
		logger.Warningf("read timeout: %s %s", p.Pretty(), key)
		fallthrough
	default:
		eip.SetError(err)
		return nil, err
	}
}

// nearestPeersToQuery returns the routing tables closest peers.
func (dht *IpfsDHT) nearestPeersToQuery(pmes *pb.Message, count int) []peer.ID {
	closer := dht.routingTable.NearestPeers(kb.ConvertKey(string(pmes.GetKey())), count)
	return closer
}

// betterPeersToQuery returns nearestPeersToQuery, but if and only if closer than self.
func (dht *IpfsDHT) betterPeersToQuery(pmes *pb.Message, p peer.ID, count int) []peer.ID {
	closer := dht.nearestPeersToQuery(pmes, count)

	// no node? nil
	if closer == nil {
		logger.Warning("betterPeersToQuery: no closer peers to send:", p)
		return nil
	}

	filtered := make([]peer.ID, 0, len(closer))
	for _, clp := range closer {

		// == to self? thats bad
		if clp == dht.self {
			logger.Error("BUG betterPeersToQuery: attempted to return self! this shouldn't happen...")
			return nil
		}
		// Dont send a peer back themselves
		if clp == p {
			continue
		}

		filtered = append(filtered, clp)
	}

	// ok seems like closer nodes
	return filtered
}

func (dht *IpfsDHT) SetMode(m DHTMode) error {
	dht.modeLk.Lock()
	defer dht.modeLk.Unlock()

	if m == dht.mode {
		return nil
	}

	switch m {
	case ModeServer:
		return dht.moveToServerMode()
	case ModeClient:
		return dht.moveToClientMode()
	default:
		return fmt.Errorf("unrecognized dht mode: %d", m)
	}
}

func (dht *IpfsDHT) moveToServerMode() error {
	dht.mode = ModeServer
	for _, p := range dht.protocols {
		dht.host.SetStreamHandler(p, dht.handleNewStream)
	}
	return nil
}

func (dht *IpfsDHT) moveToClientMode() error {
	dht.mode = ModeClient
	for _, p := range dht.protocols {
		dht.host.RemoveStreamHandler(p)
	}

	pset := make(map[protocol.ID]bool)
	for _, p := range dht.protocols {
		pset[p] = true
	}

	for _, c := range dht.host.Network().Conns() {
		for _, s := range c.GetStreams() {
			if pset[s.Protocol()] {
				if s.Stat().Direction == network.DirInbound {
					s.Reset()
				}
			}
		}
	}
	return nil
}

func (dht *IpfsDHT) getMode() DHTMode {
	dht.modeLk.Lock()
	defer dht.modeLk.Unlock()
	return dht.mode
}

// Context return dht's context
func (dht *IpfsDHT) Context() context.Context {
	return dht.ctx
}

// Process return dht's process
func (dht *IpfsDHT) Process() goprocess.Process {
	return dht.proc
}

// RoutingTable return dht's routingTable
func (dht *IpfsDHT) RoutingTable() *kb.RoutingTable {
	return dht.routingTable
}

// Close calls Process Close
func (dht *IpfsDHT) Close() error {
	return dht.proc.Close()
}

func (dht *IpfsDHT) protocolStrs() []string {
	pstrs := make([]string, len(dht.protocols))
	for idx, proto := range dht.protocols {
		pstrs[idx] = string(proto)
	}

	return pstrs
}

func mkDsKey(s string) ds.Key {
	return ds.NewKey(base32.RawStdEncoding.EncodeToString([]byte(s)))
}

func (dht *IpfsDHT) PeerID() peer.ID {
	return dht.self
}

func (dht *IpfsDHT) PeerKey() []byte {
	return kb.ConvertPeerID(dht.self)
}

func (dht *IpfsDHT) Host() host.Host {
	return dht.host
}

func (dht *IpfsDHT) Ping(ctx context.Context, p peer.ID) error {
	req := pb.NewMessage(pb.Message_PING, nil, 0)
	resp, err := dht.sendRequest(ctx, p, req)
	if err != nil {
		return xerrors.Errorf("sending request: %w", err)
	}
	if resp.Type != pb.Message_PING {
		return xerrors.Errorf("got unexpected response type: %v", resp.Type)
	}
	return nil
}

// newContextWithLocalTags returns a new context.Context with the InstanceID and
// PeerID keys populated. It will also take any extra tags that need adding to
// the context as tag.Mutators.
func (dht *IpfsDHT) newContextWithLocalTags(ctx context.Context, extraTags ...tag.Mutator) context.Context {
	extraTags = append(
		extraTags,
		tag.Upsert(metrics.KeyPeerID, dht.self.Pretty()),
		tag.Upsert(metrics.KeyInstanceID, fmt.Sprintf("%p", dht)),
	)
	ctx, _ = tag.New(
		ctx,
		extraTags...,
	) // ignoring error as it is unrelated to the actual function of this code.
	return ctx
}

<<<<<<< HEAD
func (dht *IpfsDHT) connForPeer(p peer.ID) network.Conn {
	if cs := dht.host.Network().ConnsToPeer(p); len(cs) > 0 {
		return cs[0]
	}
	return nil
=======
func (dht *IpfsDHT) handleProtocolChanges(ctx context.Context) {
	// register for event bus protocol ID changes
	sub, err := dht.host.EventBus().Subscribe(new(event.EvtPeerProtocolsUpdated))
	if err != nil {
		panic(err)
	}
	defer sub.Close()

	pmap := make(map[protocol.ID]bool)
	for _, p := range dht.protocols {
		pmap[p] = true
	}

	for {
		select {
		case ie, ok := <-sub.Out():
			e, ok := ie.(event.EvtPeerProtocolsUpdated)
			if !ok {
				logger.Errorf("got wrong type from subscription: %T", ie)
				return
			}

			if !ok {
				return
			}
			var drop, add bool
			for _, p := range e.Added {
				if pmap[p] {
					add = true
				}
			}
			for _, p := range e.Removed {
				if pmap[p] {
					drop = true
				}
			}

			if add && drop {
				// TODO: discuss how to handle this case
				logger.Warning("peer adding and dropping dht protocols? odd")
			} else if add {
				dht.RoutingTable().Update(e.Peer)
			} else if drop {
				dht.RoutingTable().Remove(e.Peer)
			}
		case <-ctx.Done():
			return
		}
	}
>>>>>>> a4cabc7d
}<|MERGE_RESOLUTION|>--- conflicted
+++ resolved
@@ -324,18 +324,11 @@
 }
 
 func (dht *IpfsDHT) UpdateConn(ctx context.Context, c network.Conn) {
-<<<<<<< HEAD
-	if dht.shouldAddPeerToRoutingTable(c) {
-		logger.Event(ctx, "updatePeer", c.RemotePeer())
-		dht.routingTable.Update(c.RemotePeer())
-	}
-=======
 	if !dht.shouldAddPeerToRoutingTable(c) {
 		return
 	}
 	logger.Event(ctx, "updatePeer", c.RemotePeer())
 	dht.routingTable.Update(c.RemotePeer())
->>>>>>> a4cabc7d
 }
 
 func (dht *IpfsDHT) shouldAddPeerToRoutingTable(c network.Conn) bool {
@@ -348,11 +341,7 @@
 	}
 
 	ai := dht.host.Peerstore().PeerInfo(c.RemotePeer())
-<<<<<<< HEAD
-	if peerIsOnSameSubnet(c) {
-=======
-	if dht.isPeerLocallyConnected(c) {
->>>>>>> a4cabc7d
+	if isPeerLocallyConnected(c) {
 		// TODO: for now, we can't easily tell if the peer on our subnet
 		// is dialable or not, so don't discriminate.
 
@@ -361,17 +350,10 @@
 		return len(ai.Addrs) > 0
 	}
 
-<<<<<<< HEAD
 	return isPubliclyRoutable(ai)
 }
 
 func isPubliclyRoutable(ai peer.AddrInfo) bool {
-=======
-	return dht.isPubliclyRoutable(ai)
-}
-
-func (dht *IpfsDHT) isPubliclyRoutable(ai peer.AddrInfo) bool {
->>>>>>> a4cabc7d
 	if len(ai.Addrs) == 0 {
 		return false
 	}
@@ -405,14 +387,9 @@
 	return isRelay
 }
 
-<<<<<<< HEAD
-func peerIsOnSameSubnet(c network.Conn) bool {
-	return manet.IsPrivateAddr(c.RemoteMultiaddr())
-=======
-func (dht *IpfsDHT) isPeerLocallyConnected(c network.Conn) bool {
+func isPeerLocallyConnected(c network.Conn) bool {
 	addr := c.RemoteMultiaddr()
 	return manet.IsPrivateAddr(addr) || manet.IsIPLoopback(addr)
->>>>>>> a4cabc7d
 }
 
 // FindLocal looks for a peer with a given ID connected to this dht and returns the peer and the table it was found in.
@@ -630,13 +607,13 @@
 	return ctx
 }
 
-<<<<<<< HEAD
 func (dht *IpfsDHT) connForPeer(p peer.ID) network.Conn {
 	if cs := dht.host.Network().ConnsToPeer(p); len(cs) > 0 {
 		return cs[0]
 	}
 	return nil
-=======
+}
+
 func (dht *IpfsDHT) handleProtocolChanges(ctx context.Context) {
 	// register for event bus protocol ID changes
 	sub, err := dht.host.EventBus().Subscribe(new(event.EvtPeerProtocolsUpdated))
@@ -686,5 +663,4 @@
 			return
 		}
 	}
->>>>>>> a4cabc7d
 }