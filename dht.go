package dht

import (
	"context"
	"fmt"
	"math"
	"math/rand"
	"sync"
	"time"

	"github.com/libp2p/go-libp2p/core/host"
	"github.com/libp2p/go-libp2p/core/network"
	"github.com/libp2p/go-libp2p/core/peer"
	"github.com/libp2p/go-libp2p/core/peerstore"
	"github.com/libp2p/go-libp2p/core/protocol"
	"github.com/libp2p/go-libp2p/core/routing"
	"go.opentelemetry.io/otel/attribute"
	"go.opentelemetry.io/otel/trace"

	"github.com/libp2p/go-libp2p-kad-dht/internal"
	dhtcfg "github.com/libp2p/go-libp2p-kad-dht/internal/config"
	"github.com/libp2p/go-libp2p-kad-dht/internal/net"
	"github.com/libp2p/go-libp2p-kad-dht/metrics"
	"github.com/libp2p/go-libp2p-kad-dht/netsize"
	pb "github.com/libp2p/go-libp2p-kad-dht/pb"
	"github.com/libp2p/go-libp2p-kad-dht/providers"
	"github.com/libp2p/go-libp2p-kad-dht/rtrefresh"
	kb "github.com/libp2p/go-libp2p-kbucket"
	"github.com/libp2p/go-libp2p-kbucket/peerdiversity"
	record "github.com/libp2p/go-libp2p-record"
	recpb "github.com/libp2p/go-libp2p-record/pb"

	"github.com/gogo/protobuf/proto"
	ds "github.com/ipfs/go-datastore"
	logging "github.com/ipfs/go-log"
	"github.com/jbenet/goprocess"
	goprocessctx "github.com/jbenet/goprocess/context"
	"github.com/multiformats/go-base32"
	ma "github.com/multiformats/go-multiaddr"
	"go.opencensus.io/tag"
	"go.uber.org/zap"
)

var (
	logger     = logging.Logger("dht")
	baseLogger = logger.Desugar()

	rtFreezeTimeout = 1 * time.Minute
)

const (
	// BaseConnMgrScore is the base of the score set on the connection
	// manager "kbucket" tag. It is added with the common prefix length
	// between two peer IDs.
	baseConnMgrScore = 5
)

type mode int

const (
	modeServer mode = iota + 1
	modeClient
)

const (
	kad1 protocol.ID = "/kad/1.0.0"
)

const (
	kbucketTag       = "kbucket"
	protectedBuckets = 2
)

// IpfsDHT is an implementation of Kademlia with S/Kademlia modifications.
// It is used to implement the base Routing module.
type IpfsDHT struct {
	host      host.Host // the network services we need
	self      peer.ID   // Local peer (yourself)
	selfKey   kb.ID
	peerstore peerstore.Peerstore // Peer Registry

	datastore ds.Datastore // Local data

	routingTable *kb.RoutingTable // Array of routing tables for differently distanced nodes
	// providerStore stores & manages the provider records for this Dht peer.
	providerStore providers.ProviderStore

	// manages Routing Table refresh
	rtRefreshManager *rtrefresh.RtRefreshManager

	birth time.Time // When this peer started up

	Validator record.Validator

	ctx  context.Context
	proc goprocess.Process

	protoMessenger *pb.ProtocolMessenger
	msgSender      pb.MessageSender

	plk sync.Mutex

	stripedPutLocks [256]sync.Mutex

	// DHT protocols we query with. We'll only add peers to our routing
	// table if they speak these protocols.
	protocols []protocol.ID

	// DHT protocols we can respond to.
	serverProtocols []protocol.ID

	auto   ModeOpt
	mode   mode
	modeLk sync.Mutex

	bucketSize int
	alpha      int // The concurrency parameter per path
	beta       int // The number of peers closest to a target that must have responded for a query path to terminate

	queryPeerFilter        QueryFilterFunc
	routingTablePeerFilter RouteTableFilterFunc
	rtPeerDiversityFilter  peerdiversity.PeerIPGroupFilter

	autoRefresh bool

	// timeout for the lookupCheck operation
	lookupCheckTimeout time.Duration

	// A function returning a set of bootstrap peers to fallback on if all other attempts to fix
	// the routing table fail (or, e.g., this is the first time this node is
	// connecting to the network).
	bootstrapPeers func() []peer.AddrInfo

	maxRecordAge time.Duration

	// Allows disabling dht subsystems. These should _only_ be set on
	// "forked" DHTs (e.g., DHTs with custom protocols and/or private
	// networks).
	enableProviders, enableValues bool

	disableFixLowPeers bool
	fixLowPeersChan    chan struct{}

	addPeerToRTChan   chan peer.ID
	refreshFinishedCh chan struct{}

	rtFreezeTimeout time.Duration

	// network size estimator
	nsEstimator   *netsize.Estimator
	enableOptProv bool

	// a bound channel to limit asynchronicity of in-flight ADD_PROVIDER RPCs
	optProvJobsPool chan struct{}

	// configuration variables for tests
	testAddressUpdateProcessing bool

	// addrFilter is used to filter the addresses we put into the peer store.
	// Mostly used to filter out localhost and local addresses.
	addrFilter func([]ma.Multiaddr) []ma.Multiaddr
}

// Assert that IPFS assumptions about interfaces aren't broken. These aren't a
// guarantee, but we can use them to aid refactoring.
var (
	_ routing.ContentRouting = (*IpfsDHT)(nil)
	_ routing.Routing        = (*IpfsDHT)(nil)
	_ routing.PeerRouting    = (*IpfsDHT)(nil)
	_ routing.PubKeyFetcher  = (*IpfsDHT)(nil)
	_ routing.ValueStore     = (*IpfsDHT)(nil)
)

// New creates a new DHT with the specified host and options.
// Please note that being connected to a DHT peer does not necessarily imply that it's also in the DHT Routing Table.
// If the Routing Table has more than "minRTRefreshThreshold" peers, we consider a peer as a Routing Table candidate ONLY when
// we successfully get a query response from it OR if it send us a query.
func New(ctx context.Context, h host.Host, options ...Option) (*IpfsDHT, error) {
	var cfg dhtcfg.Config
	if err := cfg.Apply(append([]Option{dhtcfg.Defaults}, options...)...); err != nil {
		return nil, err
	}
	if err := cfg.ApplyFallbacks(h); err != nil {
		return nil, err
	}

	if err := cfg.Validate(); err != nil {
		return nil, err
	}

	dht, err := makeDHT(ctx, h, cfg)
	if err != nil {
		return nil, fmt.Errorf("failed to create DHT, err=%s", err)
	}

	dht.autoRefresh = cfg.RoutingTable.AutoRefresh

	dht.maxRecordAge = cfg.MaxRecordAge
	dht.enableProviders = cfg.EnableProviders
	dht.enableValues = cfg.EnableValues
	dht.disableFixLowPeers = cfg.DisableFixLowPeers

	dht.Validator = cfg.Validator
	dht.msgSender = net.NewMessageSenderImpl(h, dht.protocols)
	dht.protoMessenger, err = pb.NewProtocolMessenger(dht.msgSender)
	if err != nil {
		return nil, err
	}

	dht.testAddressUpdateProcessing = cfg.TestAddressUpdateProcessing

	dht.auto = cfg.Mode
	switch cfg.Mode {
	case ModeAuto, ModeClient:
		dht.mode = modeClient
	case ModeAutoServer, ModeServer:
		dht.mode = modeServer
	default:
		return nil, fmt.Errorf("invalid dht mode %d", cfg.Mode)
	}

	if dht.mode == modeServer {
		if err := dht.moveToServerMode(); err != nil {
			return nil, err
		}
	}

	// register for event bus and network notifications
	sn, err := newSubscriberNotifiee(dht)
	if err != nil {
		return nil, err
	}
	dht.proc.Go(sn.subscribe)
	// handle providers
	if mgr, ok := dht.providerStore.(interface{ Process() goprocess.Process }); ok {
		dht.proc.AddChild(mgr.Process())
	}

	// go-routine to make sure we ALWAYS have RT peer addresses in the peerstore
	// since RT membership is decoupled from connectivity
	go dht.persistRTPeersInPeerStore()

	dht.proc.Go(dht.rtPeerLoop)

	// Fill routing table with currently connected peers that are DHT servers
	dht.plk.Lock()
	for _, p := range dht.host.Network().Peers() {
<<<<<<< HEAD
		dht.peerFound(dht.ctx, p)
=======
		dht.peerFound(p, false)
>>>>>>> 8d07d578
	}
	dht.plk.Unlock()

	dht.proc.Go(dht.populatePeers)

	return dht, nil
}

// NewDHT creates a new DHT object with the given peer as the 'local' host.
// IpfsDHT's initialized with this function will respond to DHT requests,
// whereas IpfsDHT's initialized with NewDHTClient will not.
func NewDHT(ctx context.Context, h host.Host, dstore ds.Batching) *IpfsDHT {
	dht, err := New(ctx, h, Datastore(dstore))
	if err != nil {
		panic(err)
	}
	return dht
}

// NewDHTClient creates a new DHT object with the given peer as the 'local'
// host. IpfsDHT clients initialized with this function will not respond to DHT
// requests. If you need a peer to respond to DHT requests, use NewDHT instead.
func NewDHTClient(ctx context.Context, h host.Host, dstore ds.Batching) *IpfsDHT {
	dht, err := New(ctx, h, Datastore(dstore), Mode(ModeClient))
	if err != nil {
		panic(err)
	}
	return dht
}

func makeDHT(ctx context.Context, h host.Host, cfg dhtcfg.Config) (*IpfsDHT, error) {
	var protocols, serverProtocols []protocol.ID

	v1proto := cfg.ProtocolPrefix + kad1

	if cfg.V1ProtocolOverride != "" {
		v1proto = cfg.V1ProtocolOverride
	}

	protocols = []protocol.ID{v1proto}
	serverProtocols = []protocol.ID{v1proto}

	dht := &IpfsDHT{
		datastore:              cfg.Datastore,
		self:                   h.ID(),
		selfKey:                kb.ConvertPeerID(h.ID()),
		peerstore:              h.Peerstore(),
		host:                   h,
		birth:                  time.Now(),
		protocols:              protocols,
		serverProtocols:        serverProtocols,
		bucketSize:             cfg.BucketSize,
		alpha:                  cfg.Concurrency,
		beta:                   cfg.Resiliency,
		queryPeerFilter:        cfg.QueryPeerFilter,
		routingTablePeerFilter: cfg.RoutingTable.PeerFilter,
		rtPeerDiversityFilter:  cfg.RoutingTable.DiversityFilter,
		addrFilter:             cfg.AddressFilter,

		fixLowPeersChan: make(chan struct{}, 1),

		addPeerToRTChan:   make(chan peer.ID),
		refreshFinishedCh: make(chan struct{}),

		enableOptProv:   cfg.EnableOptimisticProvide,
		optProvJobsPool: nil,
	}

	var maxLastSuccessfulOutboundThreshold time.Duration

	// The threshold is calculated based on the expected amount of time that should pass before we
	// query a peer as part of our refresh cycle.
	// To grok the Math Wizardy that produced these exact equations, please be patient as a document explaining it will
	// be published soon.
	if cfg.Concurrency < cfg.BucketSize { // (alpha < K)
		l1 := math.Log(float64(1) / float64(cfg.BucketSize))                              // (Log(1/K))
		l2 := math.Log(float64(1) - (float64(cfg.Concurrency) / float64(cfg.BucketSize))) // Log(1 - (alpha / K))
		maxLastSuccessfulOutboundThreshold = time.Duration(l1 / l2 * float64(cfg.RoutingTable.RefreshInterval))
	} else {
		maxLastSuccessfulOutboundThreshold = cfg.RoutingTable.RefreshInterval
	}

	// construct routing table
	// use twice the theoritical usefulness threhold to keep older peers around longer
	rt, err := makeRoutingTable(dht, cfg, 2*maxLastSuccessfulOutboundThreshold)
	if err != nil {
		return nil, fmt.Errorf("failed to construct routing table,err=%s", err)
	}
	dht.routingTable = rt
	dht.bootstrapPeers = cfg.BootstrapPeers

<<<<<<< HEAD
	dht.lookupCheckTimeout = cfg.RoutingTable.RefreshQueryTimeout
=======
	// init network size estimator
	dht.nsEstimator = netsize.NewEstimator(h.ID(), rt, cfg.BucketSize)

	if dht.enableOptProv {
		dht.optProvJobsPool = make(chan struct{}, cfg.OptimisticProvideJobsPoolSize)
	}
>>>>>>> 8d07d578

	// rt refresh manager
	rtRefresh, err := makeRtRefreshManager(dht, cfg, maxLastSuccessfulOutboundThreshold)
	if err != nil {
		return nil, fmt.Errorf("failed to construct RT Refresh Manager,err=%s", err)
	}
	dht.rtRefreshManager = rtRefresh

	// create a DHT proc with the given context
	dht.proc = goprocessctx.WithContextAndTeardown(ctx, func() error {
		return rtRefresh.Close()
	})

	// create a tagged context derived from the original context
	ctxTags := dht.newContextWithLocalTags(ctx)
	// the DHT context should be done when the process is closed
	dht.ctx = goprocessctx.WithProcessClosing(ctxTags, dht.proc)

	if cfg.ProviderStore != nil {
		dht.providerStore = cfg.ProviderStore
	} else {
		dht.providerStore, err = providers.NewProviderManager(dht.ctx, h.ID(), dht.peerstore, cfg.Datastore)
		if err != nil {
			return nil, fmt.Errorf("initializing default provider manager (%v)", err)
		}
	}

	dht.rtFreezeTimeout = rtFreezeTimeout

	return dht, nil
}

// lookupCheck performs a lookup request to a remote peer.ID, verifying that it is able to
// answer it correctly
func (dht *IpfsDHT) lookupCheck(ctx context.Context, p peer.ID) error {
	// lookup request to p requesting for its own peer.ID
	peerids, err := dht.protoMessenger.GetClosestPeers(ctx, p, p)
	// p should return at least its own peerid
	if err == nil && len(peerids) == 0 {
		return fmt.Errorf("peer %s failed to return its closest peers, got %d", p, len(peerids))
	}
	return err
}

func makeRtRefreshManager(dht *IpfsDHT, cfg dhtcfg.Config, maxLastSuccessfulOutboundThreshold time.Duration) (*rtrefresh.RtRefreshManager, error) {
	keyGenFnc := func(cpl uint) (string, error) {
		p, err := dht.routingTable.GenRandPeerID(cpl)
		return string(p), err
	}

	queryFnc := func(ctx context.Context, key string) error {
		_, err := dht.GetClosestPeers(ctx, key)
		return err
	}

	r, err := rtrefresh.NewRtRefreshManager(
		dht.host, dht.routingTable, cfg.RoutingTable.AutoRefresh,
		keyGenFnc,
		queryFnc,
		dht.lookupCheck,
		cfg.RoutingTable.RefreshQueryTimeout,
		cfg.RoutingTable.RefreshInterval,
		maxLastSuccessfulOutboundThreshold,
		dht.refreshFinishedCh)

	return r, err
}

func makeRoutingTable(dht *IpfsDHT, cfg dhtcfg.Config, maxLastSuccessfulOutboundThreshold time.Duration) (*kb.RoutingTable, error) {
	// make a Routing Table Diversity Filter
	var filter *peerdiversity.Filter
	if dht.rtPeerDiversityFilter != nil {
		df, err := peerdiversity.NewFilter(dht.rtPeerDiversityFilter, "rt/diversity", func(p peer.ID) int {
			return kb.CommonPrefixLen(dht.selfKey, kb.ConvertPeerID(p))
		})

		if err != nil {
			return nil, fmt.Errorf("failed to construct peer diversity filter: %w", err)
		}

		filter = df
	}

	rt, err := kb.NewRoutingTable(cfg.BucketSize, dht.selfKey, time.Minute, dht.host.Peerstore(), maxLastSuccessfulOutboundThreshold, filter)
	if err != nil {
		return nil, err
	}

	cmgr := dht.host.ConnManager()

	rt.PeerAdded = func(p peer.ID) {
		commonPrefixLen := kb.CommonPrefixLen(dht.selfKey, kb.ConvertPeerID(p))
		if commonPrefixLen < protectedBuckets {
			cmgr.Protect(p, kbucketTag)
		} else {
			cmgr.TagPeer(p, kbucketTag, baseConnMgrScore)
		}
	}
	rt.PeerRemoved = func(p peer.ID) {
		cmgr.Unprotect(p, kbucketTag)
		cmgr.UntagPeer(p, kbucketTag)

		// try to fix the RT
		dht.fixRTIfNeeded()
	}

	return rt, err
}

// ProviderStore returns the provider storage object for storing and retrieving provider records.
func (dht *IpfsDHT) ProviderStore() providers.ProviderStore {
	return dht.providerStore
}

// GetRoutingTableDiversityStats returns the diversity stats for the Routing Table.
func (dht *IpfsDHT) GetRoutingTableDiversityStats() []peerdiversity.CplDiversityStats {
	return dht.routingTable.GetDiversityStats()
}

// Mode allows introspection of the operation mode of the DHT
func (dht *IpfsDHT) Mode() ModeOpt {
	return dht.auto
}

func (dht *IpfsDHT) populatePeers(_ goprocess.Process) {
	if !dht.disableFixLowPeers {
		dht.fixLowPeers(dht.ctx)
	}

	if err := dht.rtRefreshManager.Start(); err != nil {
		logger.Error(err)
	}

	// listens to the fix low peers chan and tries to fix the Routing Table
	if !dht.disableFixLowPeers {
		dht.proc.Go(dht.fixLowPeersRoutine)
	}

}

// fixLowPeersRouting manages simultaneous requests to fixLowPeers
func (dht *IpfsDHT) fixLowPeersRoutine(proc goprocess.Process) {
	ticker := time.NewTicker(periodicBootstrapInterval)
	defer ticker.Stop()

	for {
		select {
		case <-dht.fixLowPeersChan:
		case <-ticker.C:
		case <-proc.Closing():
			return
		}

		dht.fixLowPeers(dht.Context())
	}

}

// fixLowPeers tries to get more peers into the routing table if we're below the threshold
func (dht *IpfsDHT) fixLowPeers(ctx context.Context) {
	if dht.routingTable.Size() > minRTRefreshThreshold {
		return
	}

	// we try to add all peers we are connected to to the Routing Table
	// in case they aren't already there.
	for _, p := range dht.host.Network().Peers() {
<<<<<<< HEAD
		dht.peerFound(ctx, p)
=======
		dht.peerFound(p, false)
>>>>>>> 8d07d578
	}

	// TODO Active Bootstrapping
	// We should first use non-bootstrap peers we knew of from previous
	// snapshots of the Routing Table before we connect to the bootstrappers.
	// See https://github.com/libp2p/go-libp2p-kad-dht/issues/387.
	if dht.routingTable.Size() == 0 && dht.bootstrapPeers != nil {
		bootstrapPeers := dht.bootstrapPeers()
		if len(bootstrapPeers) == 0 {
			// No point in continuing, we have no peers!
			return
		}

		found := 0
		for _, i := range rand.Perm(len(bootstrapPeers)) {
			ai := bootstrapPeers[i]
			err := dht.Host().Connect(ctx, ai)
			if err == nil {
				found++
			} else {
				logger.Warnw("failed to bootstrap", "peer", ai.ID, "error", err)
			}

			// Wait for two bootstrap peers, or try them all.
			//
			// Why two? In theory, one should be enough
			// normally. However, if the network were to
			// restart and everyone connected to just one
			// bootstrapper, we'll end up with a mostly
			// partitioned network.
			//
			// So we always bootstrap with two random peers.
			if found == maxNBoostrappers {
				break
			}
		}
	}

	// if we still don't have peers in our routing table(probably because Identify hasn't completed),
	// there is no point in triggering a Refresh.
	if dht.routingTable.Size() == 0 {
		return
	}

	if dht.autoRefresh {
		dht.rtRefreshManager.RefreshNoWait()
	}
}

// TODO This is hacky, horrible and the programmer needs to have his mother called a hamster.
// SHOULD be removed once https://github.com/libp2p/go-libp2p/issues/800 goes in.
func (dht *IpfsDHT) persistRTPeersInPeerStore() {
	tickr := time.NewTicker(peerstore.RecentlyConnectedAddrTTL / 3)
	defer tickr.Stop()

	for {
		select {
		case <-tickr.C:
			ps := dht.routingTable.ListPeers()
			for _, p := range ps {
				dht.peerstore.UpdateAddrs(p, peerstore.RecentlyConnectedAddrTTL, peerstore.RecentlyConnectedAddrTTL)
			}
		case <-dht.ctx.Done():
			return
		}
	}
}

// getLocal attempts to retrieve the value from the datastore.
//
// returns nil, nil when either nothing is found or the value found doesn't properly validate.
// returns nil, some_error when there's a *datastore* error (i.e., something goes very wrong)
func (dht *IpfsDHT) getLocal(ctx context.Context, key string) (*recpb.Record, error) {
	logger.Debugw("finding value in datastore", "key", internal.LoggableRecordKeyString(key))

	rec, err := dht.getRecordFromDatastore(ctx, mkDsKey(key))
	if err != nil {
		logger.Warnw("get local failed", "key", internal.LoggableRecordKeyString(key), "error", err)
		return nil, err
	}

	// Double check the key. Can't hurt.
	if rec != nil && string(rec.GetKey()) != key {
		logger.Errorw("BUG: found a DHT record that didn't match it's key", "expected", internal.LoggableRecordKeyString(key), "got", rec.GetKey())
		return nil, nil

	}
	return rec, nil
}

// putLocal stores the key value pair in the datastore
func (dht *IpfsDHT) putLocal(ctx context.Context, key string, rec *recpb.Record) error {
	data, err := proto.Marshal(rec)
	if err != nil {
		logger.Warnw("failed to put marshal record for local put", "error", err, "key", internal.LoggableRecordKeyString(key))
		return err
	}

	return dht.datastore.Put(ctx, mkDsKey(key), data)
}

func (dht *IpfsDHT) rtPeerLoop(proc goprocess.Process) {
	bootstrapCount := 0
	isBootsrapping := false
	var timerCh <-chan time.Time

	for {
		select {
		case <-timerCh:
			dht.routingTable.MarkAllPeersIrreplaceable()
		case p := <-dht.addPeerToRTChan:
			if dht.routingTable.Size() == 0 {
				isBootsrapping = true
				bootstrapCount = 0
				timerCh = nil
			}
			// queryPeer set to true as we only try to add queried peers to the RT
			newlyAdded, err := dht.routingTable.TryAddPeer(p, true, isBootsrapping)
			if err != nil {
				// peer not added.
				continue
			}
			if !newlyAdded {
				// the peer is already in our RT, but we just successfully queried it and so let's give it a
				// bump on the query time so we don't ping it too soon for a liveliness check.
				dht.routingTable.UpdateLastSuccessfulOutboundQueryAt(p, time.Now())
			}
		case <-dht.refreshFinishedCh:
			bootstrapCount = bootstrapCount + 1
			if bootstrapCount == 2 {
				timerCh = time.NewTimer(dht.rtFreezeTimeout).C
			}

			old := isBootsrapping
			isBootsrapping = false
			if old {
				dht.rtRefreshManager.RefreshNoWait()
			}

		case <-proc.Closing():
			return
		}
	}
}

<<<<<<< HEAD
// peerFound verifies whether the found peer advertises DHT protocols
// and probe it to make sure it answers DHT queries as expected. If
// it fails to answer, it isn't added to the routingTable.
func (dht *IpfsDHT) peerFound(ctx context.Context, p peer.ID) {
	// if the peer is already in the routing table or the appropriate bucket is
	//  already full, don't try to add the new peer.ID
	if dht.routingTable.Find(p) != "" || !dht.routingTable.UsefulPeer(p) {
		return
=======
// peerFound signals the routingTable that we've found a peer that
// might support the DHT protocol.
// If we have a connection a peer but no exchange of a query RPC ->
//
//	LastQueriedAt=time.Now (so we don't ping it for some time for a liveliness check)
//	LastUsefulAt=0
//
// If we connect to a peer and then exchange a query RPC ->
//
//	LastQueriedAt=time.Now (same reason as above)
//	LastUsefulAt=time.Now (so we give it some life in the RT without immediately evicting it)
//
// If we query a peer we already have in our Routing Table ->
//
//	LastQueriedAt=time.Now()
//	LastUsefulAt remains unchanged
//
// If we connect to a peer we already have in the RT but do not exchange a query (rare)
//
//	Do Nothing.
func (dht *IpfsDHT) peerFound(p peer.ID, queryPeer bool) {

	if c := baseLogger.Check(zap.DebugLevel, "peer found"); c != nil {
		c.Write(zap.String("peer", p.String()))
>>>>>>> 8d07d578
	}

	// verify whether the remote peer advertises the right dht protocol
	b, err := dht.validRTPeer(p)
	if err != nil {
		logger.Errorw("failed to validate if peer is a DHT peer", "peer", p, "error", err)
	} else if b {
		/*
			if dht.verifyAndLogPeerQuery(p) {
				// peer was already queried recently, don't query it again
				return
			}
		*/

		livelinessCtx, cancel := context.WithTimeout(ctx, dht.lookupCheckTimeout)
		defer cancel()

		// performing a FIND_NODE query
		if err := dht.lookupCheck(livelinessCtx, p); err != nil {
			logger.Debugw("connected peer not answering DHT request as expected", "peer", p, "error", err)
			return
		}

		// if the FIND_NODE succeeded, the peer is considered as valid
		dht.validPeerFound(ctx, p)
	}
}

// validPeerFound signals the routingTable that we've found a peer that
// supports the DHT protocol, and just answered correctly to a DHT FindPeers
func (dht *IpfsDHT) validPeerFound(ctx context.Context, p peer.ID) {
	if c := baseLogger.Check(zap.DebugLevel, "peer found"); c != nil {
		c.Write(zap.String("peer", p.String()))
	}

	select {
	case dht.addPeerToRTChan <- p:
	case <-dht.ctx.Done():
		return
	}
}

// peerStoppedDHT signals the routing table that a peer is unable to responsd to DHT queries anymore.
func (dht *IpfsDHT) peerStoppedDHT(p peer.ID) {
	logger.Debugw("peer stopped dht", "peer", p)
	// A peer that does not support the DHT protocol is dead for us.
	// There's no point in talking to anymore till it starts supporting the DHT protocol again.
	dht.routingTable.RemovePeer(p)
}

func (dht *IpfsDHT) fixRTIfNeeded() {
	select {
	case dht.fixLowPeersChan <- struct{}{}:
	default:
	}
}

// FindLocal looks for a peer with a given ID connected to this dht and returns the peer and the table it was found in.
func (dht *IpfsDHT) FindLocal(ctx context.Context, id peer.ID) peer.AddrInfo {
	_, span := internal.StartSpan(ctx, "IpfsDHT.FindLocal", trace.WithAttributes(attribute.Stringer("PeerID", id)))
	defer span.End()

	switch dht.host.Network().Connectedness(id) {
	case network.Connected, network.CanConnect:
		return dht.peerstore.PeerInfo(id)
	default:
		return peer.AddrInfo{}
	}
}

// nearestPeersToQuery returns the routing tables closest peers.
func (dht *IpfsDHT) nearestPeersToQuery(pmes *pb.Message, count int) []peer.ID {
	closer := dht.routingTable.NearestPeers(kb.ConvertKey(string(pmes.GetKey())), count)
	return closer
}

// betterPeersToQuery returns nearestPeersToQuery with some additional filtering
func (dht *IpfsDHT) betterPeersToQuery(pmes *pb.Message, from peer.ID, count int) []peer.ID {
	closer := dht.nearestPeersToQuery(pmes, count)

	// no node? nil
	if closer == nil {
		logger.Infow("no closer peers to send", from)
		return nil
	}

	filtered := make([]peer.ID, 0, len(closer))
	for _, clp := range closer {

		// == to self? thats bad
		if clp == dht.self {
			logger.Error("BUG betterPeersToQuery: attempted to return self! this shouldn't happen...")
			return nil
		}
		// Dont send a peer back themselves
		if clp == from {
			continue
		}

		filtered = append(filtered, clp)
	}

	// ok seems like closer nodes
	return filtered
}

func (dht *IpfsDHT) setMode(m mode) error {
	dht.modeLk.Lock()
	defer dht.modeLk.Unlock()

	if m == dht.mode {
		return nil
	}

	switch m {
	case modeServer:
		return dht.moveToServerMode()
	case modeClient:
		return dht.moveToClientMode()
	default:
		return fmt.Errorf("unrecognized dht mode: %d", m)
	}
}

// moveToServerMode advertises (via libp2p identify updates) that we are able to respond to DHT queries and sets the appropriate stream handlers.
// Note: We may support responding to queries with protocols aside from our primary ones in order to support
// interoperability with older versions of the DHT protocol.
func (dht *IpfsDHT) moveToServerMode() error {
	dht.mode = modeServer
	for _, p := range dht.serverProtocols {
		dht.host.SetStreamHandler(p, dht.handleNewStream)
	}
	return nil
}

// moveToClientMode stops advertising (and rescinds advertisements via libp2p identify updates) that we are able to
// respond to DHT queries and removes the appropriate stream handlers. We also kill all inbound streams that were
// utilizing the handled protocols.
// Note: We may support responding to queries with protocols aside from our primary ones in order to support
// interoperability with older versions of the DHT protocol.
func (dht *IpfsDHT) moveToClientMode() error {
	dht.mode = modeClient
	for _, p := range dht.serverProtocols {
		dht.host.RemoveStreamHandler(p)
	}

	pset := make(map[protocol.ID]bool)
	for _, p := range dht.serverProtocols {
		pset[p] = true
	}

	for _, c := range dht.host.Network().Conns() {
		for _, s := range c.GetStreams() {
			if pset[s.Protocol()] {
				if s.Stat().Direction == network.DirInbound {
					_ = s.Reset()
				}
			}
		}
	}
	return nil
}

func (dht *IpfsDHT) getMode() mode {
	dht.modeLk.Lock()
	defer dht.modeLk.Unlock()
	return dht.mode
}

// Context returns the DHT's context.
func (dht *IpfsDHT) Context() context.Context {
	return dht.ctx
}

// Process returns the DHT's process.
func (dht *IpfsDHT) Process() goprocess.Process {
	return dht.proc
}

// RoutingTable returns the DHT's routingTable.
func (dht *IpfsDHT) RoutingTable() *kb.RoutingTable {
	return dht.routingTable
}

// Close calls Process Close.
func (dht *IpfsDHT) Close() error {
	return dht.proc.Close()
}

func mkDsKey(s string) ds.Key {
	return ds.NewKey(base32.RawStdEncoding.EncodeToString([]byte(s)))
}

// PeerID returns the DHT node's Peer ID.
func (dht *IpfsDHT) PeerID() peer.ID {
	return dht.self
}

// PeerKey returns a DHT key, converted from the DHT node's Peer ID.
func (dht *IpfsDHT) PeerKey() []byte {
	return kb.ConvertPeerID(dht.self)
}

// Host returns the libp2p host this DHT is operating with.
func (dht *IpfsDHT) Host() host.Host {
	return dht.host
}

// Ping sends a ping message to the passed peer and waits for a response.
func (dht *IpfsDHT) Ping(ctx context.Context, p peer.ID) error {
	ctx, span := internal.StartSpan(ctx, "IpfsDHT.Ping", trace.WithAttributes(attribute.Stringer("PeerID", p)))
	defer span.End()
	return dht.protoMessenger.Ping(ctx, p)
}

// NetworkSize returns the most recent estimation of the DHT network size.
// EXPERIMENTAL: We do not provide any guarantees that this method will
// continue to exist in the codebase. Use it at your own risk.
func (dht *IpfsDHT) NetworkSize() (int32, error) {
	return dht.nsEstimator.NetworkSize()
}

// newContextWithLocalTags returns a new context.Context with the InstanceID and
// PeerID keys populated. It will also take any extra tags that need adding to
// the context as tag.Mutators.
func (dht *IpfsDHT) newContextWithLocalTags(ctx context.Context, extraTags ...tag.Mutator) context.Context {
	extraTags = append(
		extraTags,
		tag.Upsert(metrics.KeyPeerID, dht.self.String()),
		tag.Upsert(metrics.KeyInstanceID, fmt.Sprintf("%p", dht)),
	)
	ctx, _ = tag.New(
		ctx,
		extraTags...,
	) // ignoring error as it is unrelated to the actual function of this code.
	return ctx
}

func (dht *IpfsDHT) maybeAddAddrs(p peer.ID, addrs []ma.Multiaddr, ttl time.Duration) {
	// Don't add addresses for self or our connected peers. We have better ones.
	if p == dht.self || dht.host.Network().Connectedness(p) == network.Connected {
		return
	}
	if dht.addrFilter != nil {
		addrs = dht.addrFilter(addrs)
	}
	dht.peerstore.AddAddrs(p, addrs, ttl)
}<|MERGE_RESOLUTION|>--- conflicted
+++ resolved
@@ -245,11 +245,7 @@
 	// Fill routing table with currently connected peers that are DHT servers
 	dht.plk.Lock()
 	for _, p := range dht.host.Network().Peers() {
-<<<<<<< HEAD
-		dht.peerFound(dht.ctx, p)
-=======
-		dht.peerFound(p, false)
->>>>>>> 8d07d578
+		dht.peerFound(p)
 	}
 	dht.plk.Unlock()
 
@@ -341,16 +337,14 @@
 	dht.routingTable = rt
 	dht.bootstrapPeers = cfg.BootstrapPeers
 
-<<<<<<< HEAD
 	dht.lookupCheckTimeout = cfg.RoutingTable.RefreshQueryTimeout
-=======
-	// init network size estimator
+
+  // init network size estimator
 	dht.nsEstimator = netsize.NewEstimator(h.ID(), rt, cfg.BucketSize)
 
 	if dht.enableOptProv {
 		dht.optProvJobsPool = make(chan struct{}, cfg.OptimisticProvideJobsPoolSize)
 	}
->>>>>>> 8d07d578
 
 	// rt refresh manager
 	rtRefresh, err := makeRtRefreshManager(dht, cfg, maxLastSuccessfulOutboundThreshold)
@@ -518,11 +512,7 @@
 	// we try to add all peers we are connected to to the Routing Table
 	// in case they aren't already there.
 	for _, p := range dht.host.Network().Peers() {
-<<<<<<< HEAD
-		dht.peerFound(ctx, p)
-=======
-		dht.peerFound(p, false)
->>>>>>> 8d07d578
+		dht.peerFound(p)
 	}
 
 	// TODO Active Bootstrapping
@@ -668,41 +658,14 @@
 	}
 }
 
-<<<<<<< HEAD
 // peerFound verifies whether the found peer advertises DHT protocols
 // and probe it to make sure it answers DHT queries as expected. If
 // it fails to answer, it isn't added to the routingTable.
-func (dht *IpfsDHT) peerFound(ctx context.Context, p peer.ID) {
+func (dht *IpfsDHT) peerFound(p peer.ID) {
 	// if the peer is already in the routing table or the appropriate bucket is
 	//  already full, don't try to add the new peer.ID
 	if dht.routingTable.Find(p) != "" || !dht.routingTable.UsefulPeer(p) {
 		return
-=======
-// peerFound signals the routingTable that we've found a peer that
-// might support the DHT protocol.
-// If we have a connection a peer but no exchange of a query RPC ->
-//
-//	LastQueriedAt=time.Now (so we don't ping it for some time for a liveliness check)
-//	LastUsefulAt=0
-//
-// If we connect to a peer and then exchange a query RPC ->
-//
-//	LastQueriedAt=time.Now (same reason as above)
-//	LastUsefulAt=time.Now (so we give it some life in the RT without immediately evicting it)
-//
-// If we query a peer we already have in our Routing Table ->
-//
-//	LastQueriedAt=time.Now()
-//	LastUsefulAt remains unchanged
-//
-// If we connect to a peer we already have in the RT but do not exchange a query (rare)
-//
-//	Do Nothing.
-func (dht *IpfsDHT) peerFound(p peer.ID, queryPeer bool) {
-
-	if c := baseLogger.Check(zap.DebugLevel, "peer found"); c != nil {
-		c.Write(zap.String("peer", p.String()))
->>>>>>> 8d07d578
 	}
 
 	// verify whether the remote peer advertises the right dht protocol
