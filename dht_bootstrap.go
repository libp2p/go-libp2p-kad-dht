package dht

import (
	"context"
	"time"

	"github.com/multiformats/go-multiaddr"
)

// DefaultBootstrapPeers is a set of public DHT bootstrap peers provided by libp2p.
var DefaultBootstrapPeers []multiaddr.Multiaddr

// Minimum number of peers in the routing table. If we drop below this and we
// see a new peer, we trigger a bootstrap round.
var minRTRefreshThreshold = 10

// timeout for pinging one peer
const peerPingTimeout = 10 * time.Second

func init() {
	for _, s := range []string{
		"/dnsaddr/bootstrap.libp2p.io/p2p/QmNnooDu7bfjPFoTZYxMNLWUQJyrVwtbZg5gBMjTezGAJN",
		"/dnsaddr/bootstrap.libp2p.io/p2p/QmQCU2EcMqAqQPR2i9bChDtGNJchTbq5TbXJJ16u19uLTa",
		"/dnsaddr/bootstrap.libp2p.io/p2p/QmbLHAnMoJPWSCR5Zhtx6BHJX9KiKNN6tpvbUcqanj75Nb",
		"/dnsaddr/bootstrap.libp2p.io/p2p/QmcZf59bWwK5XFi76CZX8cbJ4BhTzzA3gU1ZjYZcYW3dwt",
		"/ip4/104.131.131.82/tcp/4001/p2p/QmaCpDMGvV2BGHeYERUEnRQAwe3N8SzbUtfsmvsqQLuvuJ", // mars.i.ipfs.io
	} {
		ma, err := multiaddr.NewMultiaddr(s)
		if err != nil {
			panic(err)
		}
		DefaultBootstrapPeers = append(DefaultBootstrapPeers, ma)
	}
}

// Bootstrap tells the DHT to get into a bootstrapped state satisfying the
// IpfsRouter interface.
func (dht *IpfsDHT) Bootstrap(_ context.Context) error {
	// Important: don't block!
	select {
	case dht.triggerRtRefresh <- nil:
	default:
	}
	return nil
}

// RefreshRoutingTable tells the DHT to refresh it's routing tables.
//
// The returned channel will block until the refresh finishes, then yield the
// error and close. The channel is buffered and safe to ignore.
func (dht *IpfsDHT) RefreshRoutingTable() <-chan error {
<<<<<<< HEAD
	return dht.rtRefreshManager.Refresh(false)
}

// ForceRefresh acts like RefreshRoutingTable but forces the DHT to refresh all
// buckets in the Routing Table irrespective of when they were last refreshed.
//
// The returned channel will block until the refresh finishes, then yield the
// error and close. The channel is buffered and safe to ignore.
func (dht *IpfsDHT) ForceRefresh() <-chan error {
	return dht.rtRefreshManager.Refresh(true)
=======
	res := make(chan error, 1)
	select {
	// FIXME: this can block. Ideally, we'd return a channel without blocking.
	// https://github.com/libp2p/go-libp2p-kad-dht/issues/609
	case dht.triggerRtRefresh <- res:
	case <-dht.ctx.Done():
		res <- dht.ctx.Err()
		close(res)
	}
	return res
>>>>>>> a7fb7945
}<|MERGE_RESOLUTION|>--- conflicted
+++ resolved
@@ -49,7 +49,6 @@
 // The returned channel will block until the refresh finishes, then yield the
 // error and close. The channel is buffered and safe to ignore.
 func (dht *IpfsDHT) RefreshRoutingTable() <-chan error {
-<<<<<<< HEAD
 	return dht.rtRefreshManager.Refresh(false)
 }
 
@@ -60,16 +59,4 @@
 // error and close. The channel is buffered and safe to ignore.
 func (dht *IpfsDHT) ForceRefresh() <-chan error {
 	return dht.rtRefreshManager.Refresh(true)
-=======
-	res := make(chan error, 1)
-	select {
-	// FIXME: this can block. Ideally, we'd return a channel without blocking.
-	// https://github.com/libp2p/go-libp2p-kad-dht/issues/609
-	case dht.triggerRtRefresh <- res:
-	case <-dht.ctx.Done():
-		res <- dht.ctx.Err()
-		close(res)
-	}
-	return res
->>>>>>> a7fb7945
 }