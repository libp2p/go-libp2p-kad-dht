--- conflicted
+++ resolved
@@ -1,12 +1,8 @@
 module github.com/libp2p/go-libp2p-kad-dht
 
-<<<<<<< HEAD
 go 1.20
-=======
+
 retract v0.24.3 // this includes a breaking change and should have been released as v0.25.0
-
-go 1.19
->>>>>>> 5323a798
 
 require (
 	github.com/gogo/protobuf v1.3.2
