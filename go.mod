module github.com/libp2p/go-libp2p-kad-dht

go 1.19

require (
	github.com/gogo/protobuf v1.3.2
	github.com/google/gopacket v1.1.19
	github.com/google/uuid v1.3.0
	github.com/hashicorp/go-multierror v1.1.1
	github.com/hashicorp/golang-lru v0.5.4
	github.com/ipfs/boxo v0.8.0
	github.com/ipfs/go-cid v0.4.0
	github.com/ipfs/go-datastore v0.6.0
	github.com/ipfs/go-detect-race v0.0.1
	github.com/ipfs/go-log v1.0.5
	github.com/jbenet/goprocess v0.1.4
<<<<<<< HEAD
	github.com/libp2p/go-libp2p v0.26.0
	github.com/libp2p/go-libp2p-kbucket v0.5.1-0.20230223111028-43db4412c39f
=======
	github.com/libp2p/go-libp2p v0.26.3
	github.com/libp2p/go-libp2p-kbucket v0.5.0
>>>>>>> 8d07d578
	github.com/libp2p/go-libp2p-record v0.2.0
	github.com/libp2p/go-libp2p-routing-helpers v0.4.0
	github.com/libp2p/go-libp2p-testing v0.12.0
	github.com/libp2p/go-libp2p-xor v0.1.0
	github.com/libp2p/go-msgio v0.3.0
	github.com/libp2p/go-netroute v0.2.1
	github.com/multiformats/go-base32 v0.1.0
	github.com/multiformats/go-multiaddr v0.8.0
	github.com/multiformats/go-multibase v0.1.1
	github.com/multiformats/go-multihash v0.2.1
	github.com/multiformats/go-multistream v0.4.1
	github.com/stretchr/testify v1.8.2
	github.com/whyrusleeping/go-keyspace v0.0.0-20160322163242-5b898ac5add1
	go.opencensus.io v0.24.0
	go.opentelemetry.io/otel v1.14.0
	go.opentelemetry.io/otel/trace v1.14.0
	go.uber.org/zap v1.24.0
	gonum.org/v1/gonum v0.11.0
)

require (
	github.com/benbjohnson/clock v1.3.0 // indirect
	github.com/beorn7/perks v1.0.1 // indirect
	github.com/cespare/xxhash/v2 v2.2.0 // indirect
	github.com/containerd/cgroups v1.0.4 // indirect
	github.com/coreos/go-systemd/v22 v22.5.0 // indirect
	github.com/davecgh/go-spew v1.1.1 // indirect
	github.com/davidlazar/go-crypto v0.0.0-20200604182044-b73af7476f6c // indirect
	github.com/decred/dcrd/dcrec/secp256k1/v4 v4.1.0 // indirect
	github.com/docker/go-units v0.5.0 // indirect
	github.com/elastic/gosigar v0.14.2 // indirect
	github.com/flynn/noise v1.0.0 // indirect
	github.com/francoispqt/gojay v1.2.13 // indirect
	github.com/go-logr/logr v1.2.3 // indirect
	github.com/go-logr/stdr v1.2.2 // indirect
	github.com/go-task/slim-sprig v0.0.0-20210107165309-348f09dbbbc0 // indirect
	github.com/godbus/dbus/v5 v5.1.0 // indirect
	github.com/golang/mock v1.6.0 // indirect
	github.com/golang/protobuf v1.5.2 // indirect
	github.com/google/pprof v0.0.0-20221203041831-ce31453925ec // indirect
	github.com/gorilla/websocket v1.5.0 // indirect
	github.com/hashicorp/errwrap v1.1.0 // indirect
	github.com/huin/goupnp v1.0.3 // indirect
	github.com/ipfs/go-ipfs-util v0.0.2 // indirect
	github.com/ipfs/go-log/v2 v2.5.1 // indirect
	github.com/ipld/go-ipld-prime v0.20.0 // indirect
	github.com/jackpal/go-nat-pmp v1.0.2 // indirect
	github.com/jbenet/go-temp-err-catcher v0.1.0 // indirect
	github.com/klauspost/compress v1.15.12 // indirect
<<<<<<< HEAD
	github.com/klauspost/cpuid/v2 v2.2.4 // indirect
=======
	github.com/klauspost/cpuid/v2 v2.2.3 // indirect
>>>>>>> 8d07d578
	github.com/koron/go-ssdp v0.0.3 // indirect
	github.com/libp2p/go-buffer-pool v0.1.0 // indirect
	github.com/libp2p/go-cidranger v1.1.0 // indirect
	github.com/libp2p/go-flow-metrics v0.1.0 // indirect
	github.com/libp2p/go-libp2p-asn-util v0.2.0 // indirect
	github.com/libp2p/go-nat v0.1.0 // indirect
	github.com/libp2p/go-reuseport v0.2.0 // indirect
	github.com/libp2p/go-yamux/v4 v4.0.0 // indirect
	github.com/marten-seemann/tcp v0.0.0-20210406111302-dfbc87cc63fd // indirect
	github.com/mattn/go-isatty v0.0.17 // indirect
	github.com/matttproud/golang_protobuf_extensions v1.0.4 // indirect
	github.com/miekg/dns v1.1.50 // indirect
	github.com/mikioh/tcpinfo v0.0.0-20190314235526-30a79bb1804b // indirect
	github.com/mikioh/tcpopt v0.0.0-20190314235656-172688c1accc // indirect
	github.com/minio/sha256-simd v1.0.0 // indirect
	github.com/mr-tron/base58 v1.2.0 // indirect
	github.com/multiformats/go-base36 v0.2.0 // indirect
	github.com/multiformats/go-multiaddr-dns v0.3.1 // indirect
	github.com/multiformats/go-multiaddr-fmt v0.1.0 // indirect
	github.com/multiformats/go-multicodec v0.8.1 // indirect
	github.com/multiformats/go-varint v0.0.7 // indirect
	github.com/onsi/ginkgo/v2 v2.5.1 // indirect
	github.com/opencontainers/runtime-spec v1.0.2 // indirect
	github.com/opentracing/opentracing-go v1.2.0 // indirect
	github.com/pbnjay/memory v0.0.0-20210728143218-7b4eea64cf58 // indirect
	github.com/pkg/errors v0.9.1 // indirect
	github.com/pmezard/go-difflib v1.0.0 // indirect
	github.com/polydawn/refmt v0.89.0 // indirect
	github.com/prometheus/client_golang v1.14.0 // indirect
	github.com/prometheus/client_model v0.3.0 // indirect
	github.com/prometheus/common v0.37.0 // indirect
	github.com/prometheus/procfs v0.8.0 // indirect
	github.com/quic-go/qpack v0.4.0 // indirect
	github.com/quic-go/qtls-go1-19 v0.2.1 // indirect
	github.com/quic-go/qtls-go1-20 v0.1.1 // indirect
	github.com/quic-go/quic-go v0.33.0 // indirect
<<<<<<< HEAD
	github.com/quic-go/webtransport-go v0.5.1 // indirect
=======
	github.com/quic-go/webtransport-go v0.5.2 // indirect
>>>>>>> 8d07d578
	github.com/raulk/go-watchdog v1.3.0 // indirect
	github.com/spaolacci/murmur3 v1.1.0 // indirect
	go.uber.org/atomic v1.10.0 // indirect
	go.uber.org/dig v1.15.0 // indirect
	go.uber.org/fx v1.18.2 // indirect
	go.uber.org/multierr v1.9.0 // indirect
	golang.org/x/crypto v0.6.0 // indirect
<<<<<<< HEAD
	golang.org/x/exp v0.0.0-20221205204356-47842c84f3db // indirect
	golang.org/x/mod v0.7.0 // indirect
	golang.org/x/net v0.6.0 // indirect
	golang.org/x/sync v0.1.0 // indirect
	golang.org/x/sys v0.5.0 // indirect
=======
	golang.org/x/exp v0.0.0-20230213192124-5e25df0256eb // indirect
	golang.org/x/mod v0.7.0 // indirect
	golang.org/x/net v0.7.0 // indirect
	golang.org/x/sync v0.1.0 // indirect
	golang.org/x/sys v0.6.0 // indirect
>>>>>>> 8d07d578
	golang.org/x/text v0.7.0 // indirect
	golang.org/x/tools v0.3.0 // indirect
	google.golang.org/protobuf v1.28.1 // indirect
	gopkg.in/yaml.v3 v3.0.1 // indirect
	lukechampine.com/blake3 v1.1.7 // indirect
	nhooyr.io/websocket v1.8.7 // indirect
)<|MERGE_RESOLUTION|>--- conflicted
+++ resolved
@@ -14,13 +14,8 @@
 	github.com/ipfs/go-detect-race v0.0.1
 	github.com/ipfs/go-log v1.0.5
 	github.com/jbenet/goprocess v0.1.4
-<<<<<<< HEAD
-	github.com/libp2p/go-libp2p v0.26.0
+	github.com/libp2p/go-libp2p v0.26.3
 	github.com/libp2p/go-libp2p-kbucket v0.5.1-0.20230223111028-43db4412c39f
-=======
-	github.com/libp2p/go-libp2p v0.26.3
-	github.com/libp2p/go-libp2p-kbucket v0.5.0
->>>>>>> 8d07d578
 	github.com/libp2p/go-libp2p-record v0.2.0
 	github.com/libp2p/go-libp2p-routing-helpers v0.4.0
 	github.com/libp2p/go-libp2p-testing v0.12.0
@@ -70,11 +65,7 @@
 	github.com/jackpal/go-nat-pmp v1.0.2 // indirect
 	github.com/jbenet/go-temp-err-catcher v0.1.0 // indirect
 	github.com/klauspost/compress v1.15.12 // indirect
-<<<<<<< HEAD
 	github.com/klauspost/cpuid/v2 v2.2.4 // indirect
-=======
-	github.com/klauspost/cpuid/v2 v2.2.3 // indirect
->>>>>>> 8d07d578
 	github.com/koron/go-ssdp v0.0.3 // indirect
 	github.com/libp2p/go-buffer-pool v0.1.0 // indirect
 	github.com/libp2p/go-cidranger v1.1.0 // indirect
@@ -111,11 +102,7 @@
 	github.com/quic-go/qtls-go1-19 v0.2.1 // indirect
 	github.com/quic-go/qtls-go1-20 v0.1.1 // indirect
 	github.com/quic-go/quic-go v0.33.0 // indirect
-<<<<<<< HEAD
-	github.com/quic-go/webtransport-go v0.5.1 // indirect
-=======
 	github.com/quic-go/webtransport-go v0.5.2 // indirect
->>>>>>> 8d07d578
 	github.com/raulk/go-watchdog v1.3.0 // indirect
 	github.com/spaolacci/murmur3 v1.1.0 // indirect
 	go.uber.org/atomic v1.10.0 // indirect
@@ -123,19 +110,11 @@
 	go.uber.org/fx v1.18.2 // indirect
 	go.uber.org/multierr v1.9.0 // indirect
 	golang.org/x/crypto v0.6.0 // indirect
-<<<<<<< HEAD
-	golang.org/x/exp v0.0.0-20221205204356-47842c84f3db // indirect
-	golang.org/x/mod v0.7.0 // indirect
-	golang.org/x/net v0.6.0 // indirect
-	golang.org/x/sync v0.1.0 // indirect
-	golang.org/x/sys v0.5.0 // indirect
-=======
 	golang.org/x/exp v0.0.0-20230213192124-5e25df0256eb // indirect
 	golang.org/x/mod v0.7.0 // indirect
 	golang.org/x/net v0.7.0 // indirect
 	golang.org/x/sync v0.1.0 // indirect
 	golang.org/x/sys v0.6.0 // indirect
->>>>>>> 8d07d578
 	golang.org/x/text v0.7.0 // indirect
 	golang.org/x/tools v0.3.0 // indirect
 	google.golang.org/protobuf v1.28.1 // indirect
