package datastore

import (
	"context"
	"encoding/json"
	"fmt"
	"sync"
	"time"

	"github.com/ipfs/go-cid"
	ds "github.com/ipfs/go-datastore"
	query "github.com/ipfs/go-datastore/query"
	logging "github.com/ipfs/go-log/v2"
	"github.com/libp2p/go-libp2p-kad-dht/amino"
	"github.com/libp2p/go-libp2p-kad-dht/provider/internal/keyspace"
	mh "github.com/multiformats/go-multihash"

	"github.com/probe-lab/go-libdht/kad/key"
	"github.com/probe-lab/go-libdht/kad/key/bitstr"
)

var logger = logging.Logger("dht/SweepingReprovider/KeyStore")

type KeyChanFunc = func(context.Context) (<-chan cid.Cid, error) // TODO: update to get mh.Multihash instead of cid.Cid

// KeyStore maintains a collection of multihash keys, grouping them in a
// datastore by their first `prefixLen` bits.
//
// Optionally, you can supply a garbage-collection callback that returns the
// complete set of keys that should remain in the store. On a configurable
// interval, the KeyStore will:
//  1. Wipe its entire contents.
//  2. Re-populate itself using only the keys provided by the callback.
//
// This automatic refresh keeps the KeyStore in sync with your source of truth
// even if it’s difficult to know exactly when to call Remove() manually.
type KeyStore struct {
	done      chan struct{}
	closeOnce sync.Once

	wg sync.WaitGroup
	lk sync.Mutex

	ds        ds.Batching
	base      ds.Key
	prefixLen int

	gcFunc      KeyChanFunc // optional function to get keys for garbage collection
	gcInterval  time.Duration
	gcBatchSize int
}

var ErrKeyStoreClosed = fmt.Errorf("keystore is closed")

type keyStoreCfg struct {
	base       string
	prefixBits int

	gcFunc      KeyChanFunc
	gcInterval  time.Duration
	gcBatchSize int
}

// KeyStoreOption configures KeyStore behaviour.
type KeyStoreOption func(*keyStoreCfg) error

const (
	DefaultKeyStorePrefixBits  = 10
	DefaultKeyStoreBasePrefix  = "/reprovider/mhs"
	DefaultKeyStoreGCInterval  = 2 * amino.DefaultReprovideInterval
	DefaultKeyStoreGCBatchSize = 1 << 14
)

var KeyStoreDefaultCfg = func(cfg *keyStoreCfg) error {
	cfg.prefixBits = DefaultKeyStorePrefixBits
	cfg.base = DefaultKeyStoreBasePrefix
	cfg.gcInterval = DefaultKeyStoreGCInterval
	cfg.gcBatchSize = DefaultKeyStoreGCBatchSize
	return nil
}

// WithPrefixBits sets the bit-length used to group multihashes when persisting
// them. The value must be positive and at most 256 bits.
func WithPrefixBits(n int) KeyStoreOption {
	return func(cfg *keyStoreCfg) error {
		if n <= 0 || n > 256 {
			return fmt.Errorf("invalid prefix length %d", n)
		}
		cfg.prefixBits = n
		return nil
	}
}

// WithDatastorePrefix sets the datastore prefix under which multihashes are
// stored.
func WithDatastorePrefix(base string) KeyStoreOption {
	return func(cfg *keyStoreCfg) error {
		if base == "" {
			return fmt.Errorf("datastore prefix cannot be empty")
		}
		cfg.base = base
		return nil
	}
}

// WithGCFunc sets the function periodically used to garbage collect keys that
// shouldn't be provided anymore. During the garbage collection process, the
// store is entirely purged, and is repopulated from the keys supplied by the
// KeyChanFunc.
func WithGCFunc(gcFunc KeyChanFunc) KeyStoreOption {
	return func(cfg *keyStoreCfg) error {
		cfg.gcFunc = gcFunc
		return nil
	}
}

// WithGCInterval defines the interval at which the KeyStore is garbage
// collected. During the garbage collection process, the store is entirely
// purged, and is repopulated from the keys supplied by the gcFunc.
func WithGCInterval(interval time.Duration) KeyStoreOption {
	return func(cfg *keyStoreCfg) error {
		if interval <= 0 {
			return fmt.Errorf("invalid garbage collection interval %s", interval)
		}
		cfg.gcInterval = interval
		return nil
	}
}

// WithGCBatchSize defines the number of keys per batch when repopulating the
// KeyStore using the gcFunc. The gcFunc returns a chan cid.Cid, and the
// repopulation process reads batches of gcBatchSize keys before writing them
// to the KeyStore.
func WithGCBatchSize(size int) KeyStoreOption {
	return func(cfg *keyStoreCfg) error {
		if size <= 0 {
			return fmt.Errorf("invalid garbage collection batch size %d", size)
		}
		cfg.gcBatchSize = size
		return nil
	}
}

// NewKeyStore creates a new KeyStore backed by the provided datastore.
func NewKeyStore(d ds.Batching, opts ...KeyStoreOption) (*KeyStore, error) {
	var cfg keyStoreCfg
	opts = append([]KeyStoreOption{KeyStoreDefaultCfg}, opts...)
	for i, o := range opts {
		if err := o(&cfg); err != nil {
			return nil, fmt.Errorf("KeyStore option %d failed: %w", i, err)
		}
	}
	keyStore := KeyStore{
		done:      make(chan struct{}),
		ds:        d,
		base:      ds.NewKey(cfg.base),
		prefixLen: cfg.prefixBits,

		gcFunc:      cfg.gcFunc,
		gcInterval:  cfg.gcInterval,
		gcBatchSize: cfg.gcBatchSize,
	}
	if cfg.gcFunc != nil && cfg.gcInterval > 0 {
		go keyStore.runGC()
	}
	return &keyStore, nil
}

func (s *KeyStore) Close() error {
	s.closeOnce.Do(func() { close(s.done) })
	s.wg.Wait()
	return nil
}

func (s *KeyStore) closed() bool {
	select {
	case <-s.done:
		return true
	default:
		return false
	}
}

// runGC periodically runs garbage collection.
//
// Garbage collection consists in totally purging the KeyStore, and
// repopulating it with the keys supplied by the GC function. It basically
// resets the state of the KeyStore to match the state returned by the GC
// function.
func (s *KeyStore) runGC() {
	s.wg.Add(1)
	defer s.wg.Done()
	ticker := time.NewTicker(s.gcInterval)
	for {
		select {
		case <-s.done:
			return
		case <-ticker.C:
			keysChan, err := s.gcFunc(context.Background())
			if err != nil {
				logger.Errorf("garbage collection failed: %v", err)
				continue
			}
			err = s.ResetCids(context.Background(), keysChan)
			if err != nil {
				logger.Errorf("reset failed: %v", err)
			}
		}
	}
}

// ResetCids purges the KeyStore and repopulates it with the provided cids.
func (s *KeyStore) ResetCids(ctx context.Context, keysChan <-chan cid.Cid) error {
	if s.closed() {
		return ErrKeyStoreClosed
	}
	err := s.Empty(ctx)
	if err != nil {
		return fmt.Errorf("KeyStore empty failed during reset: %w", err)
	}
	keys := make([]mh.Multihash, s.gcBatchSize)
	i := 0
	for c := range keysChan {
		keys[i] = c.Hash()
		i++
		if i == s.gcBatchSize {
			_, err = s.Put(ctx, keys...)
			if err != nil {
				return fmt.Errorf("KeyStore put failed during reset: %w", err)
			}
			i = 0
			keys = keys[:0]
		}
	}
	_, err = s.Put(ctx, keys...)
	if err != nil {
		return fmt.Errorf("KeyStore put failed during reset: %w", err)
	}
	return nil
}

func (s *KeyStore) dsKey(prefix bitstr.Key) ds.Key {
	return s.base.ChildString(string(prefix))
}

// putLocked stores the provided keys while assuming s.lk is already held.
func (s *KeyStore) putLocked(ctx context.Context, keys ...mh.Multihash) ([]mh.Multihash, error) {
	groups := make(map[bitstr.Key][]mh.Multihash)
	for _, h := range keys {
		k := keyspace.MhToBit256(h)
		bs := bitstr.Key(key.BitString(k)[:s.prefixLen])
		groups[bs] = append(groups[bs], h)
	}

	newKeys := make([]mh.Multihash, 0, len(keys))
	for prefix, hs := range groups {
		dsKey := s.dsKey(prefix)
		var stored []mh.Multihash
		data, err := s.ds.Get(ctx, dsKey)
		if err != nil && err != ds.ErrNotFound {
			return nil, err
		}
		if err == nil {
			if err := json.Unmarshal(data, &stored); err != nil {
				return nil, err
			}
		}

		set := make(map[string]struct{}, len(stored))
		for _, h := range stored {
			set[string(h)] = struct{}{}
		}

		for _, h := range hs {
			if _, ok := set[string(h)]; !ok {
				stored = append(stored, h)
				set[string(h)] = struct{}{}
				newKeys = append(newKeys, h)
			}
		}

		buf, err := json.Marshal(stored)
		if err != nil {
			return nil, err
		}
		if err := s.ds.Put(ctx, dsKey, buf); err != nil {
			return nil, err
		}
	}
	return newKeys, nil
}

// Put stores the provided keys in the underlying datastore, grouping them by
// the first prefixLen bits. It returns only the keys that were not previously
// persisted in the datastore (i.e., newly added keys).
func (s *KeyStore) Put(ctx context.Context, keys ...mh.Multihash) ([]mh.Multihash, error) {
	if s.closed() {
		return nil, ErrKeyStoreClosed
	}
	if len(keys) == 0 {
		return nil, nil
	}
	s.lk.Lock()
	defer s.lk.Unlock()

	return s.putLocked(ctx, keys...)
}

// Get returns all keys whose bit256 representation matches the provided
// prefix.
func (s *KeyStore) Get(ctx context.Context, prefix bitstr.Key) ([]mh.Multihash, error) {
	if s.closed() {
		return nil, ErrKeyStoreClosed
	}
	s.lk.Lock()
	defer s.lk.Unlock()

	result := make([]mh.Multihash, 0)
	uniq := make(map[string]struct{})

	if len(prefix) >= s.prefixLen {
		dsKey := s.dsKey(bitstr.Key(prefix[:s.prefixLen]))
		data, err := s.ds.Get(ctx, dsKey)
		if err != nil {
			if err == ds.ErrNotFound {
				return nil, nil
			}
			return nil, err
		}
		var stored []mh.Multihash
		if err := json.Unmarshal(data, &stored); err != nil {
			return nil, err
		}
		for _, h := range stored {
			bs := bitstr.Key(key.BitString(keyspace.MhToBit256(h)))
			if len(bs) >= len(prefix) && bs[:len(prefix)] == prefix {
				if _, ok := uniq[string(h)]; !ok {
					uniq[string(h)] = struct{}{}
					result = append(result, h)
				}
			}
		}
		return result, nil
	}

	remaining := s.prefixLen - len(prefix)
	limit := 1 << remaining
	for i := range limit {
		suffix := fmt.Sprintf("%0*b", remaining, i)
		dsKey := s.dsKey(prefix + bitstr.Key(suffix))
		data, err := s.ds.Get(ctx, dsKey)
		if err != nil {
			if err == ds.ErrNotFound {
				continue
			}
			return nil, err
		}
		var stored []mh.Multihash
		if err := json.Unmarshal(data, &stored); err != nil {
			return nil, err
		}
		for _, h := range stored {
			if _, ok := uniq[string(h)]; !ok {
				uniq[string(h)] = struct{}{}
				result = append(result, h)
			}
		}
	}
	return result, nil
}

// ContainsPrefix reports whether the KeyStore currently holds at least one
// multihash whose kademlia identifier (bit256.Key) starts with the provided
// bit-prefix.
func (s *KeyStore) ContainsPrefix(ctx context.Context, prefix bitstr.Key) (bool, error) {
	if s.closed() {
		return false, ErrKeyStoreClosed
	}
	s.lk.Lock()
	defer s.lk.Unlock()

	// Case 1: shorter than bucket length — any bucket with this key-prefix is enough.
	if len(prefix) < s.prefixLen {
		rem := s.prefixLen - len(prefix)
		limit := 1 << rem
		for i := range limit {
			suffix := fmt.Sprintf("%0*b", rem, i)
			dsKey := s.dsKey(prefix + bitstr.Key(suffix))
			exists, err := s.ds.Has(ctx, dsKey)
			if err != nil {
				return false, err
			}
			if exists {
				return true, nil
			}
		}
		return false, nil
	}

	// Case 2: at least a full bucket prefix — check that bucket's content.
	dsKey := s.dsKey(bitstr.Key(prefix[:s.prefixLen]))

	// Fast path when asking exactly for a bucket prefix: existence implies non-empty.
	if len(prefix) == s.prefixLen {
<<<<<<< HEAD
		exists, err := s.ds.Has(ctx, dsKey)
		return exists, err
=======
		return s.ds.Has(ctx, dsKey)
>>>>>>> fdd95c5b
	}

	// Longer-than-bucket: must inspect entries and see if any starts with `prefix`.
	data, err := s.ds.Get(ctx, dsKey)
	if err != nil {
		if err == ds.ErrNotFound {
			return false, nil
		}
		return false, err
	}
	var stored []mh.Multihash
	if err := json.Unmarshal(data, &stored); err != nil {
		return false, err
	}
	for _, h := range stored {
		if keyspace.IsPrefix(prefix, keyspace.MhToBit256(h)) {
			return true, nil
		}
	}
	return false, nil
}

// emptyLocked deletes all entries under the datastore prefix, assuming s.lk is
// already held.
func (s *KeyStore) emptyLocked(ctx context.Context) error {
	res, err := s.ds.Query(ctx, query.Query{Prefix: s.base.String()})
	if err != nil {
		return err
	}
	defer res.Close()

	for r := range res.Next() {
		if r.Error != nil {
			return r.Error
		}
		if err := s.ds.Delete(ctx, ds.NewKey(r.Key)); err != nil {
			return err
		}
	}
	return nil
}

// Empty deletes all entries under the datastore prefix.
func (s *KeyStore) Empty(ctx context.Context) error {
	if s.closed() {
		return ErrKeyStoreClosed
	}
	s.lk.Lock()
	defer s.lk.Unlock()

	return s.emptyLocked(ctx)
}

// Delete removes the given keys from datastore.
func (s *KeyStore) Delete(ctx context.Context, keys ...mh.Multihash) error {
	if len(keys) == 0 {
		return nil
	}
	s.lk.Lock()
	defer s.lk.Unlock()

	groups := make(map[bitstr.Key][]mh.Multihash)
	for _, h := range keys {
		bs := bitstr.Key(key.BitString(keyspace.MhToBit256(h)))
		p := bitstr.Key(bs[:s.prefixLen])
		groups[p] = append(groups[p], h)
	}

	for prefix, toDel := range groups {
		dsKey := s.dsKey(prefix)
		data, err := s.ds.Get(ctx, dsKey)
		if err != nil {
			if err == ds.ErrNotFound {
				continue
			}
			return err
		}

		var stored []mh.Multihash
		if err := json.Unmarshal(data, &stored); err != nil {
			return err
		}

		rmSet := make(map[string]struct{}, len(toDel))
		for _, h := range toDel {
			rmSet[string(h)] = struct{}{}
		}

		remaining := stored[:0]
		changed := false
		for _, h := range stored {
			if _, ok := rmSet[string(h)]; ok {
				changed = true
				continue
			}
			remaining = append(remaining, h)
		}
		if !changed {
			continue
		}
		if len(remaining) == 0 {
			if err := s.ds.Delete(ctx, dsKey); err != nil && err != ds.ErrNotFound {
				return err
			}
			continue
		}
		buf, err := json.Marshal(remaining)
		if err != nil {
			return err
		}
		if err := s.ds.Put(ctx, dsKey, buf); err != nil {
			return err
		}
	}
	return nil
}<|MERGE_RESOLUTION|>--- conflicted
+++ resolved
@@ -402,12 +402,7 @@
 
 	// Fast path when asking exactly for a bucket prefix: existence implies non-empty.
 	if len(prefix) == s.prefixLen {
-<<<<<<< HEAD
-		exists, err := s.ds.Has(ctx, dsKey)
-		return exists, err
-=======
 		return s.ds.Has(ctx, dsKey)
->>>>>>> fdd95c5b
 	}
 
 	// Longer-than-bucket: must inspect entries and see if any starts with `prefix`.
