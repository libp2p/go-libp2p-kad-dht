package connectivity

import (
	"sync"
	"sync/atomic"
	"time"
)

const (
	initialBackoffDelay = 100 * time.Millisecond
	maxBackoffDelay     = time.Minute
)

const (
	initialBackoffDelay = 100 * time.Millisecond
	maxBackoffDelay     = time.Minute
)

// ConnectivityChecker provides a thread-safe way to verify the connectivity of
// a node, and triggers wake-up callbacks when the node changes connectivity
// state. The `checkFunc` callback used to verify network connectivity is user
// supplied.
//
// State Machine starting in OFFLINE state (when `Start()` is called)
//  1. OFFLINE state:
//     - Calls `checkFunc` with exponential backoff until node is found ONLINE.
//     - Calls to `TriggerCheck()` are ignored while OFFLINE.
//     - When `checkFunc` returns true, state changes to ONLINE and
//     `onOnline()` callback is called.
//  2. ONLINE state:
//     - Calls to `TriggerCheck()` will call `checkFunc` only if at least
//     `onlineCheckInterval` has passed since the last check.
//     - If `TriggerCheck()` returns false, switch state to DISCONNECTED.
//  3. DISCONNECTED state:
//     - Calls `checkFunc` with exponential backoff until node is found ONLINE.
//     - Calls to `TriggerCheck()` are ignored while DISCONNECTED.
//     - When `checkFunc` returns true, state changes to ONLINE and
//     `onOnline()` callback is called.
//     - After `offlineDelay` has passed in DISCONNECTED state, state changes
//     to OFFLINE and `onOffline()` callback is called.
type ConnectivityChecker struct {
	done      chan struct{}
	closed    bool
	closeOnce sync.Once
	mutex     sync.Mutex

	online atomic.Bool

<<<<<<< HEAD
=======
	clock               clock.Clock
>>>>>>> e903f4c2
	lastCheck           time.Time
	onlineCheckInterval time.Duration // minimum check interval when online

	checkFunc func() bool // function to check whether node is online

	onOffline    func()
	onOnline     func()
	offlineDelay time.Duration
}

// New creates a new ConnectivityChecker instance.
func New(checkFunc func() bool, opts ...Option) (*ConnectivityChecker, error) {
	var cfg config
	err := cfg.apply(append([]Option{DefaultConfig}, opts...)...)
	if err != nil {
		return nil, err
	}
	c := &ConnectivityChecker{
		done:                make(chan struct{}),
		checkFunc:           checkFunc,
<<<<<<< HEAD
=======
		clock:               cfg.clock,
>>>>>>> e903f4c2
		onlineCheckInterval: cfg.onlineCheckInterval,
		onOffline:           cfg.onOffline,
		onOnline:            cfg.onOnline,
		offlineDelay:        cfg.offlineDelay,
	}
	return c, nil
}

// SetCallbacks sets the onOnline and onOffline callbacks after construction.
// This allows breaking circular dependencies during initialization.
//
// SetCallbacks must be called before Start().
func (c *ConnectivityChecker) SetCallbacks(onOnline, onOffline func()) {
	c.mutex.Lock()
	defer c.mutex.Unlock()
	if c.closed {
		return
	}
	c.onOnline = onOnline
	c.onOffline = onOffline
}

// Start the ConnectivityChecker in Offline state, by begining connectivity
// probes, until the node is found Online.
//
// If SetCallbacks() is used, Start() must be called after SetCallbacks().
func (c *ConnectivityChecker) Start() {
	c.mutex.Lock()
	// Start probing until the node comes online
	go func() {
		defer c.mutex.Unlock()

		if c.probe() {
			// Node is already online
			return
		}
		// Wait for node to come online
		c.probeLoop(true)
	}()
}

// Close stops any running connectivity checks and prevents future ones.
func (c *ConnectivityChecker) Close() error {
	c.closeOnce.Do(func() {
		close(c.done)
		c.mutex.Lock()
		c.closed = true
		c.mutex.Unlock()
	})
	return nil
}

// IsOnline returns true if the node is currently online, false otherwise.
func (c *ConnectivityChecker) IsOnline() bool {
	return c.online.Load()
}

// TriggerCheck triggers an asynchronous connectivity check.
//
// * If a check is already running, does nothing.
// * If a check was already performed within the last `onlineCheckInterval`, does nothing.
// * If after running the check the node is still online, update the last check timestamp.
// * If the node is found offline, enter the loop:
//   - Perform connectivity check every `offlineCheckInterval`.
//   - Exit if context is cancelled, or ConnectivityChecker is closed.
//   - When node is found back online, run the `backOnlineNotify` callback.
func (c *ConnectivityChecker) TriggerCheck() {
	if !c.mutex.TryLock() {
		return // check already in progress
	}
	if c.closed {
		c.mutex.Unlock()
		return
	}
	if c.online.Load() && time.Since(c.lastCheck) < c.onlineCheckInterval {
		c.mutex.Unlock()
		return // last check was too recent
	}

	go func() {
		defer c.mutex.Unlock()

		if c.checkFunc() {
			c.lastCheck = time.Now()
			return
		}

		// Online -> Disconnected
		c.online.Store(false)

		// Start periodic checks until node comes back Online
		c.probeLoop(false)
	}()
}

// probeLoop runs connectivity probes with exponential backoff until the node
// comes back Online, or the ConnectivityChecker is closed.
func (c *ConnectivityChecker) probeLoop(init bool) {
	var offlineC <-chan time.Time
	if !init {
<<<<<<< HEAD
		if c.offlineDelay == 0 {
			if c.onOffline != nil {
				// Online -> Offline
				c.onOffline()
			}
		} else {
			offlineTimer := time.NewTimer(c.offlineDelay)
			defer offlineTimer.Stop()
			offlineC = offlineTimer.C
		}
	}

	delay := initialBackoffDelay
	timer := time.NewTimer(delay)
=======
		offlineTimer := c.clock.Timer(c.offlineDelay)
		defer offlineTimer.Stop()
		offlineC = offlineTimer.C
	}

	delay := initialBackoffDelay
	timer := c.clock.Timer(delay)
>>>>>>> e903f4c2
	defer timer.Stop()
	for {
		select {
		case <-c.done:
			return
		case <-timer.C:
			if c.probe() {
				return
			}
			delay = min(2*delay, maxBackoffDelay)
			timer.Reset(delay)
		case <-offlineC:
			// Disconnected -> Offline
			if c.onOffline != nil {
				c.onOffline()
			}
		}
	}
}

// probe runs the connectivity check function once, and if the node is found
// Online, updates the state and runs the onOnline callback.
func (c *ConnectivityChecker) probe() bool {
	if c.checkFunc() {
		select {
		case <-c.done:
		default:
			// Node is back Online.
			c.online.Store(true)

<<<<<<< HEAD
			c.lastCheck = time.Now()
=======
			c.lastCheck = c.clock.Now()
>>>>>>> e903f4c2
			if c.onOnline != nil {
				c.onOnline()
			}
		}
		return true
	}
	return false
}<|MERGE_RESOLUTION|>--- conflicted
+++ resolved
@@ -46,10 +46,6 @@
 
 	online atomic.Bool
 
-<<<<<<< HEAD
-=======
-	clock               clock.Clock
->>>>>>> e903f4c2
 	lastCheck           time.Time
 	onlineCheckInterval time.Duration // minimum check interval when online
 
@@ -70,10 +66,6 @@
 	c := &ConnectivityChecker{
 		done:                make(chan struct{}),
 		checkFunc:           checkFunc,
-<<<<<<< HEAD
-=======
-		clock:               cfg.clock,
->>>>>>> e903f4c2
 		onlineCheckInterval: cfg.onlineCheckInterval,
 		onOffline:           cfg.onOffline,
 		onOnline:            cfg.onOnline,
@@ -174,7 +166,6 @@
 func (c *ConnectivityChecker) probeLoop(init bool) {
 	var offlineC <-chan time.Time
 	if !init {
-<<<<<<< HEAD
 		if c.offlineDelay == 0 {
 			if c.onOffline != nil {
 				// Online -> Offline
@@ -189,15 +180,6 @@
 
 	delay := initialBackoffDelay
 	timer := time.NewTimer(delay)
-=======
-		offlineTimer := c.clock.Timer(c.offlineDelay)
-		defer offlineTimer.Stop()
-		offlineC = offlineTimer.C
-	}
-
-	delay := initialBackoffDelay
-	timer := c.clock.Timer(delay)
->>>>>>> e903f4c2
 	defer timer.Stop()
 	for {
 		select {
@@ -228,11 +210,7 @@
 			// Node is back Online.
 			c.online.Store(true)
 
-<<<<<<< HEAD
 			c.lastCheck = time.Now()
-=======
-			c.lastCheck = c.clock.Now()
->>>>>>> e903f4c2
 			if c.onOnline != nil {
 				c.onOnline()
 			}
