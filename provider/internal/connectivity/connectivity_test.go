//go:build go1.25
// +build go1.25

package connectivity

import (
	"sync"
	"sync/atomic"
	"testing"
	"testing/synctest"
	"time"

<<<<<<< HEAD
	"github.com/stretchr/testify/require"
)

var (
	onlineCheckFunc  = func() bool { return true }
	offlineCheckFunc = func() bool { return false }
)

func TestNewConnectiviyChecker(t *testing.T) {
	t.Run("initial state is offline", func(t *testing.T) {
		connChecker, err := New(onlineCheckFunc)
		require.NoError(t, err)
		defer connChecker.Close()

		require.False(t, connChecker.IsOnline())
	})

	t.Run("start online", func(t *testing.T) {
		synctest.Test(t, func(t *testing.T) {
			onlineChan := make(chan struct{})
			onOnline := func() { close(onlineChan) }

			connChecker, err := New(onlineCheckFunc,
				WithOnOnline(onOnline),
			)
			require.NoError(t, err)
			defer connChecker.Close()

			require.False(t, connChecker.IsOnline())

			connChecker.Start()

			<-onlineChan // wait for onOnline to be run
			synctest.Wait()

			require.True(t, connChecker.IsOnline())
		})
	})

	t.Run("start offline", func(t *testing.T) {
		onlineCount, offlineCount := atomic.Int32{}, atomic.Int32{}
		onOnline := func() { onlineCount.Add(1) }
		onOffline := func() { offlineCount.Add(1) }

		connChecker, err := New(offlineCheckFunc,
			WithOnOnline(onOnline),
			WithOnOffline(onOffline),
		)
		require.NoError(t, err)
		defer connChecker.Close()

		require.False(t, connChecker.IsOnline())

		connChecker.Start()

		require.False(t, connChecker.mutex.TryLock()) // node probing until it comes online

		require.False(t, connChecker.IsOnline())
		require.Equal(t, int32(0), onlineCount.Load())
		require.Equal(t, int32(0), offlineCount.Load())
	})
}

func TestStateTransitions(t *testing.T) {
	t.Run("offline to online", func(t *testing.T) {
		synctest.Test(t, func(t *testing.T) {
			checkInterval := time.Second
			offlineDelay := time.Minute

			online := atomic.Bool{} // start offline
			checkFunc := func() bool { return online.Load() }

			onlineChan, offlineChan := make(chan struct{}), make(chan struct{})
			onOnline := func() { close(onlineChan) }
			onOffline := func() { close(offlineChan) }

			connChecker, err := New(checkFunc,
				WithOfflineDelay(offlineDelay),
				WithOnlineCheckInterval(checkInterval),
				WithOnOnline(onOnline),
				WithOnOffline(onOffline),
			)
			require.NoError(t, err)
			defer connChecker.Close()

			require.False(t, connChecker.IsOnline())
			connChecker.Start()

			time.Sleep(initialBackoffDelay)

			online.Store(true)

			<-onlineChan // wait for onOnline to be run
			require.True(t, connChecker.IsOnline())
			select {
			case <-offlineChan:
				require.FailNow(t, "onOffline shouldn't have been called")
			default:
			}
		})
	})

	t.Run("online to disconnected to offline", func(t *testing.T) {
		synctest.Test(t, func(t *testing.T) {
			checkInterval := time.Second
			offlineDelay := time.Minute

			online := atomic.Bool{}
			online.Store(true)
			checkFunc := func() bool { return online.Load() }

			onlineChan, offlineChan := make(chan struct{}), make(chan struct{})
			onOnline := func() { close(onlineChan) }
			onOffline := func() { close(offlineChan) }

			connChecker, err := New(checkFunc,
				WithOfflineDelay(offlineDelay),
				WithOnlineCheckInterval(checkInterval),
				WithOnOnline(onOnline),
				WithOnOffline(onOffline),
			)
			require.NoError(t, err)
			defer connChecker.Close()

			require.False(t, connChecker.IsOnline())
			connChecker.Start()

			<-onlineChan // wait for onOnline to be run
			require.True(t, connChecker.IsOnline())
			require.Equal(t, time.Now(), connChecker.lastCheck)

			online.Store(false)
			// Cannot trigger check yet
			connChecker.TriggerCheck()
			require.True(t, connChecker.mutex.TryLock()) // node still online
			connChecker.mutex.Unlock()

			time.Sleep(checkInterval - time.Millisecond)
			connChecker.TriggerCheck()
			require.True(t, connChecker.mutex.TryLock()) // node still online
			connChecker.mutex.Unlock()

			time.Sleep(time.Millisecond)
			connChecker.TriggerCheck()
			require.False(t, connChecker.mutex.TryLock())

			synctest.Wait()

			require.False(t, connChecker.IsOnline())
			select {
			case <-offlineChan:
				require.FailNow(t, "onOffline shouldn't have been called")
			default: // Disconnected but not Offline
			}

			connChecker.TriggerCheck() // noop since Disconnected
			require.False(t, connChecker.mutex.TryLock())

			time.Sleep(offlineDelay)

			require.False(t, connChecker.IsOnline())
			<-offlineChan // wait for callback to be run

			connChecker.TriggerCheck() // noop since Offline
			require.False(t, connChecker.mutex.TryLock())
		})
	})

	t.Run("remain online", func(t *testing.T) {
		synctest.Test(t, func(t *testing.T) {
			checkInterval := time.Second
			offlineDelay := time.Minute

			online := atomic.Bool{}
			online.Store(true)
			checkCount := atomic.Int32{}
			checkFunc := func() bool { checkCount.Add(1); return online.Load() }

			onlineChan, offlineChan := make(chan struct{}), make(chan struct{})
			onOnline := func() { close(onlineChan) }
			onOffline := func() { close(offlineChan) }

			connChecker, err := New(checkFunc,
				WithOfflineDelay(offlineDelay),
				WithOnlineCheckInterval(checkInterval),
				WithOnOnline(onOnline),
				WithOnOffline(onOffline),
			)
			require.NoError(t, err)
			defer connChecker.Close()

			require.False(t, connChecker.IsOnline())
			connChecker.Start()

			<-onlineChan

			require.True(t, connChecker.IsOnline())
			require.Equal(t, int32(1), checkCount.Load())
			require.Equal(t, time.Now(), connChecker.lastCheck)

			connChecker.TriggerCheck() // recent check, should be no-op
			synctest.Wait()
			require.Equal(t, int32(1), checkCount.Load())

			time.Sleep(checkInterval - 1)
			connChecker.TriggerCheck() // recent check, should be no-op
			synctest.Wait()
			require.Equal(t, int32(1), checkCount.Load())

			time.Sleep(1)
			connChecker.TriggerCheck() // checkInterval has passed, new check is run
			synctest.Wait()
			require.Equal(t, int32(2), checkCount.Load())
			require.Equal(t, time.Now(), connChecker.lastCheck)

			time.Sleep(checkInterval)
			connChecker.TriggerCheck() // checkInterval has passed, new check is run
			synctest.Wait()
			require.Equal(t, int32(3), checkCount.Load())
			require.Equal(t, time.Now(), connChecker.lastCheck)
		})
	})
}

func TestSetCallbacks(t *testing.T) {
	synctest.Test(t, func(t *testing.T) {
		// Callbacks MUST be set before calling Start()
		oldOnlineCount, oldOfflineCount, newOnlineCount, newOfflineCount := atomic.Int32{}, atomic.Int32{}, atomic.Int32{}, atomic.Int32{}
		onlineChan, offlineChan := make(chan struct{}), make(chan struct{})
		oldOnOnline := func() { oldOnlineCount.Add(1); close(onlineChan) }
		oldOnOffline := func() { oldOfflineCount.Add(1); close(offlineChan) }
		newOnOnline := func() { newOnlineCount.Add(1); close(onlineChan) }
		newOnOffline := func() { newOfflineCount.Add(1); close(offlineChan) }

		checkInterval := time.Second
		online := atomic.Bool{}
		online.Store(true)
		checkFunc := func() bool { return online.Load() }

		connChecker, err := New(checkFunc,
			WithOnOnline(oldOnOnline),
			WithOnOffline(oldOnOffline),
			WithOfflineDelay(0),
			WithOnlineCheckInterval(checkInterval),
		)
		require.NoError(t, err)
		defer connChecker.Close()

		connChecker.SetCallbacks(newOnOnline, newOnOffline)

		connChecker.Start()

		<-onlineChan // wait for newOnOnline to be called
		require.True(t, connChecker.IsOnline())
		require.Equal(t, int32(0), oldOnlineCount.Load())
		require.Equal(t, int32(1), newOnlineCount.Load())

		// Wait until we can perform a new check
		time.Sleep(checkInterval)

		// Go offline
		online.Store(false)
		connChecker.TriggerCheck()
		require.False(t, connChecker.mutex.TryLock()) // node probing until it comes online

		<-offlineChan // wait for newOnOffline to be called
		require.False(t, connChecker.IsOnline())
		require.Equal(t, int32(0), oldOfflineCount.Load())
		require.Equal(t, int32(1), newOfflineCount.Load())
	})
}

func TestExponentialBackoff(t *testing.T) {
	synctest.Test(t, func(t *testing.T) {
		checkCount := atomic.Int32{}
		checkFunc := func() bool { checkCount.Add(1); return false }
		connChecker, err := New(checkFunc)
		require.NoError(t, err)
		defer connChecker.Close()

		connChecker.Start()
		require.False(t, connChecker.mutex.TryLock()) // node probing until it comes online
		require.False(t, connChecker.IsOnline())

		// Exponential backoff increase
		expectedWait := initialBackoffDelay
		expectedChecks := int32(1) // initial check
		for expectedWait < maxBackoffDelay {
			synctest.Wait()
			require.Equal(t, expectedChecks, checkCount.Load())
			time.Sleep(expectedWait)
			expectedChecks++
			expectedWait *= 2
		}

		// Reached max backoff delay
		synctest.Wait()
		require.Equal(t, expectedChecks, checkCount.Load())

		time.Sleep(maxBackoffDelay)
		expectedChecks++
		synctest.Wait()
		require.Equal(t, expectedChecks, checkCount.Load())

		time.Sleep(3 * maxBackoffDelay)
		expectedChecks += 3
		synctest.Wait()
		require.Equal(t, expectedChecks, checkCount.Load())
	})
}

func TestInvalidOptions(t *testing.T) {
	t.Run("negative online check interval", func(t *testing.T) {
		_, err := New(onlineCheckFunc, WithOnlineCheckInterval(-1))
		require.Error(t, err)
	})

	t.Run("negative offline delay", func(t *testing.T) {
		_, err := New(onlineCheckFunc, WithOfflineDelay(-1*time.Hour))
		require.Error(t, err)
	})
}

func TestClose(t *testing.T) {
	t.Run("close while offline", func(t *testing.T) {
		connChecker, err := New(offlineCheckFunc)
		require.NoError(t, err)
		defer connChecker.Close()

		connChecker.Start()
		require.False(t, connChecker.mutex.TryLock()) // node probing until it comes online
		require.False(t, connChecker.IsOnline())

		err = connChecker.Close()
		require.NoError(t, err)

		require.True(t, connChecker.mutex.TryLock())
		connChecker.mutex.Unlock()
	})

	t.Run("close while online", func(t *testing.T) {
		onlineChan := make(chan struct{})
		onOnline := func() { close(onlineChan) }
		connChecker, err := New(onlineCheckFunc,
			WithOnOnline(onOnline),
		)
		require.NoError(t, err)
		defer connChecker.Close()

		connChecker.Start()
		<-onlineChan
		require.True(t, connChecker.IsOnline())

		connChecker.Close()
	})

	t.Run("SetCallbacks after Close", func(t *testing.T) {
		onlineChan, offlineChan := make(chan struct{}), make(chan struct{})
		onOnline := func() { close(onlineChan) }
		onOffline := func() { close(offlineChan) }

		connChecker, err := New(offlineCheckFunc)
		require.NoError(t, err)
		defer connChecker.Close()

		require.Nil(t, connChecker.onOffline)
		require.Nil(t, connChecker.onOnline)

		connChecker.Close()
		connChecker.SetCallbacks(onOnline, onOffline)

		// Assert that callbacks were NOT set
		require.Nil(t, connChecker.onOffline)
		require.Nil(t, connChecker.onOnline)
	})

	t.Run("TriggerCheck after Close", func(t *testing.T) {
		connChecker, err := New(offlineCheckFunc)
		require.NoError(t, err)
		defer connChecker.Close()

		connChecker.Start()
		require.False(t, connChecker.mutex.TryLock()) // node probing until it comes online
		require.False(t, connChecker.IsOnline())

		err = connChecker.Close()
		require.NoError(t, err)

		require.True(t, connChecker.mutex.TryLock())
		connChecker.mutex.Unlock()

		connChecker.TriggerCheck() // noop since closed

		require.True(t, connChecker.mutex.TryLock())
		connChecker.mutex.Unlock()
		require.False(t, connChecker.IsOnline())
	})
=======
	"github.com/filecoin-project/go-clock"
	"github.com/stretchr/testify/assert"
	"github.com/stretchr/testify/require"
)

func eventually(t *testing.T, condition func() bool, maxDelay time.Duration, args ...any) {
	step := time.Millisecond
	for range maxDelay / step {
		if condition() {
			return
		}
		time.Sleep(step)
	}
	t.Fatal(args...)
}

func TestConnectivityChecker_New(t *testing.T) {
	t.Parallel()

	t.Run("starts offline when checkFunc returns false", func(t *testing.T) {
		checkFunc := func() bool { return false }

		checker, err := New(checkFunc)
		require.NoError(t, err)
		defer checker.Close()

		// Give some time for initialization
		eventually(t, func() bool { return !checker.IsOnline() }, 20*time.Millisecond, "checker should be offline")

		assert.False(t, checker.IsOnline())
	})

	t.Run("starts online when checkFunc returns true", func(t *testing.T) {
		checkFunc := func() bool { return true }

		checker, err := New(checkFunc)
		require.NoError(t, err)
		checker.Start()
		defer checker.Close()

		// Give some time for initialization
		eventually(t, checker.IsOnline, 20*time.Millisecond, "checker should be online")

		require.True(t, checker.IsOnline())
	})

	t.Run("with custom options", func(t *testing.T) {
		mockClock := clock.NewMock()
		checkFunc := func() bool { return true }

		checker, err := New(checkFunc,
			WithClock(mockClock),
			WithOnlineCheckInterval(30*time.Second),
		)
		require.NoError(t, err)
		defer checker.Close()

		assert.NotNil(t, checker)
	})

	t.Run("with invalid options", func(t *testing.T) {
		checkFunc := func() bool { return true }

		_, err := New(checkFunc,
			WithOnlineCheckInterval(-1*time.Second),
		)
		assert.Error(t, err)

		_, err = New(checkFunc,
			WithOfflineDelay(-1*time.Second),
		)
		assert.Error(t, err)
	})
}

func TestConnectivityChecker_Close(t *testing.T) {
	t.Parallel()

	t.Run("close stops all operations", func(t *testing.T) {
		checkFunc := func() bool { return false }

		checker, err := New(checkFunc)
		require.NoError(t, err)

		err = checker.Close()
		assert.NoError(t, err)

		// Multiple closes should not panic
		err = checker.Close()
		assert.NoError(t, err)
	})

	t.Run("operations after close are ignored", func(t *testing.T) {
		checkFunc := func() bool { return true }

		checker, err := New(checkFunc)
		require.NoError(t, err)

		checker.Close()

		// TriggerCheck should be ignored after close
		checker.TriggerCheck()

		// State should still be accessible
		_ = checker.IsOnline()
	})
}

func TestConnectivityChecker_TriggerCheck_WithMockClock(t *testing.T) {
	t.Parallel()

	t.Run("ignores check when interval not passed", func(t *testing.T) {
		mockClock := clock.NewMock()
		var checkCount atomic.Int32

		checkFunc := func() bool {
			checkCount.Add(1)
			return true
		}

		checker, err := New(checkFunc,
			WithClock(mockClock),
			WithOnlineCheckInterval(1*time.Minute),
		)
		require.NoError(t, err)
		checker.Start()
		defer checker.Close()

		// Wait for initial check
		time.Sleep(10 * time.Millisecond)

		initialCount := checkCount.Load()

		// Trigger check immediately - should be ignored
		checker.TriggerCheck()
		time.Sleep(10 * time.Millisecond)

		assert.Equal(t, initialCount, checkCount.Load())

		// Advance clock and trigger check - should work
		mockClock.Add(2 * time.Minute)
		checker.TriggerCheck()
		time.Sleep(10 * time.Millisecond)

		assert.Greater(t, checkCount.Load(), initialCount)
	})

	t.Run("transitions from online to offline", func(t *testing.T) {
		var isOnline atomic.Bool
		isOnline.Store(true)

		checkFunc := func() bool {
			return isOnline.Load()
		}

		var onlineCallCount, offlineCallCount atomic.Int32
		onlineNotify := func() { onlineCallCount.Add(1) }
		offlineNotify := func() { offlineCallCount.Add(1) }

		checker, err := New(checkFunc,
			WithOnlineCheckInterval(10*time.Millisecond), // Very short interval
			WithOfflineDelay(100*time.Millisecond),       // Short delay for testing
			WithOnOnline(onlineNotify),
			WithOnOffline(offlineNotify),
		)
		require.NoError(t, err)
		checker.Start()
		defer checker.Close()

		// Wait for initialization - should be online
		time.Sleep(30 * time.Millisecond)
		assert.True(t, checker.IsOnline())

		// Make checkFunc return false and trigger check
		isOnline.Store(false)

		// Wait for online check interval to pass before triggering
		time.Sleep(20 * time.Millisecond)
		checker.TriggerCheck()
		time.Sleep(30 * time.Millisecond)

		// Should be in Disconnected state
		require.False(t, checker.IsOnline())
		assert.Equal(t, offlineCallCount.Load(), int32(0))

		// Wait for offline delay to pass
		time.Sleep(150 * time.Millisecond)

		// Should be offline and callback should be called
		require.False(t, checker.IsOnline())
		assert.Greater(t, offlineCallCount.Load(), int32(0))
	})

	t.Run("transitions from offline to online", func(t *testing.T) {
		mockClock := clock.NewMock()
		var isOnline atomic.Bool
		isOnline.Store(false)

		checkFunc := func() bool {
			return isOnline.Load()
		}

		var onlineCallCount atomic.Int32
		onlineNotify := func() { onlineCallCount.Add(1) }

		checker, err := New(checkFunc,
			WithClock(mockClock),
			WithOnOnline(onlineNotify),
		)
		require.NoError(t, err)
		checker.Start()
		defer checker.Close()

		// Wait for initialization
		time.Sleep(10 * time.Millisecond)
		assert.False(t, checker.IsOnline())

		// Make checkFunc return true
		isOnline.Store(true)

		// Advance clock to trigger offline check
		mockClock.Add(1 * time.Minute)
		time.Sleep(50 * time.Millisecond)

		// Should be online and callback should be called
		assert.True(t, checker.IsOnline())
		assert.Greater(t, onlineCallCount.Load(), int32(0))
	})

	t.Run("concurrent trigger checks", func(t *testing.T) {
		mockClock := clock.NewMock()
		var checkCount atomic.Int32

		checkFunc := func() bool {
			checkCount.Add(1)
			time.Sleep(50 * time.Millisecond) // Simulate slow check
			return true
		}

		checker, err := New(checkFunc,
			WithClock(mockClock),
			WithOnlineCheckInterval(1*time.Minute),
		)
		require.NoError(t, err)
		defer checker.Close()

		// Wait for initialization to complete
		time.Sleep(100 * time.Millisecond) // Longer wait to ensure initialization goroutine completes
		initialCount := checkCount.Load()

		// Advance clock
		mockClock.Add(2 * time.Minute)

		// Launch multiple concurrent checks
		var wg sync.WaitGroup
		for range 10 {
			wg.Add(1)
			go func() {
				defer wg.Done()
				checker.TriggerCheck()
			}()
		}
		wg.Wait()

		// Wait for any ongoing checks to complete
		time.Sleep(100 * time.Millisecond)

		finalCount := checkCount.Load()

		// Only one additional check should have been performed (due to mutex)
		// The mutex should prevent concurrent checks, so we should see exactly initialCount+1 or maybe +2 due to timing
		assert.GreaterOrEqual(t, finalCount, initialCount+1)
		assert.LessOrEqual(t, finalCount, initialCount+2) // Allow for slight timing variations
	})

	t.Run("probe loop with periodic checks", func(t *testing.T) {
		mockClock := clock.NewMock()
		var isOnline atomic.Bool
		var checkCount atomic.Int32
		isOnline.Store(false)

		checkFunc := func() bool {
			checkCount.Add(1)
			return isOnline.Load()
		}

		var onlineCallCount atomic.Int32
		onlineNotify := func() { onlineCallCount.Add(1) }

		checker, err := New(checkFunc,
			WithClock(mockClock),
			WithOnOnline(onlineNotify),
		)
		require.NoError(t, err)
		checker.Start()
		defer checker.Close()

		// Wait for initialization
		time.Sleep(10 * time.Millisecond)
		initialCheckCount := checkCount.Load()

		// Advance clock multiple times to trigger periodic checks
		for range 3 {
			mockClock.Add(31 * time.Second)
			time.Sleep(10 * time.Millisecond)
		}

		// Multiple checks should have been performed
		assert.Greater(t, checkCount.Load(), initialCheckCount)

		// Now make it go online
		isOnline.Store(true)
		mockClock.Add(31 * time.Second)
		time.Sleep(50 * time.Millisecond)

		// Should be online and callback called
		assert.True(t, checker.IsOnline())
		assert.Greater(t, onlineCallCount.Load(), int32(0))
	})
}

func TestConnectivityChecker_StateTransitions(t *testing.T) {
	t.Parallel()

	t.Run("all state values", func(t *testing.T) {
		var isOnline atomic.Bool
		isOnline.Store(true)

		checkFunc := func() bool {
			return isOnline.Load()
		}

		checker, err := New(checkFunc,
			WithOnlineCheckInterval(10*time.Millisecond), // Very short interval to allow quick trigger
			WithOfflineDelay(100*time.Millisecond),       // Short delay for testing
		)
		require.NoError(t, err)
		checker.Start()
		defer checker.Close()

		// Wait for initialization - should be Online
		time.Sleep(30 * time.Millisecond)
		assert.True(t, checker.IsOnline())

		// Make offline and trigger check - should be Disconnected
		isOnline.Store(false)

		// Wait for online check interval to pass before triggering
		time.Sleep(20 * time.Millisecond)
		checker.TriggerCheck()
		time.Sleep(30 * time.Millisecond)

		assert.False(t, checker.IsOnline())

		// Wait beyond offline delay - should be Offline
		time.Sleep(150 * time.Millisecond)
		assert.False(t, checker.IsOnline())
	})
}

func TestConnectivityChecker_Callbacks(t *testing.T) {
	t.Parallel()

	t.Run("callbacks are called appropriately", func(t *testing.T) {
		var isOnline atomic.Bool
		isOnline.Store(true) // Start online first

		checkFunc := func() bool {
			return isOnline.Load()
		}

		var onlineCallCount, offlineCallCount atomic.Int32
		onlineNotify := func() { onlineCallCount.Add(1) }
		offlineNotify := func() { offlineCallCount.Add(1) }

		checker, err := New(checkFunc,
			WithOnlineCheckInterval(10*time.Millisecond), // Very short interval
			WithOfflineDelay(100*time.Millisecond),       // Short delay for testing
			WithOnOnline(onlineNotify),
			WithOnOffline(offlineNotify),
		)
		require.NoError(t, err)
		checker.Start()
		defer checker.Close()

		// Wait for initialization - should be online
		time.Sleep(30 * time.Millisecond)
		assert.True(t, checker.IsOnline())

		// Go offline and trigger a check to start the offline transition
		isOnline.Store(false)

		// Wait for online check interval to pass before triggering
		time.Sleep(20 * time.Millisecond)
		checker.TriggerCheck()

		// Wait for offline delay to pass and offline callback to be called
		time.Sleep(150 * time.Millisecond)

		// Should have called offline callback
		assert.Greater(t, offlineCallCount.Load(), int32(0))

		// Go online
		isOnline.Store(true)
		time.Sleep(50 * time.Millisecond)

		// Should have called online callback
		assert.Greater(t, onlineCallCount.Load(), int32(0))
	})

	t.Run("panic in callback doesn't break checker", func(t *testing.T) {
		var isOnline atomic.Bool
		isOnline.Store(false)

		checkFunc := func() bool {
			return isOnline.Load()
		}

		safeCallback := func() {
			defer func() {
				if r := recover(); r != nil {
					// Expected panic, recover and continue
				}
			}()
			panic("test panic")
		}

		// This should not panic during construction or operation
		checker, err := New(checkFunc,
			WithOnOnline(safeCallback),
			WithOnOffline(safeCallback),
			WithOfflineDelay(50*time.Millisecond),
		)
		require.NoError(t, err)
		defer checker.Close()

		// Wait for potential panics during initialization
		time.Sleep(100 * time.Millisecond)

		// Go online - should not panic the test
		isOnline.Store(true)
		time.Sleep(100 * time.Millisecond)

		// Checker should still be functional
		assert.NotPanics(t, func() {
			checker.IsOnline()
		})
	})
}

func TestConnectivityChecker_EdgeCases(t *testing.T) {
	t.Parallel()

	t.Run("close during probe loop", func(t *testing.T) {
		var checkCount atomic.Int32
		checkFunc := func() bool {
			checkCount.Add(1)
			return false
		}

		checker, err := New(checkFunc)
		require.NoError(t, err)
		checker.Start()

		// Let it run for a bit
		time.Sleep(50 * time.Millisecond)
		initialCount := checkCount.Load()

		// Close and verify no more checks happen
		checker.Close()
		time.Sleep(50 * time.Millisecond)

		// Should have stopped checking
		finalCount := checkCount.Load()
		time.Sleep(50 * time.Millisecond)
		laterCount := checkCount.Load()

		assert.Greater(t, initialCount, int32(0))
		assert.Equal(t, finalCount, laterCount) // No new checks after close
	})

	t.Run("trigger check after close", func(t *testing.T) {
		var checkCount atomic.Int32
		checkFunc := func() bool {
			checkCount.Add(1)
			return true
		}

		checker, err := New(checkFunc)
		require.NoError(t, err)

		time.Sleep(10 * time.Millisecond)
		checker.Close()

		initialCount := checkCount.Load()

		// Should be ignored
		checker.TriggerCheck()
		time.Sleep(10 * time.Millisecond)

		assert.Equal(t, initialCount, checkCount.Load())
	})

	t.Run("high frequency operations", func(t *testing.T) {
		mockClock := clock.NewMock()
		var isOnline atomic.Bool
		isOnline.Store(true)

		checkFunc := func() bool {
			return isOnline.Load()
		}

		checker, err := New(checkFunc,
			WithClock(mockClock),
			WithOnlineCheckInterval(100*time.Millisecond),
		)
		require.NoError(t, err)
		checker.Start()
		defer checker.Close()

		// Rapid state checks should work
		for range 100 {
			go func() {
				checker.IsOnline()
			}()
		}

		// Rapid trigger checks with clock advancement
		for range 10 {
			mockClock.Add(200 * time.Millisecond)
			checker.TriggerCheck()
		}

		time.Sleep(100 * time.Millisecond)

		// Should still be functional
		assert.True(t, checker.IsOnline())
	})
}

func TestConnectivityChecker_Options(t *testing.T) {
	t.Parallel()

	t.Run("WithOfflineDelay", func(t *testing.T) {
		// Use real time for this test since mock clock with timers is complex
		var isOnline atomic.Bool
		isOnline.Store(true)

		checkFunc := func() bool {
			return isOnline.Load()
		}

		var offlineCallCount atomic.Int32
		offlineNotify := func() { offlineCallCount.Add(1) }

		checker, err := New(checkFunc,
			WithOnlineCheckInterval(10*time.Millisecond), // Very short interval
			WithOfflineDelay(100*time.Millisecond),       // Short delay for testing
			WithOnOffline(offlineNotify),
		)
		require.NoError(t, err)
		checker.Start()
		defer checker.Close()

		// Wait for initialization - should be online
		time.Sleep(30 * time.Millisecond)
		assert.True(t, checker.IsOnline())

		// Go offline and trigger check
		isOnline.Store(false)

		// Wait for online check interval to pass before triggering
		time.Sleep(20 * time.Millisecond)
		checker.TriggerCheck()
		time.Sleep(30 * time.Millisecond)

		// Should be disconnected, not offline yet
		require.False(t, checker.IsOnline())
		assert.Equal(t, int32(0), offlineCallCount.Load())

		// Wait for offline delay to pass
		time.Sleep(150 * time.Millisecond)

		// Now offline
		require.False(t, checker.IsOnline())
		assert.Greater(t, offlineCallCount.Load(), int32(0))
	})

	t.Run("zero offline delay", func(t *testing.T) {
		var isOnline atomic.Bool
		isOnline.Store(true)

		checkFunc := func() bool {
			return isOnline.Load()
		}

		var offlineCallCount atomic.Int32
		offlineNotify := func() { offlineCallCount.Add(1) }

		checker, err := New(checkFunc,
			WithOnlineCheckInterval(10*time.Millisecond), // Very short interval
			WithOfflineDelay(0),
			WithOnOffline(offlineNotify),
		)
		require.NoError(t, err)
		checker.Start()
		defer checker.Close()

		// Wait for initialization to complete - should be online
		time.Sleep(20 * time.Millisecond)
		assert.True(t, checker.IsOnline())

		// Go offline and trigger check
		isOnline.Store(false)

		// Wait for online check interval to pass before triggering
		time.Sleep(20 * time.Millisecond)
		checker.TriggerCheck()

		// Give time for state to change to Disconnected first
		time.Sleep(20 * time.Millisecond)

		// With zero delay, should quickly transition to Offline
		time.Sleep(50 * time.Millisecond)

		assert.False(t, checker.IsOnline())
		assert.Greater(t, offlineCallCount.Load(), int32(0))
	})
}

// Benchmark tests to ensure performance
func BenchmarkConnectivityChecker_StateAccess(b *testing.B) {
	checkFunc := func() bool { return true }

	checker, err := New(checkFunc)
	require.NoError(b, err)
	defer checker.Close()

	b.ResetTimer()
	b.RunParallel(func(pb *testing.PB) {
		for pb.Next() {
			checker.IsOnline()
		}
	})
}

func BenchmarkConnectivityChecker_TriggerCheck(b *testing.B) {
	mockClock := clock.NewMock()
	var checkCount atomic.Int32

	checkFunc := func() bool {
		checkCount.Add(1)
		return true
	}

	checker, err := New(checkFunc,
		WithClock(mockClock),
		WithOnlineCheckInterval(1*time.Nanosecond), // Allow rapid checks
	)
	require.NoError(b, err)
	defer checker.Close()

	b.ResetTimer()
	for i := 0; i < b.N; i++ {
		mockClock.Add(1 * time.Nanosecond)
		checker.TriggerCheck()
	}
>>>>>>> e903f4c2
}<|MERGE_RESOLUTION|>--- conflicted
+++ resolved
@@ -10,7 +10,6 @@
 	"testing/synctest"
 	"time"
 
-<<<<<<< HEAD
 	"github.com/stretchr/testify/require"
 )
 
@@ -408,673 +407,4 @@
 		connChecker.mutex.Unlock()
 		require.False(t, connChecker.IsOnline())
 	})
-=======
-	"github.com/filecoin-project/go-clock"
-	"github.com/stretchr/testify/assert"
-	"github.com/stretchr/testify/require"
-)
-
-func eventually(t *testing.T, condition func() bool, maxDelay time.Duration, args ...any) {
-	step := time.Millisecond
-	for range maxDelay / step {
-		if condition() {
-			return
-		}
-		time.Sleep(step)
-	}
-	t.Fatal(args...)
-}
-
-func TestConnectivityChecker_New(t *testing.T) {
-	t.Parallel()
-
-	t.Run("starts offline when checkFunc returns false", func(t *testing.T) {
-		checkFunc := func() bool { return false }
-
-		checker, err := New(checkFunc)
-		require.NoError(t, err)
-		defer checker.Close()
-
-		// Give some time for initialization
-		eventually(t, func() bool { return !checker.IsOnline() }, 20*time.Millisecond, "checker should be offline")
-
-		assert.False(t, checker.IsOnline())
-	})
-
-	t.Run("starts online when checkFunc returns true", func(t *testing.T) {
-		checkFunc := func() bool { return true }
-
-		checker, err := New(checkFunc)
-		require.NoError(t, err)
-		checker.Start()
-		defer checker.Close()
-
-		// Give some time for initialization
-		eventually(t, checker.IsOnline, 20*time.Millisecond, "checker should be online")
-
-		require.True(t, checker.IsOnline())
-	})
-
-	t.Run("with custom options", func(t *testing.T) {
-		mockClock := clock.NewMock()
-		checkFunc := func() bool { return true }
-
-		checker, err := New(checkFunc,
-			WithClock(mockClock),
-			WithOnlineCheckInterval(30*time.Second),
-		)
-		require.NoError(t, err)
-		defer checker.Close()
-
-		assert.NotNil(t, checker)
-	})
-
-	t.Run("with invalid options", func(t *testing.T) {
-		checkFunc := func() bool { return true }
-
-		_, err := New(checkFunc,
-			WithOnlineCheckInterval(-1*time.Second),
-		)
-		assert.Error(t, err)
-
-		_, err = New(checkFunc,
-			WithOfflineDelay(-1*time.Second),
-		)
-		assert.Error(t, err)
-	})
-}
-
-func TestConnectivityChecker_Close(t *testing.T) {
-	t.Parallel()
-
-	t.Run("close stops all operations", func(t *testing.T) {
-		checkFunc := func() bool { return false }
-
-		checker, err := New(checkFunc)
-		require.NoError(t, err)
-
-		err = checker.Close()
-		assert.NoError(t, err)
-
-		// Multiple closes should not panic
-		err = checker.Close()
-		assert.NoError(t, err)
-	})
-
-	t.Run("operations after close are ignored", func(t *testing.T) {
-		checkFunc := func() bool { return true }
-
-		checker, err := New(checkFunc)
-		require.NoError(t, err)
-
-		checker.Close()
-
-		// TriggerCheck should be ignored after close
-		checker.TriggerCheck()
-
-		// State should still be accessible
-		_ = checker.IsOnline()
-	})
-}
-
-func TestConnectivityChecker_TriggerCheck_WithMockClock(t *testing.T) {
-	t.Parallel()
-
-	t.Run("ignores check when interval not passed", func(t *testing.T) {
-		mockClock := clock.NewMock()
-		var checkCount atomic.Int32
-
-		checkFunc := func() bool {
-			checkCount.Add(1)
-			return true
-		}
-
-		checker, err := New(checkFunc,
-			WithClock(mockClock),
-			WithOnlineCheckInterval(1*time.Minute),
-		)
-		require.NoError(t, err)
-		checker.Start()
-		defer checker.Close()
-
-		// Wait for initial check
-		time.Sleep(10 * time.Millisecond)
-
-		initialCount := checkCount.Load()
-
-		// Trigger check immediately - should be ignored
-		checker.TriggerCheck()
-		time.Sleep(10 * time.Millisecond)
-
-		assert.Equal(t, initialCount, checkCount.Load())
-
-		// Advance clock and trigger check - should work
-		mockClock.Add(2 * time.Minute)
-		checker.TriggerCheck()
-		time.Sleep(10 * time.Millisecond)
-
-		assert.Greater(t, checkCount.Load(), initialCount)
-	})
-
-	t.Run("transitions from online to offline", func(t *testing.T) {
-		var isOnline atomic.Bool
-		isOnline.Store(true)
-
-		checkFunc := func() bool {
-			return isOnline.Load()
-		}
-
-		var onlineCallCount, offlineCallCount atomic.Int32
-		onlineNotify := func() { onlineCallCount.Add(1) }
-		offlineNotify := func() { offlineCallCount.Add(1) }
-
-		checker, err := New(checkFunc,
-			WithOnlineCheckInterval(10*time.Millisecond), // Very short interval
-			WithOfflineDelay(100*time.Millisecond),       // Short delay for testing
-			WithOnOnline(onlineNotify),
-			WithOnOffline(offlineNotify),
-		)
-		require.NoError(t, err)
-		checker.Start()
-		defer checker.Close()
-
-		// Wait for initialization - should be online
-		time.Sleep(30 * time.Millisecond)
-		assert.True(t, checker.IsOnline())
-
-		// Make checkFunc return false and trigger check
-		isOnline.Store(false)
-
-		// Wait for online check interval to pass before triggering
-		time.Sleep(20 * time.Millisecond)
-		checker.TriggerCheck()
-		time.Sleep(30 * time.Millisecond)
-
-		// Should be in Disconnected state
-		require.False(t, checker.IsOnline())
-		assert.Equal(t, offlineCallCount.Load(), int32(0))
-
-		// Wait for offline delay to pass
-		time.Sleep(150 * time.Millisecond)
-
-		// Should be offline and callback should be called
-		require.False(t, checker.IsOnline())
-		assert.Greater(t, offlineCallCount.Load(), int32(0))
-	})
-
-	t.Run("transitions from offline to online", func(t *testing.T) {
-		mockClock := clock.NewMock()
-		var isOnline atomic.Bool
-		isOnline.Store(false)
-
-		checkFunc := func() bool {
-			return isOnline.Load()
-		}
-
-		var onlineCallCount atomic.Int32
-		onlineNotify := func() { onlineCallCount.Add(1) }
-
-		checker, err := New(checkFunc,
-			WithClock(mockClock),
-			WithOnOnline(onlineNotify),
-		)
-		require.NoError(t, err)
-		checker.Start()
-		defer checker.Close()
-
-		// Wait for initialization
-		time.Sleep(10 * time.Millisecond)
-		assert.False(t, checker.IsOnline())
-
-		// Make checkFunc return true
-		isOnline.Store(true)
-
-		// Advance clock to trigger offline check
-		mockClock.Add(1 * time.Minute)
-		time.Sleep(50 * time.Millisecond)
-
-		// Should be online and callback should be called
-		assert.True(t, checker.IsOnline())
-		assert.Greater(t, onlineCallCount.Load(), int32(0))
-	})
-
-	t.Run("concurrent trigger checks", func(t *testing.T) {
-		mockClock := clock.NewMock()
-		var checkCount atomic.Int32
-
-		checkFunc := func() bool {
-			checkCount.Add(1)
-			time.Sleep(50 * time.Millisecond) // Simulate slow check
-			return true
-		}
-
-		checker, err := New(checkFunc,
-			WithClock(mockClock),
-			WithOnlineCheckInterval(1*time.Minute),
-		)
-		require.NoError(t, err)
-		defer checker.Close()
-
-		// Wait for initialization to complete
-		time.Sleep(100 * time.Millisecond) // Longer wait to ensure initialization goroutine completes
-		initialCount := checkCount.Load()
-
-		// Advance clock
-		mockClock.Add(2 * time.Minute)
-
-		// Launch multiple concurrent checks
-		var wg sync.WaitGroup
-		for range 10 {
-			wg.Add(1)
-			go func() {
-				defer wg.Done()
-				checker.TriggerCheck()
-			}()
-		}
-		wg.Wait()
-
-		// Wait for any ongoing checks to complete
-		time.Sleep(100 * time.Millisecond)
-
-		finalCount := checkCount.Load()
-
-		// Only one additional check should have been performed (due to mutex)
-		// The mutex should prevent concurrent checks, so we should see exactly initialCount+1 or maybe +2 due to timing
-		assert.GreaterOrEqual(t, finalCount, initialCount+1)
-		assert.LessOrEqual(t, finalCount, initialCount+2) // Allow for slight timing variations
-	})
-
-	t.Run("probe loop with periodic checks", func(t *testing.T) {
-		mockClock := clock.NewMock()
-		var isOnline atomic.Bool
-		var checkCount atomic.Int32
-		isOnline.Store(false)
-
-		checkFunc := func() bool {
-			checkCount.Add(1)
-			return isOnline.Load()
-		}
-
-		var onlineCallCount atomic.Int32
-		onlineNotify := func() { onlineCallCount.Add(1) }
-
-		checker, err := New(checkFunc,
-			WithClock(mockClock),
-			WithOnOnline(onlineNotify),
-		)
-		require.NoError(t, err)
-		checker.Start()
-		defer checker.Close()
-
-		// Wait for initialization
-		time.Sleep(10 * time.Millisecond)
-		initialCheckCount := checkCount.Load()
-
-		// Advance clock multiple times to trigger periodic checks
-		for range 3 {
-			mockClock.Add(31 * time.Second)
-			time.Sleep(10 * time.Millisecond)
-		}
-
-		// Multiple checks should have been performed
-		assert.Greater(t, checkCount.Load(), initialCheckCount)
-
-		// Now make it go online
-		isOnline.Store(true)
-		mockClock.Add(31 * time.Second)
-		time.Sleep(50 * time.Millisecond)
-
-		// Should be online and callback called
-		assert.True(t, checker.IsOnline())
-		assert.Greater(t, onlineCallCount.Load(), int32(0))
-	})
-}
-
-func TestConnectivityChecker_StateTransitions(t *testing.T) {
-	t.Parallel()
-
-	t.Run("all state values", func(t *testing.T) {
-		var isOnline atomic.Bool
-		isOnline.Store(true)
-
-		checkFunc := func() bool {
-			return isOnline.Load()
-		}
-
-		checker, err := New(checkFunc,
-			WithOnlineCheckInterval(10*time.Millisecond), // Very short interval to allow quick trigger
-			WithOfflineDelay(100*time.Millisecond),       // Short delay for testing
-		)
-		require.NoError(t, err)
-		checker.Start()
-		defer checker.Close()
-
-		// Wait for initialization - should be Online
-		time.Sleep(30 * time.Millisecond)
-		assert.True(t, checker.IsOnline())
-
-		// Make offline and trigger check - should be Disconnected
-		isOnline.Store(false)
-
-		// Wait for online check interval to pass before triggering
-		time.Sleep(20 * time.Millisecond)
-		checker.TriggerCheck()
-		time.Sleep(30 * time.Millisecond)
-
-		assert.False(t, checker.IsOnline())
-
-		// Wait beyond offline delay - should be Offline
-		time.Sleep(150 * time.Millisecond)
-		assert.False(t, checker.IsOnline())
-	})
-}
-
-func TestConnectivityChecker_Callbacks(t *testing.T) {
-	t.Parallel()
-
-	t.Run("callbacks are called appropriately", func(t *testing.T) {
-		var isOnline atomic.Bool
-		isOnline.Store(true) // Start online first
-
-		checkFunc := func() bool {
-			return isOnline.Load()
-		}
-
-		var onlineCallCount, offlineCallCount atomic.Int32
-		onlineNotify := func() { onlineCallCount.Add(1) }
-		offlineNotify := func() { offlineCallCount.Add(1) }
-
-		checker, err := New(checkFunc,
-			WithOnlineCheckInterval(10*time.Millisecond), // Very short interval
-			WithOfflineDelay(100*time.Millisecond),       // Short delay for testing
-			WithOnOnline(onlineNotify),
-			WithOnOffline(offlineNotify),
-		)
-		require.NoError(t, err)
-		checker.Start()
-		defer checker.Close()
-
-		// Wait for initialization - should be online
-		time.Sleep(30 * time.Millisecond)
-		assert.True(t, checker.IsOnline())
-
-		// Go offline and trigger a check to start the offline transition
-		isOnline.Store(false)
-
-		// Wait for online check interval to pass before triggering
-		time.Sleep(20 * time.Millisecond)
-		checker.TriggerCheck()
-
-		// Wait for offline delay to pass and offline callback to be called
-		time.Sleep(150 * time.Millisecond)
-
-		// Should have called offline callback
-		assert.Greater(t, offlineCallCount.Load(), int32(0))
-
-		// Go online
-		isOnline.Store(true)
-		time.Sleep(50 * time.Millisecond)
-
-		// Should have called online callback
-		assert.Greater(t, onlineCallCount.Load(), int32(0))
-	})
-
-	t.Run("panic in callback doesn't break checker", func(t *testing.T) {
-		var isOnline atomic.Bool
-		isOnline.Store(false)
-
-		checkFunc := func() bool {
-			return isOnline.Load()
-		}
-
-		safeCallback := func() {
-			defer func() {
-				if r := recover(); r != nil {
-					// Expected panic, recover and continue
-				}
-			}()
-			panic("test panic")
-		}
-
-		// This should not panic during construction or operation
-		checker, err := New(checkFunc,
-			WithOnOnline(safeCallback),
-			WithOnOffline(safeCallback),
-			WithOfflineDelay(50*time.Millisecond),
-		)
-		require.NoError(t, err)
-		defer checker.Close()
-
-		// Wait for potential panics during initialization
-		time.Sleep(100 * time.Millisecond)
-
-		// Go online - should not panic the test
-		isOnline.Store(true)
-		time.Sleep(100 * time.Millisecond)
-
-		// Checker should still be functional
-		assert.NotPanics(t, func() {
-			checker.IsOnline()
-		})
-	})
-}
-
-func TestConnectivityChecker_EdgeCases(t *testing.T) {
-	t.Parallel()
-
-	t.Run("close during probe loop", func(t *testing.T) {
-		var checkCount atomic.Int32
-		checkFunc := func() bool {
-			checkCount.Add(1)
-			return false
-		}
-
-		checker, err := New(checkFunc)
-		require.NoError(t, err)
-		checker.Start()
-
-		// Let it run for a bit
-		time.Sleep(50 * time.Millisecond)
-		initialCount := checkCount.Load()
-
-		// Close and verify no more checks happen
-		checker.Close()
-		time.Sleep(50 * time.Millisecond)
-
-		// Should have stopped checking
-		finalCount := checkCount.Load()
-		time.Sleep(50 * time.Millisecond)
-		laterCount := checkCount.Load()
-
-		assert.Greater(t, initialCount, int32(0))
-		assert.Equal(t, finalCount, laterCount) // No new checks after close
-	})
-
-	t.Run("trigger check after close", func(t *testing.T) {
-		var checkCount atomic.Int32
-		checkFunc := func() bool {
-			checkCount.Add(1)
-			return true
-		}
-
-		checker, err := New(checkFunc)
-		require.NoError(t, err)
-
-		time.Sleep(10 * time.Millisecond)
-		checker.Close()
-
-		initialCount := checkCount.Load()
-
-		// Should be ignored
-		checker.TriggerCheck()
-		time.Sleep(10 * time.Millisecond)
-
-		assert.Equal(t, initialCount, checkCount.Load())
-	})
-
-	t.Run("high frequency operations", func(t *testing.T) {
-		mockClock := clock.NewMock()
-		var isOnline atomic.Bool
-		isOnline.Store(true)
-
-		checkFunc := func() bool {
-			return isOnline.Load()
-		}
-
-		checker, err := New(checkFunc,
-			WithClock(mockClock),
-			WithOnlineCheckInterval(100*time.Millisecond),
-		)
-		require.NoError(t, err)
-		checker.Start()
-		defer checker.Close()
-
-		// Rapid state checks should work
-		for range 100 {
-			go func() {
-				checker.IsOnline()
-			}()
-		}
-
-		// Rapid trigger checks with clock advancement
-		for range 10 {
-			mockClock.Add(200 * time.Millisecond)
-			checker.TriggerCheck()
-		}
-
-		time.Sleep(100 * time.Millisecond)
-
-		// Should still be functional
-		assert.True(t, checker.IsOnline())
-	})
-}
-
-func TestConnectivityChecker_Options(t *testing.T) {
-	t.Parallel()
-
-	t.Run("WithOfflineDelay", func(t *testing.T) {
-		// Use real time for this test since mock clock with timers is complex
-		var isOnline atomic.Bool
-		isOnline.Store(true)
-
-		checkFunc := func() bool {
-			return isOnline.Load()
-		}
-
-		var offlineCallCount atomic.Int32
-		offlineNotify := func() { offlineCallCount.Add(1) }
-
-		checker, err := New(checkFunc,
-			WithOnlineCheckInterval(10*time.Millisecond), // Very short interval
-			WithOfflineDelay(100*time.Millisecond),       // Short delay for testing
-			WithOnOffline(offlineNotify),
-		)
-		require.NoError(t, err)
-		checker.Start()
-		defer checker.Close()
-
-		// Wait for initialization - should be online
-		time.Sleep(30 * time.Millisecond)
-		assert.True(t, checker.IsOnline())
-
-		// Go offline and trigger check
-		isOnline.Store(false)
-
-		// Wait for online check interval to pass before triggering
-		time.Sleep(20 * time.Millisecond)
-		checker.TriggerCheck()
-		time.Sleep(30 * time.Millisecond)
-
-		// Should be disconnected, not offline yet
-		require.False(t, checker.IsOnline())
-		assert.Equal(t, int32(0), offlineCallCount.Load())
-
-		// Wait for offline delay to pass
-		time.Sleep(150 * time.Millisecond)
-
-		// Now offline
-		require.False(t, checker.IsOnline())
-		assert.Greater(t, offlineCallCount.Load(), int32(0))
-	})
-
-	t.Run("zero offline delay", func(t *testing.T) {
-		var isOnline atomic.Bool
-		isOnline.Store(true)
-
-		checkFunc := func() bool {
-			return isOnline.Load()
-		}
-
-		var offlineCallCount atomic.Int32
-		offlineNotify := func() { offlineCallCount.Add(1) }
-
-		checker, err := New(checkFunc,
-			WithOnlineCheckInterval(10*time.Millisecond), // Very short interval
-			WithOfflineDelay(0),
-			WithOnOffline(offlineNotify),
-		)
-		require.NoError(t, err)
-		checker.Start()
-		defer checker.Close()
-
-		// Wait for initialization to complete - should be online
-		time.Sleep(20 * time.Millisecond)
-		assert.True(t, checker.IsOnline())
-
-		// Go offline and trigger check
-		isOnline.Store(false)
-
-		// Wait for online check interval to pass before triggering
-		time.Sleep(20 * time.Millisecond)
-		checker.TriggerCheck()
-
-		// Give time for state to change to Disconnected first
-		time.Sleep(20 * time.Millisecond)
-
-		// With zero delay, should quickly transition to Offline
-		time.Sleep(50 * time.Millisecond)
-
-		assert.False(t, checker.IsOnline())
-		assert.Greater(t, offlineCallCount.Load(), int32(0))
-	})
-}
-
-// Benchmark tests to ensure performance
-func BenchmarkConnectivityChecker_StateAccess(b *testing.B) {
-	checkFunc := func() bool { return true }
-
-	checker, err := New(checkFunc)
-	require.NoError(b, err)
-	defer checker.Close()
-
-	b.ResetTimer()
-	b.RunParallel(func(pb *testing.PB) {
-		for pb.Next() {
-			checker.IsOnline()
-		}
-	})
-}
-
-func BenchmarkConnectivityChecker_TriggerCheck(b *testing.B) {
-	mockClock := clock.NewMock()
-	var checkCount atomic.Int32
-
-	checkFunc := func() bool {
-		checkCount.Add(1)
-		return true
-	}
-
-	checker, err := New(checkFunc,
-		WithClock(mockClock),
-		WithOnlineCheckInterval(1*time.Nanosecond), // Allow rapid checks
-	)
-	require.NoError(b, err)
-	defer checker.Close()
-
-	b.ResetTimer()
-	for i := 0; i < b.N; i++ {
-		mockClock.Add(1 * time.Nanosecond)
-		checker.TriggerCheck()
-	}
->>>>>>> e903f4c2
 }