package helpers

import (
	"testing"

	"github.com/probe-lab/go-libdht/kad/key/bitstr"
	"github.com/probe-lab/go-libdht/kad/trie"

	"github.com/stretchr/testify/require"
)

func TestAllEntries(t *testing.T) {
	tr := trie.New[bitstr.Key, string]()
	elements := []struct {
		key   bitstr.Key
		fruit string
	}{
		{
			key:   bitstr.Key("000"),
			fruit: "apple",
		},
		{
			key:   bitstr.Key("010"),
			fruit: "banana",
		},
		{
			key:   bitstr.Key("101"),
			fruit: "cherry",
		},
		{
			key:   bitstr.Key("111"),
			fruit: "durian",
		},
	}

	for _, e := range elements {
		tr.Add(e.key, e.fruit)
	}

	// Test in 0 -> 1 order
	entries := AllEntries(tr, bitstr.Key("000"))
	require.Equal(t, len(elements), len(entries))
	for i := range entries {
		require.Equal(t, entries[i].Key, elements[i].key)
		require.Equal(t, entries[i].Data, elements[i].fruit)
	}

	// Test in reverse order (1 -> 0)
	entries = AllEntries(tr, bitstr.Key("111"))
	require.Equal(t, len(elements), len(entries))
	for i := range entries {
		require.Equal(t, entries[i].Key, elements[len(elements)-1-i].key)
		require.Equal(t, entries[i].Data, elements[len(elements)-1-i].fruit)
	}
}

func TestFindPrefixOfKey(t *testing.T) {
	tr := trie.New[bitstr.Key, struct{}]()

	keys := []bitstr.Key{
		"00",
		"10",
	}
	for _, k := range keys {
		tr.Add(k, struct{}{})
	}

	match, ok := FindPrefixOfKey(tr, bitstr.Key("00"))
	require.True(t, ok)
	require.Equal(t, bitstr.Key("00"), match)

	match, ok = FindPrefixOfKey(tr, bitstr.Key("10000000"))
	require.True(t, ok)
	require.Equal(t, bitstr.Key("10"), match)

	_, ok = FindPrefixOfKey(tr, bitstr.Key("01"))
	require.False(t, ok)
	_, ok = FindPrefixOfKey(tr, bitstr.Key("11000000"))
	require.False(t, ok)
<<<<<<< HEAD
}

func TestFindSubtrie(t *testing.T) {
	keys := []bitstr.Key{
		"0000",
		"0001",
		"0010",
		"0100",
		"0111",
		"1010",
		"1011",
		"1101",
		"1110",
	}
	tr := trie.New[bitstr.Key, struct{}]()

	_, ok := FindSubtrie(tr, bitstr.Key("0000"))
	require.False(t, ok)

	for _, k := range keys {
		tr.Add(k, struct{}{})
	}

	subtrie, ok := FindSubtrie(tr, bitstr.Key(""))
	require.True(t, ok)
	require.Equal(t, tr, subtrie)
	require.Equal(t, 9, subtrie.Size())

	subtrie, ok = FindSubtrie(tr, bitstr.Key("0"))
	require.True(t, ok)
	require.Equal(t, tr.Branch(0), subtrie)
	require.Equal(t, 5, subtrie.Size())

	subtrie, ok = FindSubtrie(tr, bitstr.Key("1"))
	require.True(t, ok)
	require.Equal(t, tr.Branch(1), subtrie)
	require.Equal(t, 4, subtrie.Size())

	subtrie, ok = FindSubtrie(tr, bitstr.Key("000"))
	require.True(t, ok)
	require.Equal(t, tr.Branch(0).Branch(0).Branch(0), subtrie)
	require.Equal(t, 2, subtrie.Size())

	subtrie, ok = FindSubtrie(tr, bitstr.Key("0000"))
	require.True(t, ok)
	require.Equal(t, tr.Branch(0).Branch(0).Branch(0).Branch(0), subtrie)
	require.Equal(t, 1, subtrie.Size())
	require.True(t, subtrie.IsNonEmptyLeaf())

	subtrie, ok = FindSubtrie(tr, bitstr.Key("111"))
	require.True(t, ok)
	require.Equal(t, tr.Branch(1).Branch(1).Branch(1), subtrie)
	require.Equal(t, 1, subtrie.Size())
	require.True(t, subtrie.IsNonEmptyLeaf())

	_, ok = FindSubtrie(tr, bitstr.Key("100"))
	require.False(t, ok)
	_, ok = FindSubtrie(tr, bitstr.Key("1001"))
	require.False(t, ok)
	_, ok = FindSubtrie(tr, bitstr.Key("00000"))
	require.False(t, ok)
=======
>>>>>>> bc625926
}<|MERGE_RESOLUTION|>--- conflicted
+++ resolved
@@ -77,7 +77,6 @@
 	require.False(t, ok)
 	_, ok = FindPrefixOfKey(tr, bitstr.Key("11000000"))
 	require.False(t, ok)
-<<<<<<< HEAD
 }
 
 func TestFindSubtrie(t *testing.T) {
@@ -139,6 +138,4 @@
 	require.False(t, ok)
 	_, ok = FindSubtrie(tr, bitstr.Key("00000"))
 	require.False(t, ok)
-=======
->>>>>>> bc625926
 }