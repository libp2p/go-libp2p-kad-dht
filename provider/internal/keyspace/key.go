--- conflicted
+++ resolved
@@ -134,22 +134,6 @@
 // ExtendBinaryPrefix returns all bitstrings of length n that start with prefix.
 // Example: prefix="1101", n=6 -> ["110100", "110101", "110110", "110111"].
 func ExtendBinaryPrefix(prefix bitstr.Key, n int) []bitstr.Key {
-<<<<<<< HEAD
-	if n < 0 || len(prefix) > n {
-		return nil
-	}
-
-	// Iteratively append bits until reaching length n.
-	res := []bitstr.Key{prefix}
-	for i := len(prefix); i < n; i++ {
-		next := make([]bitstr.Key, 0, len(res)*2)
-		for _, s := range res {
-			next = append(next, s+"0", s+"1")
-		}
-		res = next
-	}
-	return res
-=======
 	extraBits := n - len(prefix)
 	if n < 0 || extraBits < 0 {
 		return nil
@@ -168,7 +152,6 @@
 		}
 	}
 	return wr
->>>>>>> fdd95c5b
 }
 
 // SiblingPrefixes returns the prefixes of the sibling subtrees along the path
