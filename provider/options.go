package provider

import (
	"errors"
	"fmt"
	"time"

	"github.com/ipfs/go-datastore"
	"github.com/libp2p/go-libp2p-kad-dht/amino"
	pb "github.com/libp2p/go-libp2p-kad-dht/pb"
	"github.com/libp2p/go-libp2p-kad-dht/provider/keystore"
	"github.com/libp2p/go-libp2p/core/host"
	"github.com/libp2p/go-libp2p/core/peer"
	ma "github.com/multiformats/go-multiaddr"
	mh "github.com/multiformats/go-multihash"
)

const (
	// DefaultMaxReprovideDelay is the default maximum delay allowed when
	// reproviding a region. The interval between 2 reprovides of the same region
	// is at most ReprovideInterval+MaxReprovideDelay. This variable is necessary
	// since regions can grow and shrink depending on the network churn.
	DefaultMaxReprovideDelay = 1 * time.Hour

	// DefaultOfflineDelay is the default delay after which a disconnected node
	// is considered as Offline.
	DefaultOfflineDelay = 2 * time.Hour
	// DefaultConnectivityCheckOnlineInterval is the default minimum interval for
	// checking whether the node is still online. Such a check is performed when
	// a network operation fails, and the ConnectivityCheckOnlineInterval limits
	// how often such a check is performed.
	DefaultConnectivityCheckOnlineInterval = 1 * time.Minute

	// DefaultLoggerName is the default logger name for the DHT provider.
	DefaultLoggerName = "dht/provider"
)

type config struct {
	replicationFactor int
	reprovideInterval time.Duration
	maxReprovideDelay time.Duration

	offlineDelay                    time.Duration
	connectivityCheckOnlineInterval time.Duration

	peerid peer.ID
	host   host.Host
	router KadClosestPeersRouter

	keystore  keystore.Keystore
	datastore datastore.Batching

	msgSender      pb.MessageSender
	selfAddrs      func() []ma.Multiaddr
	addLocalRecord func(mh.Multihash) error

	maxWorkers               int
	dedicatedPeriodicWorkers int
	dedicatedBurstWorkers    int
	maxProvideConnsPerWorker int

	resumeCycle    bool
	loggerName     string
	metricsDhtType string
}

type Option func(opt *config) error

// getOpts creates a config and applies Options to it.
func getOpts(opts []Option) (config, error) {
	cfg := config{
		replicationFactor:               amino.DefaultBucketSize,
		reprovideInterval:               amino.DefaultReprovideInterval,
		maxReprovideDelay:               DefaultMaxReprovideDelay,
		offlineDelay:                    DefaultOfflineDelay,
		connectivityCheckOnlineInterval: DefaultConnectivityCheckOnlineInterval,
		loggerName:                      DefaultLoggerName,

		maxWorkers:               4,
		dedicatedPeriodicWorkers: 2,
		dedicatedBurstWorkers:    1,
		maxProvideConnsPerWorker: 20,

		addLocalRecord: func(mh mh.Multihash) error { return nil },

		resumeCycle: true,
	}

	// Apply options
	for i, opt := range opts {
		if err := opt(&cfg); err != nil {
			return config{}, fmt.Errorf("provider dht option %d error: %s", i, err)
		}
	}

	// Validate config
	if len(cfg.peerid) == 0 {
		if cfg.host == nil {
			return config{}, errors.New("provider config: peer id or host is required")
		}
		cfg.peerid = cfg.host.ID()
	}
	if cfg.router == nil {
		return config{}, errors.New("provider config: router is required")
	}
	if cfg.msgSender == nil {
		return config{}, errors.New("provider config: message sender is required")
	}
	if cfg.selfAddrs == nil {
		return config{}, errors.New("provider config: self addrs func is required")
	}
	if cfg.dedicatedPeriodicWorkers+cfg.dedicatedBurstWorkers > cfg.maxWorkers {
		return config{}, errors.New("provider config: total dedicated workers exceed max workers")
	}
	return cfg, nil
}

// WithReplicationFactor sets the replication factor for provider records. It
// means that during provide and reprovide operations, each provider records is
// allocated to the ReplicationFactor closest peers in the DHT swarm.
func WithReplicationFactor(n int) Option {
	return func(cfg *config) error {
		if n <= 0 {
			return errors.New("provider config: replication factor must be a positive integer")
		}
		cfg.replicationFactor = n
		return nil
	}
}

// WithReprovideInterval sets the interval at which regions are reprovided.
func WithReprovideInterval(d time.Duration) Option {
	return func(cfg *config) error {
		if d <= 0 {
			return errors.New("provider config: reprovide interval must be greater than 0")
		}
		cfg.reprovideInterval = d
		return nil
	}
}

// WithMaxReprovideDelay sets the maximum delay allowed when reproviding a
// region. The interval between 2 reprovides of the same region is at most
// ReprovideInterval+MaxReprovideDelay.
//
// This parameter is necessary since regions can grow and shrink depending on
// the network churn.
func WithMaxReprovideDelay(d time.Duration) Option {
	return func(cfg *config) error {
		if d <= 0 {
			return errors.New("provider config: max reprovide delay must be greater than 0")
		}
		cfg.maxReprovideDelay = d
		return nil
	}
}

// WithOfflineDelay sets the delay after which a disconnected node is
// considered as offline. When a node cannot connect to peers, it is set to
// `Disconnected`, and after `OfflineDelay` it still cannot connect to peers,
// its state changes to `Offline`.
func WithOfflineDelay(d time.Duration) Option {
	return func(cfg *config) error {
		if d < 0 {
			return errors.New("provider config: offline delay must be non-negative")
		}
		cfg.offlineDelay = d
		return nil
	}
}

// WithConnectivityCheckOnlineInterval sets the minimal interval for checking
// whether the node is still online. Such a check is performed when a network
// operation fails, and the ConnectivityCheckOnlineInterval limits how often
// such a check is performed.
func WithConnectivityCheckOnlineInterval(d time.Duration) Option {
	return func(cfg *config) error {
		cfg.connectivityCheckOnlineInterval = d
		return nil
	}
}

// WithHost sets the libp2p host running the provider.
// It is useful to protect the open connections and keep addresses in the
// peerstore during provide operations. Additionally, it is used to get the
// peer.ID if missing.
func WithHost(h host.Host) Option {
	return func(cfg *config) error {
		if h == nil {
			return errors.New("provider config: host cannot be nil")
		}
		cfg.host = h
		return nil
	}
}

// WithPeerID sets the peer ID of the node running the provider.
func WithPeerID(p peer.ID) Option {
	return func(cfg *config) error {
		cfg.peerid = p
		return nil
	}
}

// WithRouter sets the router used to find closest peers in the DHT.
func WithRouter(r KadClosestPeersRouter) Option {
	return func(cfg *config) error {
		cfg.router = r
		return nil
	}
}

// WithMessageSender sets the message sender used to send messages out to the
// DHT swarm.
func WithMessageSender(m pb.MessageSender) Option {
	return func(cfg *config) error {
		cfg.msgSender = m
		return nil
	}
}

// WithSelfAddrs sets the function that returns the self addresses of the node.
// These addresses are written in the provider records advertised by the node.
func WithSelfAddrs(f func() []ma.Multiaddr) Option {
	return func(cfg *config) error {
		cfg.selfAddrs = f
		return nil
	}
}

// WithAddLocalRecord sets the function that adds a provider record to the
// local provider record store.
func WithAddLocalRecord(f func(mh.Multihash) error) Option {
	return func(cfg *config) error {
		if f == nil {
			return errors.New("provider config: add local record function cannot be nil")
		}
		cfg.addLocalRecord = f
		return nil
	}
}

// WithMaxWorkers sets the maximum number of workers that can be used for
// provide and reprovide jobs. The job of a worker is to explore a region of
// the keyspace and (re)provide the keys matching the region to the closest
// peers.
//
// You can configure a number of workers dedicated to periodic jobs, and a
// number of workers dedicated to burst jobs. MaxWorkers should be greater or
// equal to DedicatedPeriodicWorkers+DedicatedBurstWorkers. The additional
// workers that aren't dedicated to specific jobs can be used for either job
// type where needed.
func WithMaxWorkers(n int) Option {
	return func(cfg *config) error {
		if n < 0 {
			return errors.New("provider config: max workers must be non-negative")
		}
		cfg.maxWorkers = n
		return nil
	}
}

// WithDedicatedPeriodicWorkers sets the number of workers dedicated to
// periodic region reprovides.
func WithDedicatedPeriodicWorkers(n int) Option {
	return func(cfg *config) error {
		if n < 0 {
			return errors.New("provider config: dedicated periodic workers must be non-negative")
		}
		cfg.dedicatedPeriodicWorkers = n
		return nil
	}
}

// WithDedicatedBurstWorkers sets the number of workers dedicated to burst
// operations. Burst operations consist in work that isn't scheduled
// beforehands, such as initial provides and catching up with reproviding after
// the node went offline for a while.
func WithDedicatedBurstWorkers(n int) Option {
	return func(cfg *config) error {
		if n < 0 {
			return errors.New("provider config: dedicated burst workers must be non-negative")
		}
		cfg.dedicatedBurstWorkers = n
		return nil
	}
}

// WithMaxProvideConnsPerWorker sets the maximum number of connections to
// distinct peers that can be opened by a single worker during a provide
// operation.
func WithMaxProvideConnsPerWorker(n int) Option {
	return func(cfg *config) error {
		if n <= 0 {
			return errors.New("provider config: max provide conns per worker must be greater than 0")
		}
		cfg.maxProvideConnsPerWorker = n
		return nil
	}
}

// WithKeystore defines the Keystore used to keep track of the keys that need
// to be reprovided.
func WithKeystore(ks keystore.Keystore) Option {
	return func(cfg *config) error {
		if ks == nil {
<<<<<<< HEAD
			return errors.New("reprovider config: keystore cannot be nil")
=======
			return errors.New("provider config: multihash store cannot be nil")
>>>>>>> d0897402
		}
		cfg.keystore = ks
		return nil
	}
}

// WithDatastore defines the datastore used to keep track of the keyspace
// region reprovides and persist the provide queue on close.
func WithDatastore(ds datastore.Batching) Option {
	return func(cfg *config) error {
		if ds == nil {
			return errors.New("provider config: datastore cannot be nil")
		}
		cfg.datastore = ds
		return nil
	}
}

// WithResumeCycle sets whether the reprovider should resume the previous
// reprovide cycle from where it left off when the node was last shut down.
//
// When set to true (default), the provider will restore its state from the
// datastore and continue reproviding regions according to their previous
// schedule. This ensures continuity across node restarts and prevents gaps
// in provider record availability.
//
// When set to false, the provider starts a fresh reprovide cycle, ignoring
// any previously persisted state. All regions will be scheduled for
// reprovision from scratch. This is useful for testing or when you want to
// reset the reprovide schedule.
func WithResumeCycle(resume bool) Option {
	return func(cfg *config) error {
		cfg.resumeCycle = resume
		return nil
	}
}

// WithLoggerName sets the go-log logger name for the DHT provider.
func WithLoggerName(name string) Option {
	return func(cfg *config) error {
		if len(name) > 0 {
			cfg.loggerName = name
		}
		return nil
	}
}

// WithDhtType sets the DHT type label used in the prometheus metrics. It
// should be used when multiple providers are running in the same process to
// differentiate them.
func WithDhtType(dhtType string) Option {
	return func(cfg *config) error {
		if len(dhtType) > 0 {
			cfg.metricsDhtType = dhtType
		}
		return nil
	}
}<|MERGE_RESOLUTION|>--- conflicted
+++ resolved
@@ -304,11 +304,7 @@
 func WithKeystore(ks keystore.Keystore) Option {
 	return func(cfg *config) error {
 		if ks == nil {
-<<<<<<< HEAD
-			return errors.New("reprovider config: keystore cannot be nil")
-=======
-			return errors.New("provider config: multihash store cannot be nil")
->>>>>>> d0897402
+			return errors.New("provider config: keystore cannot be nil")
 		}
 		cfg.keystore = ks
 		return nil
