package provider

import (
	"errors"
	"fmt"
	"time"

	"github.com/ipfs/go-datastore"
	"github.com/libp2p/go-libp2p-kad-dht/amino"
	pb "github.com/libp2p/go-libp2p-kad-dht/pb"
	"github.com/libp2p/go-libp2p-kad-dht/provider/keystore"
	"github.com/libp2p/go-libp2p/core/peer"
	ma "github.com/multiformats/go-multiaddr"
	mh "github.com/multiformats/go-multihash"
)

const (
	// DefaultMaxReprovideDelay is the default maximum delay allowed when
	// reproviding a region. The interval between 2 reprovides of the same region
	// is at most ReprovideInterval+MaxReprovideDelay. This variable is necessary
	// since regions can grow and shrink depending on the network churn.
	DefaultMaxReprovideDelay = 1 * time.Hour

	// DefaultOfflineDelay is the default delay after which a disconnected node
	// is considered as Offline.
	DefaultOfflineDelay = 2 * time.Hour
	// DefaultConnectivityCheckOnlineInterval is the default minimum interval for
	// checking whether the node is still online. Such a check is performed when
	// a network operation fails, and the ConnectivityCheckOnlineInterval limits
	// how often such a check is performed.
	DefaultConnectivityCheckOnlineInterval = 1 * time.Minute

	// DefaultLoggerName is the default logger name for the DHT provider.
	DefaultLoggerName = "dht/provider"
)

type config struct {
	replicationFactor int
	reprovideInterval time.Duration
	maxReprovideDelay time.Duration

	offlineDelay                    time.Duration
	connectivityCheckOnlineInterval time.Duration

	peerid peer.ID
	router KadClosestPeersRouter

	keystore  keystore.Keystore
	datastore datastore.Batching

	msgSender      pb.MessageSender
	selfAddrs      func() []ma.Multiaddr
	addLocalRecord func(mh.Multihash) error

	maxWorkers               int
	dedicatedPeriodicWorkers int
	dedicatedBurstWorkers    int
	maxProvideConnsPerWorker int

<<<<<<< HEAD
	resumeCycle bool
=======
	loggerName string
>>>>>>> 0eafef6e
}

type Option func(opt *config) error

// getOpts creates a config and applies Options to it.
func getOpts(opts []Option) (config, error) {
	cfg := config{
		replicationFactor:               amino.DefaultBucketSize,
		reprovideInterval:               amino.DefaultReprovideInterval,
		maxReprovideDelay:               DefaultMaxReprovideDelay,
		offlineDelay:                    DefaultOfflineDelay,
		connectivityCheckOnlineInterval: DefaultConnectivityCheckOnlineInterval,
		loggerName:                      DefaultLoggerName,

		maxWorkers:               4,
		dedicatedPeriodicWorkers: 2,
		dedicatedBurstWorkers:    1,
		maxProvideConnsPerWorker: 20,

		addLocalRecord: func(mh mh.Multihash) error { return nil },

		resumeCycle: true,
	}

	// Apply options
	for i, opt := range opts {
		if err := opt(&cfg); err != nil {
			return config{}, fmt.Errorf("reprovider dht option %d error: %s", i, err)
		}
	}

	// Validate config
	if len(cfg.peerid) == 0 {
		return config{}, errors.New("reprovider config: peer id is required")
	}
	if cfg.router == nil {
		return config{}, errors.New("reprovider config: router is required")
	}
	if cfg.msgSender == nil {
		return config{}, errors.New("reprovider config: message sender is required")
	}
	if cfg.selfAddrs == nil {
		return config{}, errors.New("reprovider config: self addrs func is required")
	}
	if cfg.dedicatedPeriodicWorkers+cfg.dedicatedBurstWorkers > cfg.maxWorkers {
		return config{}, errors.New("reprovider config: total dedicated workers exceed max workers")
	}
	return cfg, nil
}

// WithReplicationFactor sets the replication factor for provider records. It
// means that during provide and reprovide operations, each provider records is
// allocated to the ReplicationFactor closest peers in the DHT swarm.
func WithReplicationFactor(n int) Option {
	return func(cfg *config) error {
		if n <= 0 {
			return errors.New("reprovider config: replication factor must be a positive integer")
		}
		cfg.replicationFactor = n
		return nil
	}
}

// WithReprovideInterval sets the interval at which regions are reprovided.
func WithReprovideInterval(d time.Duration) Option {
	return func(cfg *config) error {
		if d <= 0 {
			return errors.New("reprovider config: reprovide interval must be greater than 0")
		}
		cfg.reprovideInterval = d
		return nil
	}
}

// WithMaxReprovideDelay sets the maximum delay allowed when reproviding a
// region. The interval between 2 reprovides of the same region is at most
// ReprovideInterval+MaxReprovideDelay.
//
// This parameter is necessary since regions can grow and shrink depending on
// the network churn.
func WithMaxReprovideDelay(d time.Duration) Option {
	return func(cfg *config) error {
		if d <= 0 {
			return errors.New("reprovider config: max reprovide delay must be greater than 0")
		}
		cfg.maxReprovideDelay = d
		return nil
	}
}

// WithOfflineDelay sets the delay after which a disconnected node is
// considered as offline. When a node cannot connect to peers, it is set to
// `Disconnected`, and after `OfflineDelay` it still cannot connect to peers,
// its state changes to `Offline`.
func WithOfflineDelay(d time.Duration) Option {
	return func(cfg *config) error {
		if d < 0 {
			return errors.New("reprovider config: offline delay must be non-negative")
		}
		cfg.offlineDelay = d
		return nil
	}
}

// WithConnectivityCheckOnlineInterval sets the minimal interval for checking
// whether the node is still online. Such a check is performed when a network
// operation fails, and the ConnectivityCheckOnlineInterval limits how often
// such a check is performed.
func WithConnectivityCheckOnlineInterval(d time.Duration) Option {
	return func(cfg *config) error {
		cfg.connectivityCheckOnlineInterval = d
		return nil
	}
}

// WithPeerID sets the peer ID of the node running the provider.
func WithPeerID(p peer.ID) Option {
	return func(cfg *config) error {
		cfg.peerid = p
		return nil
	}
}

// WithRouter sets the router used to find closest peers in the DHT.
func WithRouter(r KadClosestPeersRouter) Option {
	return func(cfg *config) error {
		cfg.router = r
		return nil
	}
}

// WithMessageSender sets the message sender used to send messages out to the
// DHT swarm.
func WithMessageSender(m pb.MessageSender) Option {
	return func(cfg *config) error {
		cfg.msgSender = m
		return nil
	}
}

// WithSelfAddrs sets the function that returns the self addresses of the node.
// These addresses are written in the provider records advertised by the node.
func WithSelfAddrs(f func() []ma.Multiaddr) Option {
	return func(cfg *config) error {
		cfg.selfAddrs = f
		return nil
	}
}

// WithAddLocalRecord sets the function that adds a provider record to the
// local provider record store.
func WithAddLocalRecord(f func(mh.Multihash) error) Option {
	return func(cfg *config) error {
		if f == nil {
			return errors.New("reprovider config: add local record function cannot be nil")
		}
		cfg.addLocalRecord = f
		return nil
	}
}

// WithMaxWorkers sets the maximum number of workers that can be used for
// provide and reprovide jobs. The job of a worker is to explore a region of
// the keyspace and (re)provide the keys matching the region to the closest
// peers.
//
// You can configure a number of workers dedicated to periodic jobs, and a
// number of workers dedicated to burst jobs. MaxWorkers should be greater or
// equal to DedicatedPeriodicWorkers+DedicatedBurstWorkers. The additional
// workers that aren't dedicated to specific jobs can be used for either job
// type where needed.
func WithMaxWorkers(n int) Option {
	return func(cfg *config) error {
		if n < 0 {
			return errors.New("reprovider config: max workers must be non-negative")
		}
		cfg.maxWorkers = n
		return nil
	}
}

// WithDedicatedPeriodicWorkers sets the number of workers dedicated to
// periodic region reprovides.
func WithDedicatedPeriodicWorkers(n int) Option {
	return func(cfg *config) error {
		if n < 0 {
			return errors.New("reprovider config: dedicated periodic workers must be non-negative")
		}
		cfg.dedicatedPeriodicWorkers = n
		return nil
	}
}

// WithDedicatedBurstWorkers sets the number of workers dedicated to burst
// operations. Burst operations consist in work that isn't scheduled
// beforehands, such as initial provides and catching up with reproviding after
// the node went offline for a while.
func WithDedicatedBurstWorkers(n int) Option {
	return func(cfg *config) error {
		if n < 0 {
			return errors.New("reprovider config: dedicated burst workers must be non-negative")
		}
		cfg.dedicatedBurstWorkers = n
		return nil
	}
}

// WithMaxProvideConnsPerWorker sets the maximum number of connections to
// distinct peers that can be opened by a single worker during a provide
// operation.
func WithMaxProvideConnsPerWorker(n int) Option {
	return func(cfg *config) error {
		if n <= 0 {
			return errors.New("reprovider config: max provide conns per worker must be greater than 0")
		}
		cfg.maxProvideConnsPerWorker = n
		return nil
	}
}

// WithKeystore defines the Keystore used to keep track of the keys that need
// to be reprovided.
func WithKeystore(ks keystore.Keystore) Option {
	return func(cfg *config) error {
		if ks == nil {
			return errors.New("reprovider config: multihash store cannot be nil")
		}
		cfg.keystore = ks
		return nil
	}
}

// WithDatastore defines the datastore used to keep track of the keyspace
// region reprovides and persist the provide queue on close.
func WithDatastore(ds datastore.Batching) Option {
	return func(cfg *config) error {
		if ds == nil {
			return errors.New("reprovider config: datastore cannot be nil")
		}
		cfg.datastore = ds
		return nil
	}
}

<<<<<<< HEAD
// WithResumeCycle sets whether the reprovider should resume the previous
// reprovide cycle from where it left off when the node was last shut down.
//
// When set to true (default), the provider will restore its state from the
// datastore and continue reproviding regions according to their previous
// schedule. This ensures continuity across node restarts and prevents gaps
// in provider record availability.
//
// When set to false, the provider starts a fresh reprovide cycle, ignoring
// any previously persisted state. All regions will be scheduled for
// reprovision from scratch. This is useful for testing or when you want to
// reset the reprovide schedule.
func WithResumeCycle(resume bool) Option {
	return func(cfg *config) error {
		cfg.resumeCycle = resume
=======
// WithLoggerName sets the go-log logger name for the DHT provider.
func WithLoggerName(name string) Option {
	return func(cfg *config) error {
		if len(name) > 0 {
			cfg.loggerName = name
		}
>>>>>>> 0eafef6e
		return nil
	}
}<|MERGE_RESOLUTION|>--- conflicted
+++ resolved
@@ -57,11 +57,8 @@
 	dedicatedBurstWorkers    int
 	maxProvideConnsPerWorker int
 
-<<<<<<< HEAD
 	resumeCycle bool
-=======
-	loggerName string
->>>>>>> 0eafef6e
+	loggerName  string
 }
 
 type Option func(opt *config) error
@@ -306,7 +303,6 @@
 	}
 }
 
-<<<<<<< HEAD
 // WithResumeCycle sets whether the reprovider should resume the previous
 // reprovide cycle from where it left off when the node was last shut down.
 //
@@ -322,14 +318,16 @@
 func WithResumeCycle(resume bool) Option {
 	return func(cfg *config) error {
 		cfg.resumeCycle = resume
-=======
+		return nil
+	}
+}
+
 // WithLoggerName sets the go-log logger name for the DHT provider.
 func WithLoggerName(name string) Option {
 	return func(cfg *config) error {
 		if len(name) > 0 {
 			cfg.loggerName = name
 		}
->>>>>>> 0eafef6e
 		return nil
 	}
 }