package provider

import (
	"context"
	"errors"
	"fmt"
<<<<<<< HEAD
	"slices"
=======
>>>>>>> 1afa843b
	"strconv"
	"sync"
	"sync/atomic"
	"time"

	"github.com/filecoin-project/go-clock"
	pool "github.com/guillaumemichel/reservedpool"
<<<<<<< HEAD
	"go.opentelemetry.io/otel"
	"go.opentelemetry.io/otel/metric"

	ds "github.com/ipfs/go-datastore"
	logging "github.com/ipfs/go-log/v2"
	"github.com/ipfs/go-test/random"
=======
	logging "github.com/ipfs/go-log/v2"
	"github.com/ipfs/go-test/random"
	kb "github.com/libp2p/go-libp2p-kbucket"
>>>>>>> 1afa843b
	"github.com/libp2p/go-libp2p/core/peer"
	ma "github.com/multiformats/go-multiaddr"
	mh "github.com/multiformats/go-multihash"
	"go.opentelemetry.io/otel/metric"

	"github.com/probe-lab/go-libdht/kad/key"
	"github.com/probe-lab/go-libdht/kad/key/bit256"
	"github.com/probe-lab/go-libdht/kad/key/bitstr"
	"github.com/probe-lab/go-libdht/kad/trie"

	pb "github.com/libp2p/go-libp2p-kad-dht/pb"
	"github.com/libp2p/go-libp2p-kad-dht/provider/datastore"
	"github.com/libp2p/go-libp2p-kad-dht/provider/internal/connectivity"
	"github.com/libp2p/go-libp2p-kad-dht/provider/internal/keyspace"
	"github.com/libp2p/go-libp2p-kad-dht/provider/internal/queue"
<<<<<<< HEAD
	kb "github.com/libp2p/go-libp2p-kbucket"
=======
>>>>>>> 1afa843b
)

// DHTProvider is an interface for providing keys to a DHT swarm. It holds a
// state of keys to be advertised, and is responsible for periodically
// publishing provider records for these keys to the DHT swarm before the
// records expire.
type DHTProvider interface {
	// StartProviding ensures keys are periodically advertised to the DHT swarm.
	//
	// If the `keys` aren't currently being reprovided, they are added to the
	// queue to be provided to the DHT swarm as soon as possible, and scheduled
	// to be reprovided periodically. If `force` is set to true, all keys are
	// provided to the DHT swarm, regardless of whether they were already being
	// reprovided in the past. `keys` keep being reprovided until `StopProviding`
	// is called.
	//
	// This operation is asynchronous, it returns as soon as the `keys` are added
	// to the provide queue, and provides happens asynchronously.
	StartProviding(force bool, keys ...mh.Multihash)

	// StopProviding stops reproviding the given keys to the DHT swarm. The node
	// stops being referred as a provider when the provider records in the DHT
	// swarm expire.
	//
	// Remove the `keys` from the schedule and return immediately. Valid records
	// can remain in the DHT swarm up to the provider record TTL after calling
	// `StopProviding`.
	StopProviding(keys ...mh.Multihash)

	// ProvideOnce sends provider records for the specified keys to the DHT swarm
	// only once. It does not automatically reprovide those keys afterward.
	//
	// Add the supplied multihashes to the provide queue, and return immediately.
	// The provide operation happens asynchronously.
	ProvideOnce(keys ...mh.Multihash)
}

var _ DHTProvider = &SweepingProvider{}

<<<<<<< HEAD
=======
const (
	// maxPrefixSize is the maximum size of a prefix used to define a keyspace
	// region.
	maxPrefixSize = 24
	// individualProvideThreshold is the threshold for the number of keys to
	// trigger a region exploration. If the number of keys to provide for a
	// region is less or equal to the threshold, the keys will be individually
	// provided.
	individualProvideThreshold = 2
)

>>>>>>> 1afa843b
const loggerName = "dht/SweepingProvider"

var logger = logging.Logger(loggerName)

type KadClosestPeersRouter interface {
	GetClosestPeers(context.Context, string) ([]peer.ID, error)
}

type workerType uint8

const (
	periodicWorker workerType = iota
	burstWorker
)

type SweepingProvider struct {
<<<<<<< HEAD
	done         chan struct{}
	ctx          context.Context
	cancelCtx    context.CancelFunc
	closeOnce    sync.Once
	wg           sync.WaitGroup
	cleanupFuncs []func() error
=======
	// TODO: complete me
	done      chan struct{}
	closeOnce sync.Once
>>>>>>> 1afa843b

	peerid peer.ID
	order  bit256.Key
	router KadClosestPeersRouter

	connectivity *connectivity.ConnectivityChecker

	keyStore *datastore.KeyStore
<<<<<<< HEAD

	replicationFactor int

	provideQueue         *queue.ProvideQueue
	provideRunning       sync.Mutex
	reprovideQueue       *queue.ReprovideQueue
	lateReprovideRunning sync.Mutex

=======

	replicationFactor int

	provideQueue   *queue.ProvideQueue
	provideRunning sync.Mutex
	reprovideQueue *queue.ReprovideQueue

>>>>>>> 1afa843b
	workerPool               *pool.Pool[workerType]
	maxProvideConnsPerWorker int

	clock             clock.Clock
	cycleStart        time.Time
	reprovideInterval time.Duration
	maxReprovideDelay time.Duration

	schedule               *trie.Trie[bitstr.Key, time.Duration]
	scheduleLk             sync.Mutex
	scheduleCursor         bitstr.Key
	scheduleTimer          *clock.Timer
	scheduleTimerStartedAt time.Time

	ongoingReprovides   *trie.Trie[bitstr.Key, struct{}]
	ongoingReprovidesLk sync.Mutex

	avgPrefixLenLk       sync.Mutex
	avgPrefixLenReady    chan struct{}
	cachedAvgPrefixLen   int
	lastAvgPrefixLen     time.Time
	avgPrefixLenValidity time.Duration

	msgSender      pb.MessageSender
	getSelfAddrs   func() []ma.Multiaddr
	addLocalRecord func(mh.Multihash) error

	provideCounter metric.Int64Counter
<<<<<<< HEAD
}

// New creates a new SweepingProvider instance with the supplied options.
func New(opts ...Option) (*SweepingProvider, error) {
	var cfg config
	err := cfg.apply(append([]Option{DefaultConfig}, opts...)...)
	if err != nil {
		return nil, err
	}
	cleanupFuncs := []func() error{}

	if cfg.keyStore == nil {
		// Setup KeyStore if missing
		mapDs := ds.NewMapDatastore()
		cleanupFuncs = append(cleanupFuncs, mapDs.Close)
		cfg.keyStore, err = datastore.NewKeyStore(mapDs)
		if err != nil {
			cleanup(cleanupFuncs)
			return nil, err
		}
		cleanupFuncs = append(cleanupFuncs, cfg.keyStore.Close)
	}
	if err := cfg.validate(); err != nil {
		cleanup(cleanupFuncs)
		return nil, err
	}
	meter := otel.Meter("github.com/libp2p/go-libp2p-kad-dht/provider")
	providerCounter, err := meter.Int64Counter(
		"total_provide_count",
		metric.WithDescription("Number of successful provides since node is running"),
	)
	if err != nil {
		cleanup(cleanupFuncs)
		return nil, err
	}
	ctx, cancelCtx := context.WithCancel(context.Background())
	prov := &SweepingProvider{
		done:         make(chan struct{}),
		ctx:          ctx,
		cancelCtx:    cancelCtx,
		cleanupFuncs: cleanupFuncs,

		router: cfg.router,
		peerid: cfg.peerid,
		order:  keyspace.PeerIDToBit256(cfg.peerid),

		replicationFactor: cfg.replicationFactor,
		reprovideInterval: cfg.reprovideInterval,
		maxReprovideDelay: cfg.maxReprovideDelay,

		workerPool: pool.New(cfg.maxWorkers, map[workerType]int{
			periodicWorker: cfg.dedicatedPeriodicWorkers,
			burstWorker:    cfg.dedicatedBurstWorkers,
		}),
		maxProvideConnsPerWorker: cfg.maxProvideConnsPerWorker,

		avgPrefixLenValidity: 5 * time.Minute,
		cachedAvgPrefixLen:   -1,
		avgPrefixLenReady:    make(chan struct{}, 1),

		clock:      cfg.clock,
		cycleStart: cfg.clock.Now(),

		msgSender:      cfg.msgSender,
		getSelfAddrs:   cfg.selfAddrs,
		addLocalRecord: cfg.addLocalRecord,

		keyStore: cfg.keyStore,

		schedule:      trie.New[bitstr.Key, time.Duration](),
		scheduleTimer: cfg.clock.Timer(time.Hour),

		provideQueue:   queue.NewProvideQueue(),
		reprovideQueue: queue.NewReprovideQueue(),

		ongoingReprovides: trie.New[bitstr.Key, struct{}](),

		provideCounter: providerCounter,
	}
	// Don't need to start schedule timer yet
	prov.scheduleTimer.Stop()
	prov.cleanupFuncs = append(prov.cleanupFuncs, prov.workerPool.Close)

	prov.connectivity, err = connectivity.New(
		func() bool {
			peers, err := cfg.router.GetClosestPeers(prov.ctx, string(cfg.peerid))
			return err == nil && len(peers) > 0
		},
		prov.catchupPendingWork,
		connectivity.WithClock(cfg.clock),
		connectivity.WithOnlineCheckInterval(cfg.connectivityCheckOnlineInterval),
		connectivity.WithOfflineCheckInterval(cfg.connectivityCheckOfflineInterval),
	)
	if err != nil {
		cleanup(prov.cleanupFuncs)
		return nil, err
	}
	prov.cleanupFuncs = append(prov.cleanupFuncs, prov.connectivity.Close)

	go prov.run()

	return prov, nil
}

const retryInterval = 5 * time.Minute

func (s *SweepingProvider) run() {
	s.wg.Add(1)
	defer s.wg.Done()

	logger.Debug("Starting SweepingProvider")
	go s.measureInitialPrefixLen()

	retryTicker := time.NewTicker(retryInterval)
	defer retryTicker.Stop()

	for {
		select {
		case <-s.done:
			return
		case <-retryTicker.C:
			if s.connectivity.IsOnline() {
				s.catchupPendingWork()
			}
		case <-s.scheduleTimer.C:
			s.handleReprovide()
		}
	}
}

// Close stops the provider and releases all resources.
func (s *SweepingProvider) Close() error {
	var err error
	s.closeOnce.Do(func() {
		close(s.done)
		s.cancelCtx()
		s.wg.Wait()

		s.scheduleTimer.Stop()
		err = cleanup(s.cleanupFuncs)
	})
	return err
}

func cleanup(funcs []func() error) error {
	slices.Reverse(funcs) // LIFO: last-added is cleaned up first
	var errs []error
	for _, f := range funcs {
		if f == nil {
			continue
		}
		func() {
			defer func() {
				if r := recover(); r != nil {
					errs = append(errs, fmt.Errorf("cleanup panic: %v", r))
				}
			}()
			if err := f(); err != nil {
				errs = append(errs, err)
			}
		}()
	}
	return errors.Join(errs...)
}

func (s *SweepingProvider) closed() bool {
	select {
	case <-s.done:
		return true
	default:
		return false
	}
}

// scheduleNextReprovideNoLock makes sure the scheduler wakes up in
// `timeUntilReprovide` to reprovide the region identified by `prefix`.
func (s *SweepingProvider) scheduleNextReprovideNoLock(prefix bitstr.Key, timeUntilReprovide time.Duration) {
	s.scheduleCursor = prefix
	s.scheduleTimer.Reset(timeUntilReprovide)
	s.scheduleTimerStartedAt = s.clock.Now()
}

func (s *SweepingProvider) reschedulePrefix(prefix bitstr.Key) {
	s.scheduleLk.Lock()
	s.schedulePrefixNoLock(prefix, true)
	s.scheduleLk.Unlock()
}

// schedulePrefixNoLock adds the supplied prefix to the schedule, unless
// already present.
//
// If `justReprovided` is true, it will schedule the next reprovide at most
// s.reprovideInterval+s.maxReprovideDelay in the future, allowing the
// reprovide to be delayed of at most maxReprovideDelay.
//
// If the supplied prefix is the next prefix to be reprovided, update the
// schedule cursor and timer.
func (s *SweepingProvider) schedulePrefixNoLock(prefix bitstr.Key, justReprovided bool) {
	nextReprovideTime := s.reprovideTimeForPrefix(prefix)
	if justReprovided {
		// Schedule next reprovide given that the prefix was just reprovided on
		// schedule. In the case the next reprovide time should be delayed due to a
		// growth in the number of network peers matching the prefix, don't delay
		// more than s.maxReprovideDelay.
		nextReprovideTime = min(nextReprovideTime, s.currentTimeOffset()+s.reprovideInterval+s.maxReprovideDelay)
	}
	// If schedule contains keys starting with prefix, remove them to avoid
	// overlap.
	if _, ok := keyspace.FindPrefixOfKey(s.schedule, prefix); ok {
		// Already scheduled.
		return
	}
	// Unschedule superstrings in schedule if any.
	s.unscheduleSubsumedPrefixesNoLock(prefix)

	s.schedule.Add(prefix, nextReprovideTime)

	// Check if the prefix that was just added is the next one to be reprovided.
	if s.schedule.IsNonEmptyLeaf() {
		// The prefix we insterted is the only element in the schedule.
		timeUntilPrefixReprovide := s.timeUntil(nextReprovideTime)
		s.scheduleNextReprovideNoLock(prefix, timeUntilPrefixReprovide)
		return
	}
	followingKey := keyspace.NextNonEmptyLeaf(s.schedule, prefix, s.order).Key
	if followingKey == s.scheduleCursor {
		// The key following prefix is the schedule cursor.
		timeUntilPrefixReprovide := s.timeUntil(nextReprovideTime)
		_, scheduledAlarm := trie.Find(s.schedule, s.scheduleCursor)
		if timeUntilPrefixReprovide < s.timeUntil(scheduledAlarm) {
			s.scheduleNextReprovideNoLock(prefix, timeUntilPrefixReprovide)
		}
	}
}

// unscheduleSubsumedPrefixes removes all superstrings of `prefix` that are
// scheduled in the future. Assumes that the schedule lock is held.
func (s *SweepingProvider) unscheduleSubsumedPrefixesNoLock(prefix bitstr.Key) {
	// Pop prefixes scheduled in the future being covered by the explored peers.
	keyspace.PruneSubtrie(s.schedule, prefix)

	// If we removed s.scheduleCursor from schedule, select the next one
	if keyspace.IsBitstrPrefix(prefix, s.scheduleCursor) {
		next := keyspace.NextNonEmptyLeaf(s.schedule, s.scheduleCursor, s.order)
		if next == nil {
			s.scheduleNextReprovideNoLock(prefix, s.reprovideInterval)
		} else {
			timeUntilReprovide := s.timeUntil(next.Data)
			s.scheduleNextReprovideNoLock(next.Key, timeUntilReprovide)
			logger.Warnf("next scheduled prefix now is %s", s.scheduleCursor)
		}
	}
}

// currentTimeOffset returns the current time offset in the reprovide cycle.
func (s *SweepingProvider) currentTimeOffset() time.Duration {
	return s.timeOffset(s.clock.Now())
}

// timeOffset returns the time offset in the reprovide cycle for the given
// time.
func (s *SweepingProvider) timeOffset(t time.Time) time.Duration {
	return t.Sub(s.cycleStart) % s.reprovideInterval
}

// timeUntil returns the time left (duration) until the given time offset.
func (s *SweepingProvider) timeUntil(d time.Duration) time.Duration {
	return s.timeBetween(s.currentTimeOffset(), d)
}

// timeBetween returns the duration between the two provided offsets, assuming
// it is no more than s.reprovideInterval.
func (s *SweepingProvider) timeBetween(from, to time.Duration) time.Duration {
	return (to-from+s.reprovideInterval-1)%s.reprovideInterval + 1
}

const maxPrefixSize = 24

// reprovideTimeForPrefix calculates the scheduled time offset for reproviding
// keys associated with a given prefix based on its bitstring prefix. The
// function maps the given binary prefix to a fraction of the overall reprovide
// interval (s.reprovideInterval), such that keys with prefixes closer to a
// configured target s.order (in XOR distance) are scheduled earlier and those
// further away later in the cycle.
//
// For any prefix of bit length n, the function generates 2^n distinct
// reprovide times that evenly partition the entire reprovide interval. The
// process first truncates s.order to n bits and then XORs it with the provided
// prefix. The resulting binary string is converted to an integer,
// corresponding to the index of the 2^n possible reprovide times to use for
// the prefix.
//
// This method ensures a deterministic and evenly distributed reprovide
// schedule, where the temporal position within the cycle is based on the
// binary representation of the key's prefix.
func (s *SweepingProvider) reprovideTimeForPrefix(prefix bitstr.Key) time.Duration {
	if len(prefix) == 0 {
		// Empty prefix: all reprovides occur at the beginning of the cycle.
		return 0
	}
	if len(prefix) > maxPrefixSize {
		// Truncate the prefix to the maximum allowed size to avoid overly fine
		// slicing of time.
		prefix = prefix[:maxPrefixSize]
	}
	// Number of possible bitstrings of the same length as prefix.
	maxInt := int64(1 << len(prefix))
	// XOR the prefix with the order key to reorder the schedule: keys "close" to
	// s.order are scheduled first in the cycle, and those "far" from it are
	// scheduled later.
	order := bitstr.Key(key.BitString(s.order)[:len(prefix)])
	k := prefix.Xor(order)
	val, _ := strconv.ParseInt(string(k), 2, 64)
	// Calculate the time offset as a fraction of the overall reprovide interval.
	return time.Duration(int64(s.reprovideInterval) * val / maxInt)
}

const initialGetClosestPeers = 4

// measureInitialPrefixLen makes a few GetClosestPeers calls to get an estimate
// of the prefix length to be used in the network.
//
// This function blocks until GetClosestPeers succeeds or the provider is
// closed. No provide operation can happen until this function returns.
func (s *SweepingProvider) measureInitialPrefixLen() {
	s.wg.Add(1)
	defer s.wg.Done()

	cplSum := atomic.Int32{}
	cplSamples := atomic.Int32{}
	wg := sync.WaitGroup{}
	wg.Add(initialGetClosestPeers)
	for range initialGetClosestPeers {
		go func() {
			defer wg.Done()
			randomMh := random.Multihashes(1)[0]
			for {
				if s.closed() {
					return
				}
				peers, err := s.router.GetClosestPeers(s.ctx, string(randomMh))
				if err != nil {
					logger.Infof("GetClosestPeers failed during initial prefix len measurement: %s", err)
				} else if len(peers) == 0 {
					logger.Info("GetClosestPeers found not peers during initial prefix len measurement")
				} else {
					if len(peers) <= 2 {
						return // Ignore result if only 2 other peers in DHT.
					}
					cpl := keyspace.KeyLen
					firstPeerKey := keyspace.PeerIDToBit256(peers[0])
					for _, p := range peers[1:] {
						cpl = min(cpl, key.CommonPrefixLength(firstPeerKey, keyspace.PeerIDToBit256(p)))
					}
					cplSum.Add(int32(cpl))
					cplSamples.Add(1)
					return
				}

				s.clock.Sleep(time.Second) // retry every second until success
			}
		}()
	}
	wg.Wait()

	nSamples := cplSamples.Load()
	s.avgPrefixLenLk.Lock()
	defer s.avgPrefixLenLk.Unlock()
	if nSamples == 0 {
		s.cachedAvgPrefixLen = 0
	} else {
		s.cachedAvgPrefixLen = int(cplSum.Load() / nSamples)
	}
	logger.Debugf("initial avgPrefixLen is %d", s.cachedAvgPrefixLen)
	s.lastAvgPrefixLen = s.clock.Now()
	s.avgPrefixLenReady <- struct{}{}
}

=======
}

// FIXME: remove me
func (s *SweepingProvider) SatisfyLinter() {
	s.measureInitialPrefixLen()
	s.batchReprovide("", true)
}

// Close stops the provider and releases all resources.
func (s *SweepingProvider) Close() {
	s.closeOnce.Do(func() { close(s.done) })
}

func (s *SweepingProvider) closed() bool {
	select {
	case <-s.done:
		return true
	default:
		return false
	}
}

// scheduleNextReprovideNoLock makes sure the scheduler wakes up in
// `timeUntilReprovide` to reprovide the region identified by `prefix`.
func (s *SweepingProvider) scheduleNextReprovideNoLock(prefix bitstr.Key, timeUntilReprovide time.Duration) {
	s.scheduleCursor = prefix
	s.scheduleTimer.Reset(timeUntilReprovide)
	s.scheduleTimerStartedAt = s.clock.Now()
}

func (s *SweepingProvider) reschedulePrefix(prefix bitstr.Key) {
	s.scheduleLk.Lock()
	s.schedulePrefixNoLock(prefix, true)
	s.scheduleLk.Unlock()
}

// schedulePrefixNoLock adds the supplied prefix to the schedule, unless
// already present.
//
// If `justReprovided` is true, it will schedule the next reprovide at most
// s.reprovideInterval+s.maxReprovideDelay in the future, allowing the
// reprovide to be delayed of at most maxReprovideDelay.
//
// If the supplied prefix is the next prefix to be reprovided, update the
// schedule cursor and timer.
func (s *SweepingProvider) schedulePrefixNoLock(prefix bitstr.Key, justReprovided bool) {
	nextReprovideTime := s.reprovideTimeForPrefix(prefix)
	if justReprovided {
		// Schedule next reprovide given that the prefix was just reprovided on
		// schedule. In the case the next reprovide time should be delayed due to a
		// growth in the number of network peers matching the prefix, don't delay
		// more than s.maxReprovideDelay.
		nextReprovideTime = min(nextReprovideTime, s.currentTimeOffset()+s.reprovideInterval+s.maxReprovideDelay)
	}
	// If schedule contains keys starting with prefix, remove them to avoid
	// overlap.
	if _, ok := keyspace.FindPrefixOfKey(s.schedule, prefix); ok {
		// Already scheduled.
		return
	}
	// Unschedule superstrings in schedule if any.
	s.unscheduleSubsumedPrefixesNoLock(prefix)

	s.schedule.Add(prefix, nextReprovideTime)

	// Check if the prefix that was just added is the next one to be reprovided.
	if s.schedule.IsNonEmptyLeaf() {
		// The prefix we insterted is the only element in the schedule.
		timeUntilPrefixReprovide := s.timeUntil(nextReprovideTime)
		s.scheduleNextReprovideNoLock(prefix, timeUntilPrefixReprovide)
		return
	}
	followingKey := keyspace.NextNonEmptyLeaf(s.schedule, prefix, s.order).Key
	if followingKey == s.scheduleCursor {
		// The key following prefix is the schedule cursor.
		timeUntilPrefixReprovide := s.timeUntil(nextReprovideTime)
		_, scheduledAlarm := trie.Find(s.schedule, s.scheduleCursor)
		if timeUntilPrefixReprovide < s.timeUntil(scheduledAlarm) {
			s.scheduleNextReprovideNoLock(prefix, timeUntilPrefixReprovide)
		}
	}
}

// unscheduleSubsumedPrefixes removes all superstrings of `prefix` that are
// scheduled in the future. Assumes that the schedule lock is held.
func (s *SweepingProvider) unscheduleSubsumedPrefixesNoLock(prefix bitstr.Key) {
	// Pop prefixes scheduled in the future being covered by the explored peers.
	keyspace.PruneSubtrie(s.schedule, prefix)

	// If we removed s.scheduleCursor from schedule, select the next one
	if keyspace.IsBitstrPrefix(prefix, s.scheduleCursor) {
		next := keyspace.NextNonEmptyLeaf(s.schedule, s.scheduleCursor, s.order)
		if next == nil {
			s.scheduleNextReprovideNoLock(prefix, s.reprovideInterval)
		} else {
			timeUntilReprovide := s.timeUntil(next.Data)
			s.scheduleNextReprovideNoLock(next.Key, timeUntilReprovide)
			logger.Warnf("next scheduled prefix now is %s", s.scheduleCursor)
		}
	}
}

// currentTimeOffset returns the current time offset in the reprovide cycle.
func (s *SweepingProvider) currentTimeOffset() time.Duration {
	return s.timeOffset(s.clock.Now())
}

// timeOffset returns the time offset in the reprovide cycle for the given
// time.
func (s *SweepingProvider) timeOffset(t time.Time) time.Duration {
	return t.Sub(s.cycleStart) % s.reprovideInterval
}

// timeUntil returns the time left (duration) until the given time offset.
func (s *SweepingProvider) timeUntil(d time.Duration) time.Duration {
	return s.timeBetween(s.currentTimeOffset(), d)
}

// timeBetween returns the duration between the two provided offsets, assuming
// it is no more than s.reprovideInterval.
func (s *SweepingProvider) timeBetween(from, to time.Duration) time.Duration {
	return (to-from+s.reprovideInterval-1)%s.reprovideInterval + 1
}

// reprovideTimeForPrefix calculates the scheduled time offset for reproviding
// keys associated with a given prefix based on its bitstring prefix. The
// function maps the given binary prefix to a fraction of the overall reprovide
// interval (s.reprovideInterval), such that keys with prefixes closer to a
// configured target s.order (in XOR distance) are scheduled earlier and those
// further away later in the cycle.
//
// For any prefix of bit length n, the function generates 2^n distinct
// reprovide times that evenly partition the entire reprovide interval. The
// process first truncates s.order to n bits and then XORs it with the provided
// prefix. The resulting binary string is converted to an integer,
// corresponding to the index of the 2^n possible reprovide times to use for
// the prefix.
//
// This method ensures a deterministic and evenly distributed reprovide
// schedule, where the temporal position within the cycle is based on the
// binary representation of the key's prefix.
func (s *SweepingProvider) reprovideTimeForPrefix(prefix bitstr.Key) time.Duration {
	if len(prefix) == 0 {
		// Empty prefix: all reprovides occur at the beginning of the cycle.
		return 0
	}
	if len(prefix) > maxPrefixSize {
		// Truncate the prefix to the maximum allowed size to avoid overly fine
		// slicing of time.
		prefix = prefix[:maxPrefixSize]
	}
	// Number of possible bitstrings of the same length as prefix.
	maxInt := int64(1 << len(prefix))
	// XOR the prefix with the order key to reorder the schedule: keys "close" to
	// s.order are scheduled first in the cycle, and those "far" from it are
	// scheduled later.
	order := bitstr.Key(key.BitString(s.order)[:len(prefix)])
	k := prefix.Xor(order)
	val, _ := strconv.ParseInt(string(k), 2, 64)
	// Calculate the time offset as a fraction of the overall reprovide interval.
	return time.Duration(int64(s.reprovideInterval) * val / maxInt)
}

const initialGetClosestPeers = 4

// measureInitialPrefixLen makes a few GetClosestPeers calls to get an estimate
// of the prefix length to be used in the network.
//
// This function blocks until GetClosestPeers succeeds or the provider is
// closed. No provide operation can happen until this function returns.
func (s *SweepingProvider) measureInitialPrefixLen() {
	cplSum := atomic.Int32{}
	cplSamples := atomic.Int32{}
	wg := sync.WaitGroup{}
	wg.Add(initialGetClosestPeers)
	for range initialGetClosestPeers {
		go func() {
			defer wg.Done()
			randomMh := random.Multihashes(1)[0]
			for {
				if s.closed() {
					return
				}
				peers, err := s.router.GetClosestPeers(context.Background(), string(randomMh))
				if err != nil {
					logger.Infof("GetClosestPeers failed during initial prefix len measurement: %s", err)
				} else if len(peers) == 0 {
					logger.Info("GetClosestPeers found not peers during initial prefix len measurement")
				} else {
					if len(peers) <= 2 {
						return // Ignore result if only 2 other peers in DHT.
					}
					cpl := keyspace.KeyLen
					firstPeerKey := keyspace.PeerIDToBit256(peers[0])
					for _, p := range peers[1:] {
						cpl = min(cpl, key.CommonPrefixLength(firstPeerKey, keyspace.PeerIDToBit256(p)))
					}
					cplSum.Add(int32(cpl))
					cplSamples.Add(1)
					return
				}

				s.clock.Sleep(time.Second) // retry every second until success
			}
		}()
	}
	wg.Wait()

	nSamples := cplSamples.Load()
	s.avgPrefixLenLk.Lock()
	defer s.avgPrefixLenLk.Unlock()
	if nSamples == 0 {
		s.cachedAvgPrefixLen = 0
	} else {
		s.cachedAvgPrefixLen = int(cplSum.Load() / nSamples)
	}
	logger.Debugf("initial avgPrefixLen is %d", s.cachedAvgPrefixLen)
	s.lastAvgPrefixLen = s.clock.Now()
	close(s.avgPrefixLenReady)
}

>>>>>>> 1afa843b
// getAvgPrefixLenNoLock returns the average prefix length of all scheduled
// prefixes.
//
// Hangs until the first measurement is done if the average prefix length is
// missing.
func (s *SweepingProvider) getAvgPrefixLenNoLock() int {
	s.avgPrefixLenLk.Lock()
	defer s.avgPrefixLenLk.Unlock()

	if s.cachedAvgPrefixLen == -1 {
		// Wait for initial measurement to complete. Requires the node to come
		// online.
		s.avgPrefixLenLk.Unlock()
		<-s.avgPrefixLenReady
		s.avgPrefixLenLk.Lock()
		return s.cachedAvgPrefixLen
	}

	if s.lastAvgPrefixLen.Add(s.avgPrefixLenValidity).After(s.clock.Now()) {
		// Return cached value if it is still valid.
		return s.cachedAvgPrefixLen
	}
	prefixLenSum := 0
	scheduleSize := s.schedule.Size()
	if scheduleSize > 0 {
		// Take average prefix length of all scheduled prefixes.
		for _, entry := range keyspace.AllEntries(s.schedule, s.order) {
			prefixLenSum += len(entry.Key)
		}
		s.cachedAvgPrefixLen = prefixLenSum / scheduleSize
		s.lastAvgPrefixLen = s.clock.Now()
	}
	return s.cachedAvgPrefixLen
}

// vanillaProvide provides a single key to the network without any
// optimization. It should be used for providing a small number of keys
// (typically 1 or 2), because exploring the keyspace would add too much
// overhead for a small number of keys.
func (s *SweepingProvider) vanillaProvide(k mh.Multihash) (bitstr.Key, error) {
	// Add provider record to local provider store.
	s.addLocalRecord(k)
	// Get peers to which the record will be allocated.
	peers, err := s.router.GetClosestPeers(s.ctx, string(k))
	if err != nil {
		return "", err
	}
	coveredPrefix, _ := keyspace.ShortestCoveredPrefix(bitstr.Key(key.BitString(keyspace.MhToBit256(k))), peers)
	addrInfo := peer.AddrInfo{ID: s.peerid, Addrs: s.getSelfAddrs()}
	keysAllocations := make(map[peer.ID][]mh.Multihash)
	for _, p := range peers {
		keysAllocations[p] = []mh.Multihash{k}
	}
	return coveredPrefix, s.sendProviderRecords(keysAllocations, addrInfo)
}

// exploreSwarm finds all peers whose kademlia identifier matches `prefix` in
// the DHT swarm, and organizes them in keyspace regions.
//
// A region is identified by a keyspace prefix, and contains all the peers
// matching this prefix. A region always has at least s.replicationFactor
// peers. Regions are non-overlapping.
//
// If there less than s.replicationFactor peers match `prefix`, explore
// shorter prefixes until at least s.replicationFactor peers are included in
// the region.
//
// The returned `coveredPrefix` represents the keyspace prefix covered by all
// returned regions combined. It is different to the supplied `prefix` if there
// aren't enough peers matching `prefix`.
func (s *SweepingProvider) exploreSwarm(prefix bitstr.Key) (regions []keyspace.Region, coveredPrefix bitstr.Key, err error) {
	peers, err := s.closestPeersToPrefix(prefix)
	if err != nil {
		return nil, "", fmt.Errorf("exploreSwarm '%s': %w", prefix, err)
	}
	if len(peers) == 0 {
		return nil, "", fmt.Errorf("no peers found when exploring prefix %s", prefix)
	}
	regions, coveredPrefix = keyspace.RegionsFromPeers(peers, s.replicationFactor, s.order)
	return regions, coveredPrefix, nil
}

// maxPrefixSearches is the maximum number of GetClosestPeers operations that
// are allowed to explore a prefix, preventing an infinite loop, since the exit
// condition depends on the network topology.
//
// A lower bound estimate on the number of fresh peers returned by GCP is
// replicationFactor/2. Hence, 64 GCP are expected to return at least
// 32*replicatonFactor peers, which should be more than enough, even if the
// supplied prefix is too short.
const maxPrefixSearches = 64

// closestPeersToPrefix returns at least s.replicationFactor peers
// corresponding to the branch of the network peers trie matching the provided
// prefix. In the case there aren't enough peers matching the provided prefix,
// it will find and return the closest peers to the prefix, even if they don't
// exactly match it.
func (s *SweepingProvider) closestPeersToPrefix(prefix bitstr.Key) ([]peer.ID, error) {
	allClosestPeers := make(map[peer.ID]struct{})

	nextPrefix := prefix
	startTime := time.Now()
	coveredPrefixesStack := []bitstr.Key{}

	i := 0
	// Go down the trie to fully cover prefix.
exploration:
	for {
		if i == maxPrefixSearches {
			return nil, errors.New("closestPeersToPrefix needed more than maxPrefixSearches iterations")
		}
		if !s.connectivity.IsOnline() {
			return nil, errors.New("provider: node is offline")
		}
		i++
		fullKey := keyspace.FirstFullKeyWithPrefix(nextPrefix, s.order)
		closestPeers, err := s.closestPeersToKey(fullKey)
		if err != nil {
			// We only get an err if something really bad happened, e.g no peers in
			// routing table, invalid key, etc.
			return nil, err
		}
		if len(closestPeers) == 0 {
			return nil, errors.New("dht lookup did not return any peers")
		}
		coveredPrefix, coveredPeers := keyspace.ShortestCoveredPrefix(fullKey, closestPeers)
		for _, p := range coveredPeers {
			allClosestPeers[p] = struct{}{}
		}

		coveredPrefixLen := len(coveredPrefix)
		if i == 1 {
			if coveredPrefixLen <= len(prefix) && coveredPrefix == prefix[:coveredPrefixLen] && len(allClosestPeers) >= s.replicationFactor {
				// Exit early if the prefix is fully covered at the first request and
				// we have enough (at least replicationFactor) peers.
				break exploration
			}
		} else {
			latestPrefix := coveredPrefixesStack[len(coveredPrefixesStack)-1]
			for coveredPrefixLen <= len(latestPrefix) && coveredPrefix[:coveredPrefixLen-1] == latestPrefix[:coveredPrefixLen-1] {
				// Pop latest prefix from stack, because current prefix is
				// complementary.
				// e.g latestPrefix=0010, currentPrefix=0011. latestPrefix is
				// replaced by 001, unless 000 was also in the stack, etc.
				coveredPrefixesStack = coveredPrefixesStack[:len(coveredPrefixesStack)-1]
				coveredPrefix = coveredPrefix[:len(coveredPrefix)-1]
				coveredPrefixLen = len(coveredPrefix)

				if len(coveredPrefixesStack) == 0 {
					if coveredPrefixLen <= len(prefix) && len(allClosestPeers) >= s.replicationFactor {
						break exploration
					}
					// Not enough peers -> add coveredPrefix to stack and continue.
					break
				}
				if coveredPrefixLen == 0 {
					logger.Error("coveredPrefixLen==0, coveredPrefixStack ", coveredPrefixesStack)
					break exploration
				}
				latestPrefix = coveredPrefixesStack[len(coveredPrefixesStack)-1]
			}
		}
		// Push coveredPrefix to stack
		coveredPrefixesStack = append(coveredPrefixesStack, coveredPrefix)
		// Flip last bit of last covered prefix
		nextPrefix = keyspace.FlipLastBit(coveredPrefixesStack[len(coveredPrefixesStack)-1])
	}

	peers := make([]peer.ID, 0, len(allClosestPeers))
	for p := range allClosestPeers {
		peers = append(peers, p)
	}
	logger.Debugf("Region %s exploration required %d requests to discover %d peers in %s", prefix, i, len(allClosestPeers), time.Since(startTime))
	return peers, nil
}

// closestPeersToKey returns a valid peer ID sharing a long common prefix with
// the provided key. Note that the returned peer IDs aren't random, they are
// taken from a static list of preimages.
func (s *SweepingProvider) closestPeersToKey(k bitstr.Key) ([]peer.ID, error) {
	p, _ := kb.GenRandPeerIDWithCPL(keyspace.KeyToBytes(k), kb.PeerIDPreimageMaxCpl)
	return s.router.GetClosestPeers(s.ctx, string(p))
}

const minimalRegionReachablePeersRatio float32 = 0.2

type provideJob struct {
	pid  peer.ID
	keys []mh.Multihash
}

// sendProviderRecords manages reprovides for all given peer ids and allocated
// keys. Upon failure to reprovide a key, or to connect to a peer, it will NOT
// retry.
//
// Returns an error if we were unable to reprovide keys to a given threshold of
// peers. In this case, the region reprovide is considered failed and the
// caller is responsible for trying again. This allows detecting if we are
// offline.
func (s *SweepingProvider) sendProviderRecords(keysAllocations map[peer.ID][]mh.Multihash, addrInfo peer.AddrInfo) error {
	nPeers := len(keysAllocations)
	if nPeers == 0 {
		return nil
	}
	startTime := s.clock.Now()
	errCount := atomic.Uint32{}
	nWorkers := s.maxProvideConnsPerWorker
	jobChan := make(chan provideJob, nWorkers)

	wg := sync.WaitGroup{}
	wg.Add(nWorkers)
	for range nWorkers {
		go func() {
			pmes := genProvideMessage(addrInfo)
			defer wg.Done()
			for job := range jobChan {
				err := s.provideKeysToPeer(job.pid, job.keys, pmes)
				if err != nil {
					errCount.Add(1)
				}
			}
		}()
	}

	for p, keys := range keysAllocations {
		jobChan <- provideJob{p, keys}
	}
	close(jobChan)
	wg.Wait()

	errCountLoaded := int(errCount.Load())
	logger.Infof("sent provider records to peers in %s, errors %d/%d", s.clock.Since(startTime), errCountLoaded, len(keysAllocations))

	if errCountLoaded == nPeers || errCountLoaded > int(float32(nPeers)*(1-minimalRegionReachablePeersRatio)) {
		return fmt.Errorf("unable to provide to enough peers (%d/%d)", nPeers-errCountLoaded, nPeers)
	}
	return nil
}

// genProvideMessage generates a new provide message with the supplied
// AddrInfo. The message contains no keys, as they will be set later before
// sending the message.
func genProvideMessage(addrInfo peer.AddrInfo) *pb.Message {
	pmes := pb.NewMessage(pb.Message_ADD_PROVIDER, []byte{}, 0)
	pmes.ProviderPeers = pb.RawPeerInfosToPBPeers([]peer.AddrInfo{addrInfo})
	return pmes
}

// maxConsecutiveProvideFailuresAllowed is the maximum number of consecutive
// provides that are allowed to fail to the same remote peer before cancelling
// all pending requests to this peer.
const maxConsecutiveProvideFailuresAllowed = 2

// provideKeysToPeer performs the network operation to advertise to the given
// DHT server (p) that we serve all the given keys.
func (s *SweepingProvider) provideKeysToPeer(p peer.ID, keys []mh.Multihash, pmes *pb.Message) error {
	errCount := 0
	for _, mh := range keys {
		pmes.Key = mh
		err := s.msgSender.SendMessage(s.ctx, p, pmes)
		if err != nil {
			errCount++

			if errCount == len(keys) || errCount > maxConsecutiveProvideFailuresAllowed {
				return fmt.Errorf("failed to provide to %s: %s", p, err.Error())
			}
		} else if errCount > 0 {
			// Reset error count
			errCount = 0
		}
	}
	return nil
}

<<<<<<< HEAD
// handleReprovide advances the reprovider schedule and (asynchronously)
// reprovides the region at the current schedule cursor.
//
// Behavior:
//   - Determines the next region to reprovide based on the current cursor and
//     the schedule, reprovides the region under the cursor, and moves the cursor
//     to the next region.
//   - Programs the schedule timer (alarm) for the next region’s reprovide
//     time. When the timer fires, this method must be invoked again.
//   - If the node has been blocked past the reprovide interval or if one or
//     more regions’ times are already in the past, those regions are added to
//     the reprovide queue for catch-up and a connectivity check is triggered.
//   - If the node is currently offline, it skips the immediate reprovide of
//     the current region and enqueues it to the reprovide queue for later.
//   - If the node is online it removes the current region from the reprovide
//     queue (if present) and starts an asynchronous batch reprovide using a
//     periodic worker.
func (s *SweepingProvider) handleReprovide() {
	s.scheduleLk.Lock()
	currentPrefix := s.scheduleCursor
	// Get next prefix to reprovide, and set timer for it.
	next := keyspace.NextNonEmptyLeaf(s.schedule, currentPrefix, s.order)

	if next == nil {
		// Schedule is empty, don't reprovide anything.
		s.scheduleLk.Unlock()
		return
	}

	var nextPrefix bitstr.Key
	var timeUntilNextReprovide time.Duration
	if next.Key == currentPrefix {
		// There is a single prefix in the schedule.
		nextPrefix = currentPrefix
		timeUntilNextReprovide = s.timeUntil(s.reprovideTimeForPrefix(currentPrefix))
	} else {
		currentTimeOffset := s.currentTimeOffset()
		timeSinceTimerRunning := s.timeBetween(s.timeOffset(s.scheduleTimerStartedAt), currentTimeOffset)
		timeSinceTimerUntilNext := s.timeBetween(s.timeOffset(s.scheduleTimerStartedAt), next.Data)

		if s.scheduleTimerStartedAt.Add(s.reprovideInterval).Before(s.clock.Now()) {
			// Alarm was programmed more than reprovideInterval ago, which means that
			// no regions has been reprovided since. Add all regions to
			// failedRegionsChan. This only happens if the main thread gets blocked
			// for more than reprovideInterval.
			nextKeyFound := false
			scheduleEntries := keyspace.AllEntries(s.schedule, s.order)
			next = scheduleEntries[0]
			for _, entry := range scheduleEntries {
				if !nextKeyFound && entry.Data > currentTimeOffset {
					next = entry
					nextKeyFound = true
				}
				s.reprovideQueue.Enqueue(entry.Key)
			}
			// Don't reprovide any region now, but schedule the next one. All regions
			// are expected to be reprovided when the provider is catching up with
			// failed regions.
			s.scheduleNextReprovideNoLock(next.Key, s.timeUntil(next.Data))
			s.scheduleLk.Unlock()
			return
		} else if timeSinceTimerUntilNext < timeSinceTimerRunning {
			// next is scheduled in the past. While next is in the past, add next to
			// failedRegions and take nextLeaf as next.
			count := 0
			scheduleSize := s.schedule.Size()
			for timeSinceTimerUntilNext < timeSinceTimerRunning && count < scheduleSize {
				prefix := next.Key
				s.reprovideQueue.Enqueue(prefix)
				next = keyspace.NextNonEmptyLeaf(s.schedule, next.Key, s.order)
				timeSinceTimerUntilNext = s.timeBetween(s.timeOffset(s.scheduleTimerStartedAt), next.Data)
				count++
			}
		}

		// next is in the future
		nextPrefix = next.Key
		timeUntilNextReprovide = s.timeUntil(next.Data)
	}

	s.scheduleNextReprovideNoLock(nextPrefix, timeUntilNextReprovide)
	s.scheduleLk.Unlock()

	// If we are offline, don't try to reprovide region.
	if !s.connectivity.IsOnline() {
		s.reprovideQueue.Enqueue(currentPrefix)
		return
	}

	// Remove prefix that is about to be reprovided from the reprovide queue if
	// present.
	s.reprovideQueue.Remove(currentPrefix)

	go func() {
		s.workerPool.Acquire(periodicWorker)
		defer s.workerPool.Release(periodicWorker)
		s.batchReprovide(currentPrefix, true)
	}()
}

=======
>>>>>>> 1afa843b
// handleProvide provides supplied keys to the network if needed and schedules
// the keys to be reprovided if needed.
func (s *SweepingProvider) handleProvide(force, reprovide bool, keys ...mh.Multihash) {
	if len(keys) == 0 {
		return
	}
	if reprovide {
		// Add keys to list of keys to be reprovided. Returned keys are deduplicated
		// newly added keys.
<<<<<<< HEAD
		newKeys, err := s.keyStore.Put(s.ctx, keys...)
=======
		newKeys, err := s.keyStore.Put(context.Background(), keys...)
>>>>>>> 1afa843b
		if err != nil {
			logger.Errorf("couldn't add keys to keystore: %s", err)
			return
		}
		if !force {
			keys = newKeys
		}
	}

	prefixes := s.groupAndScheduleKeysByPrefix(keys, reprovide)
	if len(prefixes) == 0 {
		return
	}
	// Sort prefixes by number of keys.
	sortedPrefixesAndKeys := keyspace.SortPrefixesBySize(prefixes)
	// Add keys to the provide queue.
	for _, prefixAndKeys := range sortedPrefixesAndKeys {
		s.provideQueue.Enqueue(prefixAndKeys.Prefix, prefixAndKeys.Keys...)
	}

	go s.provideLoop()
<<<<<<< HEAD
}

// groupAndScheduleKeysByPrefix groups the supplied keys by their prefixes as
// present in the schedule, and if `schedule` is set to true, add these
// prefixes to the schedule to be reprovided.
func (s *SweepingProvider) groupAndScheduleKeysByPrefix(keys []mh.Multihash, schedule bool) map[bitstr.Key][]mh.Multihash {
	avgPrefixLen := -1
	prefixes := make(map[bitstr.Key][]mh.Multihash)
	seen := make(map[bit256.Key]struct{})

	s.scheduleLk.Lock()
	defer s.scheduleLk.Unlock()
	for _, h := range keys {
		k := keyspace.MhToBit256(h)
		// Don't add duplicates
		if _, ok := seen[k]; ok {
			continue
		}
		seen[k] = struct{}{}

		prefixConsolidation := false
		prefix, scheduled := keyspace.FindPrefixOfKey(s.schedule, k)
		if !scheduled {
			if avgPrefixLen == -1 {
				avgPrefixLen = s.getAvgPrefixLenNoLock()
			}
			prefix = bitstr.Key(key.BitString(k)[:avgPrefixLen])

			if schedule {
				if subtrie, ok := keyspace.FindSubtrie(s.schedule, prefix); ok {
					// If generated prefix is a prefix of existing scheduled keyspace
					// zones, consolidate these zones around the shorter prefix.
					for _, entry := range keyspace.AllEntries(subtrie, s.order) {
						s.schedule.Remove(entry.Key)
					}
					prefixConsolidation = true
				}
				s.schedulePrefixNoLock(prefix, false)
			}
		}

		prefixes[prefix] = append(prefixes[prefix], h)

		if prefixConsolidation {
			// prefix is a shorted prefix of a prefix already in the schedule.
			// Consolidate everything into prefix.
			for p, keys := range prefixes {
				if keyspace.IsBitstrPrefix(p, prefix) {
					seen := make(map[string]struct{})
					for _, key := range prefixes[prefix] {
						seen[string(key)] = struct{}{}
					}
					for _, key := range keys {
						strKey := string(key)
						if _, ok := seen[strKey]; ok {
							continue
						}
						seen[strKey] = struct{}{}
						prefixes[prefix] = append(prefixes[prefix], key)
					}
					delete(prefixes, p)
				}
			}
		}
	}
	return prefixes
}

// catchupPendingWork is called when the provider comes back online after being offline.
//
// 1. Try again to reprovide regions that failed to be reprovided on time.
// 2. Try again to provide keys that failed to be provided.
//
// This function is guarded by s.lateReprovideRunning, ensuring the function
// cannot be called again while it is working on reproviding late regions.
func (s *SweepingProvider) catchupPendingWork() {
	if s.lateReprovideRunning.TryLock() {
		go func() {
			// Reprovide late regions if any.
			s.reprovideLateRegions()
			s.lateReprovideRunning.Unlock()

			// Provides are handled after reprovides, because keys pending to be
			// provided will be provided as part of a region reprovide if they belong
			// to that region. Hence, the provideLoop will use less resources if run
			// after the reprovides.

			// Restart provide loop if it was stopped.
			s.provideLoop()
		}()
	}
}

=======
}

// groupAndScheduleKeysByPrefix groups the supplied keys by their prefixes as
// present in the schedule, and if `schedule` is set to true, add these
// prefixes to the schedule to be reprovided.
func (s *SweepingProvider) groupAndScheduleKeysByPrefix(keys []mh.Multihash, schedule bool) map[bitstr.Key][]mh.Multihash {
	seen := make(map[string]struct{})
	prefixTrie := trie.New[bitstr.Key, struct{}]()
	prefixes := make(map[bitstr.Key][]mh.Multihash)
	avgPrefixLen := -1

	s.scheduleLk.Lock()
	defer s.scheduleLk.Unlock()
	for _, h := range keys {
		k := keyspace.MhToBit256(h)
		kStr := string(keyspace.KeyToBytes(k))
		// Don't add duplicates
		if _, ok := seen[kStr]; ok {
			continue
		}
		seen[kStr] = struct{}{}

		if prefix, ok := keyspace.FindPrefixOfKey(prefixTrie, k); ok {
			prefixes[prefix] = append(prefixes[prefix], h)
		} else {
			if prefix, ok = keyspace.FindPrefixOfKey(s.schedule, k); !ok {
				if avgPrefixLen == -1 {
					avgPrefixLen = s.getAvgPrefixLenNoLock()
				}
				prefix = bitstr.Key(key.BitString(k)[:avgPrefixLen])
				if schedule {
					s.schedulePrefixNoLock(prefix, false)
				}
			}
			mhs := []mh.Multihash{h}
			if subtrie, ok := keyspace.FindSubtrie(prefixTrie, prefix); ok {
				// If prefixes already contains superstrings of prefix, consolidate the
				// keys to prefix.
				for _, entry := range keyspace.AllEntries(subtrie, s.order) {
					mhs = append(mhs, prefixes[entry.Key]...)
					delete(prefixes, entry.Key)
				}
				keyspace.PruneSubtrie(prefixTrie, prefix)
			}
			prefixTrie.Add(prefix, struct{}{})
			prefixes[prefix] = mhs
		}
	}
	return prefixes
}

>>>>>>> 1afa843b
// provideLoop is the loop providing keys to the DHT swarm as long as the
// provide queue isn't empty.
//
// The s.provideRunning mutex prevents concurrent executions of the loop.
func (s *SweepingProvider) provideLoop() {
	if !s.provideRunning.TryLock() {
		// Ensure that only one goroutine is running the provide loop at a time.
		return
	}
	defer s.provideRunning.Unlock()
<<<<<<< HEAD
	s.wg.Add(1)
	defer s.wg.Done()
=======
>>>>>>> 1afa843b

	for !s.provideQueue.IsEmpty() {
		if s.closed() {
			// Exit loop if provider is closed.
			return
		}
		if !s.connectivity.IsOnline() {
			// Don't try to provide if node is offline.
			return
		}
		// Block until we can acquire a worker from the pool.
		err := s.workerPool.Acquire(burstWorker)
		if err != nil {
			// Provider was closed while waiting for a worker.
			return
		}
		prefix, keys, ok := s.provideQueue.Dequeue()
		if ok {
			go func(prefix bitstr.Key, keys []mh.Multihash) {
				defer s.workerPool.Release(burstWorker)
				s.batchProvide(prefix, keys)
			}(prefix, keys)
		} else {
			s.workerPool.Release(burstWorker)
		}
	}
}

<<<<<<< HEAD
// reprovideLateRegions is the loop reproviding regions that failed to be
// reprovided on time. It returns once the reprovide queue is empty.
func (s *SweepingProvider) reprovideLateRegions() {
	s.wg.Add(1)
	defer s.wg.Done()
	for !s.reprovideQueue.IsEmpty() {
		if s.closed() {
			// Exit loop if provider is closed.
			return
		}
		if !s.connectivity.IsOnline() {
			// Don't try to reprovide a region if node is offline.
			return
		}
		// Block until we can acquire a worker from the pool.
		err := s.workerPool.Acquire(burstWorker)
		if err != nil {
			// Provider was closed while waiting for a worker.
			return
		}
		prefix, ok := s.reprovideQueue.Dequeue()
		if ok {
			go func(prefix bitstr.Key) {
				defer s.workerPool.Release(burstWorker)
				s.batchReprovide(prefix, false)
			}(prefix)
		} else {
			s.workerPool.Release(burstWorker)
		}
	}
}

const individualProvideThreshold = 2

func (s *SweepingProvider) batchProvide(prefix bitstr.Key, keys []mh.Multihash) {
	s.wg.Add(1)
	defer s.wg.Done()

=======
func (s *SweepingProvider) batchProvide(prefix bitstr.Key, keys []mh.Multihash) {
>>>>>>> 1afa843b
	if len(keys) == 0 {
		return
	}
	addrInfo, ok := s.selfAddrInfo()
	if !ok {
		// Don't provide if the node doesn't have a valid address to include in the
		// provider record.
		return
	}
	if len(keys) <= individualProvideThreshold {
		// Don't fully explore the region, execute simple DHT provides for these
		// keys. It isn't worth it to fully explore a region for just a few keys.
		s.individualProvide(prefix, keys, false, false)
		return
	}

	regions, coveredPrefix, err := s.exploreSwarm(prefix)
	if err != nil {
		s.failedProvide(prefix, keys, fmt.Errorf("reprovide '%s': %w", prefix, err))
		return
	}
	logger.Debugf("provide: requested prefix '%s' (len %d), prefix covered '%s' (len %d)", prefix, len(prefix), coveredPrefix, len(coveredPrefix))

	// Add any key matching the covered prefix from the provide queue to the
	// current provide batch.
	extraKeys := s.provideQueue.DequeueMatching(coveredPrefix)
	keys = append(keys, extraKeys...)
	regions = keyspace.AssignKeysToRegions(regions, keys)

	if !s.provideRegions(regions, addrInfo, false, false) {
		logger.Errorf("failed to reprovide any region for prefix %s", prefix)
	}
}

func (s *SweepingProvider) batchReprovide(prefix bitstr.Key, periodicReprovide bool) {
<<<<<<< HEAD
	s.wg.Add(1)
	defer s.wg.Done()

=======
>>>>>>> 1afa843b
	addrInfo, ok := s.selfAddrInfo()
	if !ok {
		// Don't provide if the node doesn't have a valid address to include in the
		// provider record.
		return
	}

	// Load keys matching prefix from the keystore.
<<<<<<< HEAD
	keys, err := s.keyStore.Get(s.ctx, prefix)
=======
	keys, err := s.keyStore.Get(context.Background(), prefix)
>>>>>>> 1afa843b
	if err != nil {
		s.failedReprovide(prefix, fmt.Errorf("couldn't reprovide, error when loading keys: %s", err))
		if periodicReprovide {
			s.reschedulePrefix(prefix)
		}
		return
<<<<<<< HEAD
	} else if len(keys) == 0 {
		logger.Infof("No keys to reprovide for prefix %s", prefix)
		return
	} else if len(keys) <= individualProvideThreshold {
=======
	}
	if len(keys) == 0 {
		logger.Infof("No keys to reprovide for prefix %s", prefix)
		return
	}
	if len(keys) <= individualProvideThreshold {
>>>>>>> 1afa843b
		// Don't fully explore the region, execute simple DHT provides for these
		// keys. It isn't worth it to fully explore a region for just a few keys.
		s.individualProvide(prefix, keys, true, periodicReprovide)
		return
	}

	regions, coveredPrefix, err := s.exploreSwarm(prefix)
	if err != nil {
		s.failedReprovide(prefix, fmt.Errorf("reprovide '%s': %w", prefix, err))
		if periodicReprovide {
			s.reschedulePrefix(prefix)
		}
		return
	}
	logger.Debugf("reprovide: requested prefix '%s' (len %d), prefix covered '%s' (len %d)", prefix, len(prefix), coveredPrefix, len(coveredPrefix))

	regions = s.claimRegionReprovide(regions)

	// Remove all keys matching coveredPrefix from provide queue. No need to
	// provide them anymore since they are about to be reprovided.
	s.provideQueue.DequeueMatching(coveredPrefix)
	// Remove covered prefix from the reprovide queue, so since we are about the
	// reprovide the region.
	s.reprovideQueue.Remove(coveredPrefix)

	// When reproviding a region, remove all scheduled regions starting with
	// the currently covered prefix.
	s.scheduleLk.Lock()
	s.unscheduleSubsumedPrefixesNoLock(coveredPrefix)
	s.scheduleLk.Unlock()

	if len(coveredPrefix) < len(prefix) {
		// Covered prefix is shorter than the requested one, load all the keys
		// matching the covered prefix from the keystore.
<<<<<<< HEAD
		keys, err = s.keyStore.Get(s.ctx, coveredPrefix)
=======
		keys, err = s.keyStore.Get(context.Background(), coveredPrefix)
>>>>>>> 1afa843b
		if err != nil {
			err = fmt.Errorf("couldn't reprovide, error when loading keys: %s", err)
			s.failedReprovide(prefix, err)
			if periodicReprovide {
				s.reschedulePrefix(prefix)
			}
		}
	}
	regions = keyspace.AssignKeysToRegions(regions, keys)

	if !s.provideRegions(regions, addrInfo, true, periodicReprovide) {
		logger.Errorf("failed to reprovide any region for prefix %s", prefix)
	}
}

func (s *SweepingProvider) failedProvide(prefix bitstr.Key, keys []mh.Multihash, err error) {
	logger.Error(err)
	// Put keys back to the provide queue.
	s.provideQueue.Enqueue(prefix, keys...)

	s.connectivity.TriggerCheck()
}

func (s *SweepingProvider) failedReprovide(prefix bitstr.Key, err error) {
	logger.Error(err)
	// Put prefix in the reprovide queue.
	s.reprovideQueue.Enqueue(prefix)

	s.connectivity.TriggerCheck()
}

// selfAddrInfo returns the current peer.AddrInfo to be used in the provider
// records sent to remote peers.
//
// If the node currently has no valid multiaddress, return an empty AddrInfo
// and false.
func (s *SweepingProvider) selfAddrInfo() (peer.AddrInfo, bool) {
	addrs := s.getSelfAddrs()
	if len(addrs) == 0 {
		logger.Warn("provider: no self addresses available for providing keys")
		return peer.AddrInfo{}, false
	}
	return peer.AddrInfo{ID: s.peerid, Addrs: addrs}, true
}

// individualProvide provides the keys sharing the same prefix to the network
// without exploring the associated keyspace regions. It performs "normal" DHT
// provides for the supplied keys, handles failures and schedules next
// reprovide is necessary.
func (s *SweepingProvider) individualProvide(prefix bitstr.Key, keys []mh.Multihash, reprovide bool, periodicReprovide bool) {
	if len(keys) == 0 {
		return
	}

	var provideErr error
	if len(keys) == 1 {
		coveredPrefix, err := s.vanillaProvide(keys[0])
		if err == nil {
<<<<<<< HEAD
			s.provideCounter.Add(s.ctx, 1)
=======
			s.provideCounter.Add(context.Background(), 1)
>>>>>>> 1afa843b
		} else if !reprovide {
			// Put the key back in the provide queue.
			s.failedProvide(prefix, keys, fmt.Errorf("individual provide failed for prefix '%s', %w", prefix, err))
		}
		provideErr = err
		if periodicReprovide {
			// Schedule next reprovide for the prefix that was actually covered by
			// the GCP, otherwise we may schedule a reprovide for a prefix too short
			// or too long.
			s.reschedulePrefix(coveredPrefix)
		}
	} else {
		wg := sync.WaitGroup{}
		success := atomic.Bool{}
		for _, key := range keys {
			wg.Add(1)
			go func() {
				defer wg.Done()
				_, err := s.vanillaProvide(key)
				if err == nil {
<<<<<<< HEAD
					s.provideCounter.Add(s.ctx, 1)
=======
					s.provideCounter.Add(context.Background(), 1)
>>>>>>> 1afa843b
					success.Store(true)
				} else if !reprovide {
					// Individual provide failed, put key back in provide queue.
					s.failedProvide(prefix, []mh.Multihash{key}, err)
				}
			}()
		}
		wg.Wait()

		if !success.Load() {
			// Only errors if all provides failed.
			provideErr = fmt.Errorf("all individual provides failed for prefix %s", prefix)
		}
		if periodicReprovide {
			s.reschedulePrefix(prefix)
		}
	}
	if reprovide && provideErr != nil {
		s.failedReprovide(prefix, provideErr)
	}
}

// provideRegions contains common logic to batchProvide() and batchReprovide().
// It iterate over supplied regions, and allocates the regions provider records
// to the appropriate DHT servers.
func (s *SweepingProvider) provideRegions(regions []keyspace.Region, addrInfo peer.AddrInfo, reprovide, periodicReprovide bool) bool {
	errCount := 0
	for _, r := range regions {
		nKeys := r.Keys.Size()
		if nKeys == 0 {
			if reprovide {
				s.releaseRegionReprovide(r.Prefix)
			}
			continue
		}
		// Add keys to local provider store
		for _, h := range keyspace.AllValues(r.Keys, s.order) {
			s.addLocalRecord(h)
		}
		keysAllocations := keyspace.AllocateToKClosest(r.Keys, r.Peers, s.replicationFactor)
		err := s.sendProviderRecords(keysAllocations, addrInfo)
		if reprovide {
			s.releaseRegionReprovide(r.Prefix)
			if periodicReprovide {
				s.reschedulePrefix(r.Prefix)
			}
		}
		if err != nil {
			errCount++
<<<<<<< HEAD
			err = fmt.Errorf("%s: region %s", err, r.Prefix)
=======
			err = fmt.Errorf("cannot send provider records for region %s: %s", r.Prefix, err)
>>>>>>> 1afa843b
			if reprovide {
				s.failedReprovide(r.Prefix, err)
			} else { // provide operation
				s.failedProvide(r.Prefix, keyspace.AllValues(r.Keys, s.order), err)
			}
			continue
		}
<<<<<<< HEAD
		s.provideCounter.Add(s.ctx, int64(nKeys))
=======
		s.provideCounter.Add(context.Background(), int64(nKeys))
>>>>>>> 1afa843b

	}
	// If at least 1 regions was provided, we don't consider it a failure.
	return errCount < len(regions)
}

// claimRegionReprovide checks if the region is already being reprovided by
// another thread. If not it marks the region as being currently reprovided.
func (s *SweepingProvider) claimRegionReprovide(regions []keyspace.Region) []keyspace.Region {
	out := regions[:0]
	s.ongoingReprovidesLk.Lock()
	defer s.ongoingReprovidesLk.Unlock()
	for _, r := range regions {
		if r.Peers.IsEmptyLeaf() {
			continue
		}
		if _, ok := keyspace.FindPrefixOfKey(s.ongoingReprovides, r.Prefix); !ok {
			// Prune superstrings of r.Prefix if any
			keyspace.PruneSubtrie(s.ongoingReprovides, r.Prefix)
			out = append(out, r)
			s.ongoingReprovides.Add(r.Prefix, struct{}{})
		}
	}
	return out
}

// releaseRegionReprovide marks the region as no longer being reprovided.
func (s *SweepingProvider) releaseRegionReprovide(prefix bitstr.Key) {
	s.ongoingReprovidesLk.Lock()
	defer s.ongoingReprovidesLk.Unlock()
	s.ongoingReprovides.Remove(prefix)
}

// ProvideOnce only sends provider records for the given keys out to the DHT
// swarm. It does NOT take the responsibility to reprovide these keys.
func (s *SweepingProvider) ProvideOnce(keys ...mh.Multihash) {
<<<<<<< HEAD
	if s.closed() {
		return
	}
=======
>>>>>>> 1afa843b
	s.handleProvide(true, false, keys...)
}

// StartProviding provides the given keys to the DHT swarm unless they were
// already provided in the past. The keys will be periodically reprovided until
// StopProviding is called for the same keys or user defined garbage collection
// deletes the keys.
func (s *SweepingProvider) StartProviding(force bool, keys ...mh.Multihash) {
<<<<<<< HEAD
	if s.closed() {
		return
	}
=======
>>>>>>> 1afa843b
	s.handleProvide(force, true, keys...)
}

// StopProviding stops reproviding the given keys to the DHT swarm. The node
// stops being referred as a provider when the provider records in the DHT
// swarm expire.
func (s *SweepingProvider) StopProviding(keys ...mh.Multihash) {
<<<<<<< HEAD
	if s.closed() {
		return
	}
	err := s.keyStore.Delete(s.ctx, keys...)
=======
	err := s.keyStore.Delete(context.Background(), keys...)
>>>>>>> 1afa843b
	if err != nil {
		logger.Errorf("failed to stop providing keys: %s", err)
	}
	s.provideQueue.Remove(keys...)
}

// ClearProvideQueue clears the all the keys from the provide queue and returns
// the number of keys that were cleared.
func (s *SweepingProvider) ClearProvideQueue() int {
<<<<<<< HEAD
	if s.closed() {
		return 0
	}
=======
>>>>>>> 1afa843b
	return s.provideQueue.Clear()
}

// ProvideState encodes the current relationship between this node and `key`.
type ProvideState uint8

const (
	StateUnknown  ProvideState = iota // we have no record of the key
	StateQueued                       // key is queued to be provided
	StateProvided                     // key was provided at least once
)

// ProvideStatus reports the provider’s view of a key.
//
// When `state == StateProvided`, `lastProvide` is the wall‑clock time of the
// most recent successful provide operation (UTC).
// For `StateQueued` or `StateUnknown`, `lastProvide` is the zero `time.Time`.
func (s *SweepingProvider) ProvideStatus(key mh.Multihash) (state ProvideState, lastProvide time.Time) {
	// TODO: implement me
	return StateUnknown, time.Time{}
}<|MERGE_RESOLUTION|>--- conflicted
+++ resolved
@@ -4,10 +4,7 @@
 	"context"
 	"errors"
 	"fmt"
-<<<<<<< HEAD
 	"slices"
-=======
->>>>>>> 1afa843b
 	"strconv"
 	"sync"
 	"sync/atomic"
@@ -15,22 +12,15 @@
 
 	"github.com/filecoin-project/go-clock"
 	pool "github.com/guillaumemichel/reservedpool"
-<<<<<<< HEAD
 	"go.opentelemetry.io/otel"
 	"go.opentelemetry.io/otel/metric"
 
 	ds "github.com/ipfs/go-datastore"
 	logging "github.com/ipfs/go-log/v2"
 	"github.com/ipfs/go-test/random"
-=======
-	logging "github.com/ipfs/go-log/v2"
-	"github.com/ipfs/go-test/random"
-	kb "github.com/libp2p/go-libp2p-kbucket"
->>>>>>> 1afa843b
 	"github.com/libp2p/go-libp2p/core/peer"
 	ma "github.com/multiformats/go-multiaddr"
 	mh "github.com/multiformats/go-multihash"
-	"go.opentelemetry.io/otel/metric"
 
 	"github.com/probe-lab/go-libdht/kad/key"
 	"github.com/probe-lab/go-libdht/kad/key/bit256"
@@ -42,10 +32,7 @@
 	"github.com/libp2p/go-libp2p-kad-dht/provider/internal/connectivity"
 	"github.com/libp2p/go-libp2p-kad-dht/provider/internal/keyspace"
 	"github.com/libp2p/go-libp2p-kad-dht/provider/internal/queue"
-<<<<<<< HEAD
 	kb "github.com/libp2p/go-libp2p-kbucket"
-=======
->>>>>>> 1afa843b
 )
 
 // DHTProvider is an interface for providing keys to a DHT swarm. It holds a
@@ -85,8 +72,6 @@
 
 var _ DHTProvider = &SweepingProvider{}
 
-<<<<<<< HEAD
-=======
 const (
 	// maxPrefixSize is the maximum size of a prefix used to define a keyspace
 	// region.
@@ -98,7 +83,6 @@
 	individualProvideThreshold = 2
 )
 
->>>>>>> 1afa843b
 const loggerName = "dht/SweepingProvider"
 
 var logger = logging.Logger(loggerName)
@@ -115,18 +99,12 @@
 )
 
 type SweepingProvider struct {
-<<<<<<< HEAD
 	done         chan struct{}
 	ctx          context.Context
 	cancelCtx    context.CancelFunc
 	closeOnce    sync.Once
 	wg           sync.WaitGroup
 	cleanupFuncs []func() error
-=======
-	// TODO: complete me
-	done      chan struct{}
-	closeOnce sync.Once
->>>>>>> 1afa843b
 
 	peerid peer.ID
 	order  bit256.Key
@@ -135,7 +113,6 @@
 	connectivity *connectivity.ConnectivityChecker
 
 	keyStore *datastore.KeyStore
-<<<<<<< HEAD
 
 	replicationFactor int
 
@@ -144,15 +121,6 @@
 	reprovideQueue       *queue.ReprovideQueue
 	lateReprovideRunning sync.Mutex
 
-=======
-
-	replicationFactor int
-
-	provideQueue   *queue.ProvideQueue
-	provideRunning sync.Mutex
-	reprovideQueue *queue.ReprovideQueue
-
->>>>>>> 1afa843b
 	workerPool               *pool.Pool[workerType]
 	maxProvideConnsPerWorker int
 
@@ -181,7 +149,6 @@
 	addLocalRecord func(mh.Multihash) error
 
 	provideCounter metric.Int64Counter
-<<<<<<< HEAD
 }
 
 // New creates a new SweepingProvider instance with the supplied options.
@@ -240,7 +207,7 @@
 
 		avgPrefixLenValidity: 5 * time.Minute,
 		cachedAvgPrefixLen:   -1,
-		avgPrefixLenReady:    make(chan struct{}, 1),
+		avgPrefixLenReady:    make(chan struct{}),
 
 		clock:      cfg.clock,
 		cycleStart: cfg.clock.Now(),
@@ -457,8 +424,6 @@
 func (s *SweepingProvider) timeBetween(from, to time.Duration) time.Duration {
 	return (to-from+s.reprovideInterval-1)%s.reprovideInterval + 1
 }
-
-const maxPrefixSize = 24
 
 // reprovideTimeForPrefix calculates the scheduled time offset for reproviding
 // keys associated with a given prefix based on its bitstring prefix. The
@@ -557,232 +522,9 @@
 	}
 	logger.Debugf("initial avgPrefixLen is %d", s.cachedAvgPrefixLen)
 	s.lastAvgPrefixLen = s.clock.Now()
-	s.avgPrefixLenReady <- struct{}{}
-}
-
-=======
-}
-
-// FIXME: remove me
-func (s *SweepingProvider) SatisfyLinter() {
-	s.measureInitialPrefixLen()
-	s.batchReprovide("", true)
-}
-
-// Close stops the provider and releases all resources.
-func (s *SweepingProvider) Close() {
-	s.closeOnce.Do(func() { close(s.done) })
-}
-
-func (s *SweepingProvider) closed() bool {
-	select {
-	case <-s.done:
-		return true
-	default:
-		return false
-	}
-}
-
-// scheduleNextReprovideNoLock makes sure the scheduler wakes up in
-// `timeUntilReprovide` to reprovide the region identified by `prefix`.
-func (s *SweepingProvider) scheduleNextReprovideNoLock(prefix bitstr.Key, timeUntilReprovide time.Duration) {
-	s.scheduleCursor = prefix
-	s.scheduleTimer.Reset(timeUntilReprovide)
-	s.scheduleTimerStartedAt = s.clock.Now()
-}
-
-func (s *SweepingProvider) reschedulePrefix(prefix bitstr.Key) {
-	s.scheduleLk.Lock()
-	s.schedulePrefixNoLock(prefix, true)
-	s.scheduleLk.Unlock()
-}
-
-// schedulePrefixNoLock adds the supplied prefix to the schedule, unless
-// already present.
-//
-// If `justReprovided` is true, it will schedule the next reprovide at most
-// s.reprovideInterval+s.maxReprovideDelay in the future, allowing the
-// reprovide to be delayed of at most maxReprovideDelay.
-//
-// If the supplied prefix is the next prefix to be reprovided, update the
-// schedule cursor and timer.
-func (s *SweepingProvider) schedulePrefixNoLock(prefix bitstr.Key, justReprovided bool) {
-	nextReprovideTime := s.reprovideTimeForPrefix(prefix)
-	if justReprovided {
-		// Schedule next reprovide given that the prefix was just reprovided on
-		// schedule. In the case the next reprovide time should be delayed due to a
-		// growth in the number of network peers matching the prefix, don't delay
-		// more than s.maxReprovideDelay.
-		nextReprovideTime = min(nextReprovideTime, s.currentTimeOffset()+s.reprovideInterval+s.maxReprovideDelay)
-	}
-	// If schedule contains keys starting with prefix, remove them to avoid
-	// overlap.
-	if _, ok := keyspace.FindPrefixOfKey(s.schedule, prefix); ok {
-		// Already scheduled.
-		return
-	}
-	// Unschedule superstrings in schedule if any.
-	s.unscheduleSubsumedPrefixesNoLock(prefix)
-
-	s.schedule.Add(prefix, nextReprovideTime)
-
-	// Check if the prefix that was just added is the next one to be reprovided.
-	if s.schedule.IsNonEmptyLeaf() {
-		// The prefix we insterted is the only element in the schedule.
-		timeUntilPrefixReprovide := s.timeUntil(nextReprovideTime)
-		s.scheduleNextReprovideNoLock(prefix, timeUntilPrefixReprovide)
-		return
-	}
-	followingKey := keyspace.NextNonEmptyLeaf(s.schedule, prefix, s.order).Key
-	if followingKey == s.scheduleCursor {
-		// The key following prefix is the schedule cursor.
-		timeUntilPrefixReprovide := s.timeUntil(nextReprovideTime)
-		_, scheduledAlarm := trie.Find(s.schedule, s.scheduleCursor)
-		if timeUntilPrefixReprovide < s.timeUntil(scheduledAlarm) {
-			s.scheduleNextReprovideNoLock(prefix, timeUntilPrefixReprovide)
-		}
-	}
-}
-
-// unscheduleSubsumedPrefixes removes all superstrings of `prefix` that are
-// scheduled in the future. Assumes that the schedule lock is held.
-func (s *SweepingProvider) unscheduleSubsumedPrefixesNoLock(prefix bitstr.Key) {
-	// Pop prefixes scheduled in the future being covered by the explored peers.
-	keyspace.PruneSubtrie(s.schedule, prefix)
-
-	// If we removed s.scheduleCursor from schedule, select the next one
-	if keyspace.IsBitstrPrefix(prefix, s.scheduleCursor) {
-		next := keyspace.NextNonEmptyLeaf(s.schedule, s.scheduleCursor, s.order)
-		if next == nil {
-			s.scheduleNextReprovideNoLock(prefix, s.reprovideInterval)
-		} else {
-			timeUntilReprovide := s.timeUntil(next.Data)
-			s.scheduleNextReprovideNoLock(next.Key, timeUntilReprovide)
-			logger.Warnf("next scheduled prefix now is %s", s.scheduleCursor)
-		}
-	}
-}
-
-// currentTimeOffset returns the current time offset in the reprovide cycle.
-func (s *SweepingProvider) currentTimeOffset() time.Duration {
-	return s.timeOffset(s.clock.Now())
-}
-
-// timeOffset returns the time offset in the reprovide cycle for the given
-// time.
-func (s *SweepingProvider) timeOffset(t time.Time) time.Duration {
-	return t.Sub(s.cycleStart) % s.reprovideInterval
-}
-
-// timeUntil returns the time left (duration) until the given time offset.
-func (s *SweepingProvider) timeUntil(d time.Duration) time.Duration {
-	return s.timeBetween(s.currentTimeOffset(), d)
-}
-
-// timeBetween returns the duration between the two provided offsets, assuming
-// it is no more than s.reprovideInterval.
-func (s *SweepingProvider) timeBetween(from, to time.Duration) time.Duration {
-	return (to-from+s.reprovideInterval-1)%s.reprovideInterval + 1
-}
-
-// reprovideTimeForPrefix calculates the scheduled time offset for reproviding
-// keys associated with a given prefix based on its bitstring prefix. The
-// function maps the given binary prefix to a fraction of the overall reprovide
-// interval (s.reprovideInterval), such that keys with prefixes closer to a
-// configured target s.order (in XOR distance) are scheduled earlier and those
-// further away later in the cycle.
-//
-// For any prefix of bit length n, the function generates 2^n distinct
-// reprovide times that evenly partition the entire reprovide interval. The
-// process first truncates s.order to n bits and then XORs it with the provided
-// prefix. The resulting binary string is converted to an integer,
-// corresponding to the index of the 2^n possible reprovide times to use for
-// the prefix.
-//
-// This method ensures a deterministic and evenly distributed reprovide
-// schedule, where the temporal position within the cycle is based on the
-// binary representation of the key's prefix.
-func (s *SweepingProvider) reprovideTimeForPrefix(prefix bitstr.Key) time.Duration {
-	if len(prefix) == 0 {
-		// Empty prefix: all reprovides occur at the beginning of the cycle.
-		return 0
-	}
-	if len(prefix) > maxPrefixSize {
-		// Truncate the prefix to the maximum allowed size to avoid overly fine
-		// slicing of time.
-		prefix = prefix[:maxPrefixSize]
-	}
-	// Number of possible bitstrings of the same length as prefix.
-	maxInt := int64(1 << len(prefix))
-	// XOR the prefix with the order key to reorder the schedule: keys "close" to
-	// s.order are scheduled first in the cycle, and those "far" from it are
-	// scheduled later.
-	order := bitstr.Key(key.BitString(s.order)[:len(prefix)])
-	k := prefix.Xor(order)
-	val, _ := strconv.ParseInt(string(k), 2, 64)
-	// Calculate the time offset as a fraction of the overall reprovide interval.
-	return time.Duration(int64(s.reprovideInterval) * val / maxInt)
-}
-
-const initialGetClosestPeers = 4
-
-// measureInitialPrefixLen makes a few GetClosestPeers calls to get an estimate
-// of the prefix length to be used in the network.
-//
-// This function blocks until GetClosestPeers succeeds or the provider is
-// closed. No provide operation can happen until this function returns.
-func (s *SweepingProvider) measureInitialPrefixLen() {
-	cplSum := atomic.Int32{}
-	cplSamples := atomic.Int32{}
-	wg := sync.WaitGroup{}
-	wg.Add(initialGetClosestPeers)
-	for range initialGetClosestPeers {
-		go func() {
-			defer wg.Done()
-			randomMh := random.Multihashes(1)[0]
-			for {
-				if s.closed() {
-					return
-				}
-				peers, err := s.router.GetClosestPeers(context.Background(), string(randomMh))
-				if err != nil {
-					logger.Infof("GetClosestPeers failed during initial prefix len measurement: %s", err)
-				} else if len(peers) == 0 {
-					logger.Info("GetClosestPeers found not peers during initial prefix len measurement")
-				} else {
-					if len(peers) <= 2 {
-						return // Ignore result if only 2 other peers in DHT.
-					}
-					cpl := keyspace.KeyLen
-					firstPeerKey := keyspace.PeerIDToBit256(peers[0])
-					for _, p := range peers[1:] {
-						cpl = min(cpl, key.CommonPrefixLength(firstPeerKey, keyspace.PeerIDToBit256(p)))
-					}
-					cplSum.Add(int32(cpl))
-					cplSamples.Add(1)
-					return
-				}
-
-				s.clock.Sleep(time.Second) // retry every second until success
-			}
-		}()
-	}
-	wg.Wait()
-
-	nSamples := cplSamples.Load()
-	s.avgPrefixLenLk.Lock()
-	defer s.avgPrefixLenLk.Unlock()
-	if nSamples == 0 {
-		s.cachedAvgPrefixLen = 0
-	} else {
-		s.cachedAvgPrefixLen = int(cplSum.Load() / nSamples)
-	}
-	logger.Debugf("initial avgPrefixLen is %d", s.cachedAvgPrefixLen)
-	s.lastAvgPrefixLen = s.clock.Now()
 	close(s.avgPrefixLenReady)
 }
 
->>>>>>> 1afa843b
 // getAvgPrefixLenNoLock returns the average prefix length of all scheduled
 // prefixes.
 //
@@ -1057,7 +799,6 @@
 	return nil
 }
 
-<<<<<<< HEAD
 // handleReprovide advances the reprovider schedule and (asynchronously)
 // reprovides the region at the current schedule cursor.
 //
@@ -1158,8 +899,6 @@
 	}()
 }
 
-=======
->>>>>>> 1afa843b
 // handleProvide provides supplied keys to the network if needed and schedules
 // the keys to be reprovided if needed.
 func (s *SweepingProvider) handleProvide(force, reprovide bool, keys ...mh.Multihash) {
@@ -1169,11 +908,7 @@
 	if reprovide {
 		// Add keys to list of keys to be reprovided. Returned keys are deduplicated
 		// newly added keys.
-<<<<<<< HEAD
 		newKeys, err := s.keyStore.Put(s.ctx, keys...)
-=======
-		newKeys, err := s.keyStore.Put(context.Background(), keys...)
->>>>>>> 1afa843b
 		if err != nil {
 			logger.Errorf("couldn't add keys to keystore: %s", err)
 			return
@@ -1195,101 +930,6 @@
 	}
 
 	go s.provideLoop()
-<<<<<<< HEAD
-}
-
-// groupAndScheduleKeysByPrefix groups the supplied keys by their prefixes as
-// present in the schedule, and if `schedule` is set to true, add these
-// prefixes to the schedule to be reprovided.
-func (s *SweepingProvider) groupAndScheduleKeysByPrefix(keys []mh.Multihash, schedule bool) map[bitstr.Key][]mh.Multihash {
-	avgPrefixLen := -1
-	prefixes := make(map[bitstr.Key][]mh.Multihash)
-	seen := make(map[bit256.Key]struct{})
-
-	s.scheduleLk.Lock()
-	defer s.scheduleLk.Unlock()
-	for _, h := range keys {
-		k := keyspace.MhToBit256(h)
-		// Don't add duplicates
-		if _, ok := seen[k]; ok {
-			continue
-		}
-		seen[k] = struct{}{}
-
-		prefixConsolidation := false
-		prefix, scheduled := keyspace.FindPrefixOfKey(s.schedule, k)
-		if !scheduled {
-			if avgPrefixLen == -1 {
-				avgPrefixLen = s.getAvgPrefixLenNoLock()
-			}
-			prefix = bitstr.Key(key.BitString(k)[:avgPrefixLen])
-
-			if schedule {
-				if subtrie, ok := keyspace.FindSubtrie(s.schedule, prefix); ok {
-					// If generated prefix is a prefix of existing scheduled keyspace
-					// zones, consolidate these zones around the shorter prefix.
-					for _, entry := range keyspace.AllEntries(subtrie, s.order) {
-						s.schedule.Remove(entry.Key)
-					}
-					prefixConsolidation = true
-				}
-				s.schedulePrefixNoLock(prefix, false)
-			}
-		}
-
-		prefixes[prefix] = append(prefixes[prefix], h)
-
-		if prefixConsolidation {
-			// prefix is a shorted prefix of a prefix already in the schedule.
-			// Consolidate everything into prefix.
-			for p, keys := range prefixes {
-				if keyspace.IsBitstrPrefix(p, prefix) {
-					seen := make(map[string]struct{})
-					for _, key := range prefixes[prefix] {
-						seen[string(key)] = struct{}{}
-					}
-					for _, key := range keys {
-						strKey := string(key)
-						if _, ok := seen[strKey]; ok {
-							continue
-						}
-						seen[strKey] = struct{}{}
-						prefixes[prefix] = append(prefixes[prefix], key)
-					}
-					delete(prefixes, p)
-				}
-			}
-		}
-	}
-	return prefixes
-}
-
-// catchupPendingWork is called when the provider comes back online after being offline.
-//
-// 1. Try again to reprovide regions that failed to be reprovided on time.
-// 2. Try again to provide keys that failed to be provided.
-//
-// This function is guarded by s.lateReprovideRunning, ensuring the function
-// cannot be called again while it is working on reproviding late regions.
-func (s *SweepingProvider) catchupPendingWork() {
-	if s.lateReprovideRunning.TryLock() {
-		go func() {
-			// Reprovide late regions if any.
-			s.reprovideLateRegions()
-			s.lateReprovideRunning.Unlock()
-
-			// Provides are handled after reprovides, because keys pending to be
-			// provided will be provided as part of a region reprovide if they belong
-			// to that region. Hence, the provideLoop will use less resources if run
-			// after the reprovides.
-
-			// Restart provide loop if it was stopped.
-			s.provideLoop()
-		}()
-	}
-}
-
-=======
 }
 
 // groupAndScheduleKeysByPrefix groups the supplied keys by their prefixes as
@@ -1341,7 +981,31 @@
 	return prefixes
 }
 
->>>>>>> 1afa843b
+// catchupPendingWork is called when the provider comes back online after being offline.
+//
+// 1. Try again to reprovide regions that failed to be reprovided on time.
+// 2. Try again to provide keys that failed to be provided.
+//
+// This function is guarded by s.lateReprovideRunning, ensuring the function
+// cannot be called again while it is working on reproviding late regions.
+func (s *SweepingProvider) catchupPendingWork() {
+	if s.lateReprovideRunning.TryLock() {
+		go func() {
+			// Reprovide late regions if any.
+			s.reprovideLateRegions()
+			s.lateReprovideRunning.Unlock()
+
+			// Provides are handled after reprovides, because keys pending to be
+			// provided will be provided as part of a region reprovide if they belong
+			// to that region. Hence, the provideLoop will use less resources if run
+			// after the reprovides.
+
+			// Restart provide loop if it was stopped.
+			s.provideLoop()
+		}()
+	}
+}
+
 // provideLoop is the loop providing keys to the DHT swarm as long as the
 // provide queue isn't empty.
 //
@@ -1352,11 +1016,8 @@
 		return
 	}
 	defer s.provideRunning.Unlock()
-<<<<<<< HEAD
 	s.wg.Add(1)
 	defer s.wg.Done()
-=======
->>>>>>> 1afa843b
 
 	for !s.provideQueue.IsEmpty() {
 		if s.closed() {
@@ -1385,7 +1046,6 @@
 	}
 }
 
-<<<<<<< HEAD
 // reprovideLateRegions is the loop reproviding regions that failed to be
 // reprovided on time. It returns once the reprovide queue is empty.
 func (s *SweepingProvider) reprovideLateRegions() {
@@ -1418,15 +1078,10 @@
 	}
 }
 
-const individualProvideThreshold = 2
-
 func (s *SweepingProvider) batchProvide(prefix bitstr.Key, keys []mh.Multihash) {
 	s.wg.Add(1)
 	defer s.wg.Done()
 
-=======
-func (s *SweepingProvider) batchProvide(prefix bitstr.Key, keys []mh.Multihash) {
->>>>>>> 1afa843b
 	if len(keys) == 0 {
 		return
 	}
@@ -1445,7 +1100,7 @@
 
 	regions, coveredPrefix, err := s.exploreSwarm(prefix)
 	if err != nil {
-		s.failedProvide(prefix, keys, fmt.Errorf("reprovide '%s': %w", prefix, err))
+		s.failedProvide(prefix, keys, fmt.Errorf("provide '%s': %w", prefix, err))
 		return
 	}
 	logger.Debugf("provide: requested prefix '%s' (len %d), prefix covered '%s' (len %d)", prefix, len(prefix), coveredPrefix, len(coveredPrefix))
@@ -1457,17 +1112,14 @@
 	regions = keyspace.AssignKeysToRegions(regions, keys)
 
 	if !s.provideRegions(regions, addrInfo, false, false) {
-		logger.Errorf("failed to reprovide any region for prefix %s", prefix)
+		logger.Errorf("failed to provide any region for prefix %s", prefix)
 	}
 }
 
 func (s *SweepingProvider) batchReprovide(prefix bitstr.Key, periodicReprovide bool) {
-<<<<<<< HEAD
 	s.wg.Add(1)
 	defer s.wg.Done()
 
-=======
->>>>>>> 1afa843b
 	addrInfo, ok := s.selfAddrInfo()
 	if !ok {
 		// Don't provide if the node doesn't have a valid address to include in the
@@ -1476,30 +1128,19 @@
 	}
 
 	// Load keys matching prefix from the keystore.
-<<<<<<< HEAD
 	keys, err := s.keyStore.Get(s.ctx, prefix)
-=======
-	keys, err := s.keyStore.Get(context.Background(), prefix)
->>>>>>> 1afa843b
 	if err != nil {
 		s.failedReprovide(prefix, fmt.Errorf("couldn't reprovide, error when loading keys: %s", err))
 		if periodicReprovide {
 			s.reschedulePrefix(prefix)
 		}
 		return
-<<<<<<< HEAD
-	} else if len(keys) == 0 {
-		logger.Infof("No keys to reprovide for prefix %s", prefix)
-		return
-	} else if len(keys) <= individualProvideThreshold {
-=======
 	}
 	if len(keys) == 0 {
 		logger.Infof("No keys to reprovide for prefix %s", prefix)
 		return
 	}
 	if len(keys) <= individualProvideThreshold {
->>>>>>> 1afa843b
 		// Don't fully explore the region, execute simple DHT provides for these
 		// keys. It isn't worth it to fully explore a region for just a few keys.
 		s.individualProvide(prefix, keys, true, periodicReprovide)
@@ -1534,11 +1175,7 @@
 	if len(coveredPrefix) < len(prefix) {
 		// Covered prefix is shorter than the requested one, load all the keys
 		// matching the covered prefix from the keystore.
-<<<<<<< HEAD
 		keys, err = s.keyStore.Get(s.ctx, coveredPrefix)
-=======
-		keys, err = s.keyStore.Get(context.Background(), coveredPrefix)
->>>>>>> 1afa843b
 		if err != nil {
 			err = fmt.Errorf("couldn't reprovide, error when loading keys: %s", err)
 			s.failedReprovide(prefix, err)
@@ -1597,11 +1234,7 @@
 	if len(keys) == 1 {
 		coveredPrefix, err := s.vanillaProvide(keys[0])
 		if err == nil {
-<<<<<<< HEAD
 			s.provideCounter.Add(s.ctx, 1)
-=======
-			s.provideCounter.Add(context.Background(), 1)
->>>>>>> 1afa843b
 		} else if !reprovide {
 			// Put the key back in the provide queue.
 			s.failedProvide(prefix, keys, fmt.Errorf("individual provide failed for prefix '%s', %w", prefix, err))
@@ -1622,11 +1255,7 @@
 				defer wg.Done()
 				_, err := s.vanillaProvide(key)
 				if err == nil {
-<<<<<<< HEAD
 					s.provideCounter.Add(s.ctx, 1)
-=======
-					s.provideCounter.Add(context.Background(), 1)
->>>>>>> 1afa843b
 					success.Store(true)
 				} else if !reprovide {
 					// Individual provide failed, put key back in provide queue.
@@ -1676,11 +1305,7 @@
 		}
 		if err != nil {
 			errCount++
-<<<<<<< HEAD
-			err = fmt.Errorf("%s: region %s", err, r.Prefix)
-=======
 			err = fmt.Errorf("cannot send provider records for region %s: %s", r.Prefix, err)
->>>>>>> 1afa843b
 			if reprovide {
 				s.failedReprovide(r.Prefix, err)
 			} else { // provide operation
@@ -1688,11 +1313,7 @@
 			}
 			continue
 		}
-<<<<<<< HEAD
 		s.provideCounter.Add(s.ctx, int64(nKeys))
-=======
-		s.provideCounter.Add(context.Background(), int64(nKeys))
->>>>>>> 1afa843b
 
 	}
 	// If at least 1 regions was provided, we don't consider it a failure.
@@ -1729,12 +1350,9 @@
 // ProvideOnce only sends provider records for the given keys out to the DHT
 // swarm. It does NOT take the responsibility to reprovide these keys.
 func (s *SweepingProvider) ProvideOnce(keys ...mh.Multihash) {
-<<<<<<< HEAD
 	if s.closed() {
 		return
 	}
-=======
->>>>>>> 1afa843b
 	s.handleProvide(true, false, keys...)
 }
 
@@ -1743,12 +1361,9 @@
 // StopProviding is called for the same keys or user defined garbage collection
 // deletes the keys.
 func (s *SweepingProvider) StartProviding(force bool, keys ...mh.Multihash) {
-<<<<<<< HEAD
 	if s.closed() {
 		return
 	}
-=======
->>>>>>> 1afa843b
 	s.handleProvide(force, true, keys...)
 }
 
@@ -1756,14 +1371,10 @@
 // stops being referred as a provider when the provider records in the DHT
 // swarm expire.
 func (s *SweepingProvider) StopProviding(keys ...mh.Multihash) {
-<<<<<<< HEAD
 	if s.closed() {
 		return
 	}
 	err := s.keyStore.Delete(s.ctx, keys...)
-=======
-	err := s.keyStore.Delete(context.Background(), keys...)
->>>>>>> 1afa843b
 	if err != nil {
 		logger.Errorf("failed to stop providing keys: %s", err)
 	}
@@ -1773,12 +1384,9 @@
 // ClearProvideQueue clears the all the keys from the provide queue and returns
 // the number of keys that were cleared.
 func (s *SweepingProvider) ClearProvideQueue() int {
-<<<<<<< HEAD
 	if s.closed() {
 		return 0
 	}
-=======
->>>>>>> 1afa843b
 	return s.provideQueue.Clear()
 }
 
