// Package provider implements a content provider for the libp2p Kademlia DHT.
//
// The core component is SweepingProvider, which efficiently announces content
// availability to the DHT network through a region-based approach. Instead of
// providing each key individually, it divides the keyspace into regions and
// provides all keys within a region together, reducing network overhead.
//
// Key features:
//   - Batched providing: Groups keys by keyspace regions for efficient batch operations
//   - Automatic reproviding: Continuously reprovides content at configurable intervals
//   - Adaptive scheduling: Balances load across time using keyspace-aware scheduling
//   - Network resilience: Handles connectivity issues and peer churn gracefully
//   - Performance monitoring: Comprehensive statistics collection and reporting
//   - Worker pool management: Configurable parallelism for provide operations
//
// The provider tracks performance metrics including operation counts, timing
// information, and network statistics over configurable time windows.
package provider

import (
	"context"
	"errors"
	"fmt"
	"math"
	"path"
	"strconv"
	"strings"
	"sync"
	"sync/atomic"
	"time"

	pool "github.com/guillaumemichel/reservedpool"
	"go.opentelemetry.io/otel"
	"go.opentelemetry.io/otel/attribute"
	"go.opentelemetry.io/otel/metric"

	"github.com/ipfs/go-datastore"
	"github.com/ipfs/go-datastore/namespace"
	"github.com/ipfs/go-datastore/query"
	dssync "github.com/ipfs/go-datastore/sync"
	"github.com/ipfs/go-log/v2"
	"github.com/ipfs/go-test/random"
	"github.com/libp2p/go-libp2p/core/host"
	"github.com/libp2p/go-libp2p/core/peer"
	"github.com/libp2p/go-libp2p/core/peerstore"
	ma "github.com/multiformats/go-multiaddr"
	mh "github.com/multiformats/go-multihash"

	"github.com/probe-lab/go-libdht/kad/key"
	"github.com/probe-lab/go-libdht/kad/key/bit256"
	"github.com/probe-lab/go-libdht/kad/key/bitstr"
	"github.com/probe-lab/go-libdht/kad/trie"

	pb "github.com/libp2p/go-libp2p-kad-dht/pb"
	"github.com/libp2p/go-libp2p-kad-dht/provider/internal"
	"github.com/libp2p/go-libp2p-kad-dht/provider/internal/connectivity"
	"github.com/libp2p/go-libp2p-kad-dht/provider/internal/keyspace"
	"github.com/libp2p/go-libp2p-kad-dht/provider/internal/queue"
	"github.com/libp2p/go-libp2p-kad-dht/provider/keystore"
	kb "github.com/libp2p/go-libp2p-kbucket"
)

const (
	// maxPrefixSize is the maximum size of a prefix used to define a keyspace
	// region.
	maxPrefixSize = 24

	// approxPrefixLenGCPCount is the number of GetClosestPeers calls run by the
	// approxPrefixLen function. This function makes GetClosestPeers requests to
	// get an estimate of the network size, to set the initial keyspace region
	// prefix length. A high number increases the precision of the measurement,
	// but adds network load and latency before the initial provide request can
	// be performed.
	approxPrefixLenGCPCount = 4
	// defaultPrefixLenValidity is the validity of the cached average region
	// prefix length computed from the schedule. It allows to avoid recomputing
	// the average everytime we need to average prefix length.
	defaultPrefixLenValidity = 5 * time.Minute

	// retryInterval is the interval at which the provider tries to perform any
	// previously failed work (provide or reprovide).
	retryInterval = 5 * time.Minute

	// individualProvideThreshold is the threshold for the number of keys to
	// trigger a region exploration. If the number of keys to provide for a
	// region is less or equal to the threshold, the keys will be individually
	// provided.
	individualProvideThreshold = 2

	// maxExplorationPrefixSearches is the maximum number of GetClosestPeers
	// operations that are allowed to explore a prefix, preventing an infinite
	// loop, since the exit condition depends on the network topology.
	// A lower bound estimate on the number of fresh peers returned by GCP is
	// replicationFactor/2. Hence, 64 GCP are expected to return at least
	// 32*replicatonFactor peers, which should be more than enough, even if the
	// supplied prefix is too short.
	maxExplorationPrefixSearches = 64
	// maxConsecutiveNoFreshPeers is the maximum number of consecutive lookups
	// that find no new peers before stopping exploration early.
	maxConsecutiveNoFreshPeers = 2

	// maxConsecutiveProvideFailuresAllowed is the maximum number of consecutive
	// provides that are allowed to fail to the same remote peer before cancelling
	// all pending requests to this peer.
	maxConsecutiveProvideFailuresAllowed = 2
	// minimalRegionReachablePeersRatio is the minimum ratio of reachable peers
	// in a region for the provide to be considered a success.
	minimalRegionReachablePeersRatio float32 = 0.2
<<<<<<< HEAD
=======

	// connMgrTag is used to protect libp2p connections during batch provides.
	connMgrTag = "batchProvide"
	// providerDatastoreNamespace is the namespace in the datastore where
	// provider data is stored.
	providerDatastoreNamespace string = "provider"
>>>>>>> d0897402
)

var (
	// ErrClosed is returned when the provider is closed.
	ErrClosed = errors.New("provider: closed")
	// reprovideHistoryKeyPrefix is the prefix for keys storing the timestamp of
	// the last reprovide for a given region in the datastore.
	reprovideHistoryKeyPrefix = "history"
	// reprovideCycleStartKey is the key storing the start time of the initial
	// reprovide cycle.
	reprovideCycleStartKey = datastore.NewKey("cycle_start")
	// avgPrefixLenDatastoreKey is the key storing the average prefix length
	// computed from the schedule.
	avgPrefixLenDatastoreKey = datastore.NewKey("avg_prefix_len")
	// maxTime is the maximum time value.
	maxTime = time.Unix(math.MaxInt64, 999999999) // in year 2262
)

type KadClosestPeersRouter interface {
	GetClosestPeers(context.Context, string) ([]peer.ID, error)
}

type workerType uint8

const (
	periodicWorker workerType = iota
	burstWorker
)

var _ internal.Provider = (*SweepingProvider)(nil)

type SweepingProvider struct {
	done         chan struct{}
	ctx          context.Context
	cancelCtx    context.CancelFunc
	closeOnce    sync.Once
	wg           sync.WaitGroup
	cleanupFuncs []func() error

	peerid peer.ID
	host   host.Host
	order  bit256.Key
	router KadClosestPeersRouter

	connectivity *connectivity.ConnectivityChecker

	keystore keystore.Keystore

	datastore              datastore.Batching
	lastReprovideHistoryGC atomic.Int64
	bootstrapped           atomic.Bool

	replicationFactor int

	provideQueue         *queue.ProvideQueue
	provideRunning       sync.Mutex
	reprovideQueue       *queue.ReprovideQueue
	lateReprovideRunning sync.Mutex

	workerPool               *pool.Pool[workerType]
	maxProvideConnsPerWorker int

	startedAt         time.Time
	cycleStart        time.Time
	reprovideInterval time.Duration
	maxReprovideDelay time.Duration

	// Schedule state - grouped for better organization
	scheduleLk             sync.Mutex
	schedule               *trie.Trie[bitstr.Key, time.Duration]
	scheduleCursor         bitstr.Key
	scheduleTimer          *time.Timer
	scheduleTimerStartedAt time.Time

	// Active reprovides tracking
	activeReprovidesLk sync.Mutex
	activeReprovides   *trie.Trie[bitstr.Key, struct{}]

	// Prefix length estimation state
	avgPrefixLenLk         sync.Mutex
	approxPrefixLenRunning sync.Mutex
	cachedAvgPrefixLen     int
	lastAvgPrefixLen       time.Time
	avgPrefixLenValidity   time.Duration

	msgSender      pb.MessageSender
	getSelfAddrs   func() []ma.Multiaddr
	addLocalRecord func(mh.Multihash) error

	provideCounter metric.Int64Counter
	logger         *log.ZapEventLogger
	stats          operationStats
	metricsDhtType string
}

// New creates a new SweepingProvider instance with the supplied options.
func New(opts ...Option) (*SweepingProvider, error) {
	cfg, err := getOpts(opts)
	if err != nil {
		return nil, err
	}
	cleanupFuncs := []func() error{}

	var mapDs datastore.Batching
	if cfg.keystore == nil {
		// Setup Keystore if missing
		mapDs = dssync.MutexWrap(datastore.NewMapDatastore())
		cleanupFuncs = append(cleanupFuncs, mapDs.Close)
		cfg.keystore, err = keystore.NewKeystore(mapDs)
		if err != nil {
			cleanup(cleanupFuncs)
			return nil, err
		}
		cleanupFuncs = append(cleanupFuncs, cfg.keystore.Close)
	}
	if cfg.datastore == nil {
		// Setup datastore if missing
		if mapDs == nil {
			mapDs = dssync.MutexWrap(datastore.NewMapDatastore())
			cleanupFuncs = append(cleanupFuncs, mapDs.Close)
		}
		cfg.datastore = mapDs
	}

	logger := log.Logger(cfg.loggerName)
	meter := otel.Meter("github.com/libp2p/go-libp2p-kad-dht/provider")
	providerCounter, err := meter.Int64Counter(
		"total_provide_count",
		metric.WithDescription("Number of successful provides since node is running"),
	)
	if err != nil {
		cleanup(cleanupFuncs)
		return nil, err
	}
	ctx, cancelCtx := context.WithCancel(context.Background())
	connCheckerOpts := []connectivity.Option{
		connectivity.WithOfflineDelay(cfg.offlineDelay),
		connectivity.WithOnlineCheckInterval(cfg.connectivityCheckOnlineInterval),
	}

	cachedAvgPrefixLen := -1
	if cfg.resumeCycle {
		// If resuming, and avgPrefixLen was persisted to datastore, start in
		// DISCONNECTED mode (instead of OFFLINE).
		if l, err := loadAvgPrefixLen(ctx, cfg.datastore); err != nil {
			logger.Warnf("couldn't read average prefix length: %s", err)
		} else if l >= 0 {
			// Start in state `disconnected`
			connCheckerOpts = append(connCheckerOpts, connectivity.WithStartDisconnected())
			cachedAvgPrefixLen = l
		}
	}

	connChecker, err := connectivity.New(
		func() bool {
			_, err := cfg.router.GetClosestPeers(ctx, string(cfg.peerid))
			return err == nil
		},
		connCheckerOpts...,
	)
	if err != nil {
		cancelCtx()
		cleanup(cleanupFuncs)
		return nil, err
	}
	cleanupFuncs = append(cleanupFuncs, connChecker.Close)

	prov := &SweepingProvider{
		done:         make(chan struct{}),
		ctx:          ctx,
		cancelCtx:    cancelCtx,
		cleanupFuncs: cleanupFuncs,

		router: cfg.router,
		peerid: cfg.peerid,
		host:   cfg.host,
		order:  keyspace.PeerIDToBit256(cfg.peerid),

		connectivity: connChecker,

		replicationFactor: cfg.replicationFactor,
		reprovideInterval: cfg.reprovideInterval,
		maxReprovideDelay: cfg.maxReprovideDelay,

		workerPool: pool.New(cfg.maxWorkers, map[workerType]int{
			periodicWorker: cfg.dedicatedPeriodicWorkers,
			burstWorker:    cfg.dedicatedBurstWorkers,
		}),
		maxProvideConnsPerWorker: cfg.maxProvideConnsPerWorker,

		avgPrefixLenValidity: defaultPrefixLenValidity,
		cachedAvgPrefixLen:   cachedAvgPrefixLen,

		msgSender:      cfg.msgSender,
		getSelfAddrs:   cfg.selfAddrs,
		addLocalRecord: cfg.addLocalRecord,

		keystore:  cfg.keystore,
		datastore: cfg.datastore,

		schedule:      trie.New[bitstr.Key, time.Duration](),
		scheduleTimer: time.NewTimer(time.Hour),

		provideQueue:   queue.NewProvideQueue(),
		reprovideQueue: queue.NewReprovideQueue(),

		activeReprovides: trie.New[bitstr.Key, struct{}](),

		provideCounter: providerCounter,
		logger:         logger,
		stats:          newOperationStats(cfg.reprovideInterval, cfg.maxReprovideDelay),
		metricsDhtType: cfg.metricsDhtType,
	}

	// Provide queue is persisted on close, reuse keystore batch size.
	pqueueDs := namespace.Wrap(cfg.datastore, datastore.NewKey("pqueue"))
	batchSize := prov.keystore.BatchSize()
	persistProvideQueue := func() error { return prov.provideQueue.Persist(ctx, pqueueDs, batchSize) }
	prov.cleanupFuncs = append(prov.cleanupFuncs, prov.workerPool.Close, persistProvideQueue, prov.persistAvgPrefixLen)

	// Restore reprovide cycle start time from datastore or initialize it.
	prov.setCycleStart(cfg.resumeCycle)

	if cfg.resumeCycle {
		// Load keys that were saved to the datastore back to the provide queue.
		if err := prov.provideQueue.DrainDatastore(ctx, pqueueDs); err != nil {
			prov.logger.Errorw("failed to drain provide queue from datastore", "error", err)
		}
	} else {
		// Clear any previously stored reprovide logs, since we are off a fresh
		// start. This results in reproviding all keys in the keystore when the
		// node comes online.
		prov.gcReprovideHistoryIfNeeded(maxTime)
	}

	// Don't need to start schedule timer yet
	prov.scheduleTimer.Stop()

	// Initialize the counter to 0 to ensure it's exported by Prometheus even
	// before first provide
	prov.increaseProvideCounter(0)

	// Set up callbacks after both provider and connectivity checker are initialized
	// This breaks the circular dependency between connectivity, onOnline, and approxPrefixLen
	prov.connectivity.SetCallbacks(prov.onOnline, prov.onOffline)
	prov.connectivity.Start()

	prov.wg.Add(1)
	go prov.run()

	return prov, nil
}

// setCycleStart initializes the reprovide cycle start time for the provider.
//
// If resume is true, it attempts to restore the cycle start time from the
// datastore. This allows the provider to maintain a consistent reprovide
// schedule across restarts. If the stored value cannot be read or is zero
// (indicating a fresh installation), the current time is used instead.
//
// If resume is false, the current time is used as the cycle start and
// persisted to the datastore.
//
// The cycle start time serves as the temporal anchor for the reprovide
// schedule, ensuring keys are reprovided at deterministic intervals relative
// to this initial timestamp.
func (s *SweepingProvider) setCycleStart(resume bool) {
	now := time.Now()
	cycleStart := now

	if resume {
		stored, err := s.readCycleStart()
		if err != nil {
			s.logger.Warnf("couldn't read cycle start time: %s", err)
		}
		// Use stored value if successfully read and non-zero
		if err == nil && !stored.IsZero() {
			cycleStart = stored
		}
	}

	// Write cycle start if using current time (either !resume or failed to
	// restore).
	if cycleStart.Equal(now) {
		s.writeCycleStart(now)
	}

	s.startedAt = now
	s.cycleStart = cycleStart
}

// writeCycleStart persists the reprovide cycle start time to the datastore.
func (s *SweepingProvider) writeCycleStart(t time.Time) error {
	return s.datastore.Put(s.ctx, reprovideCycleStartKey, []byte(formatTimestampHex(t)))
}

// readCycleStart reads the reprovide cycle start time from the datastore.
// Returns a zero time if the key is not found (first run).
func (s *SweepingProvider) readCycleStart() (time.Time, error) {
	v, err := s.datastore.Get(s.ctx, reprovideCycleStartKey)
	if err != nil {
		if errors.Is(err, datastore.ErrNotFound) {
			// Initial run, no cycle start time stored yet.
			return time.Time{}, nil
		}
		return time.Time{}, err
	}
	t, err := parseTimestampHex(string(v))
	if err != nil {
		return time.Time{}, err
	}
	return t, nil
}

// formatTimestampHex returns a hex representation of the given timestamp,
// suitable for lexicographical ordering.
//
// 8 hex digits = 32 bits, valid until year 2106.
func formatTimestampHex(t time.Time) string {
	return fmt.Sprintf("%08x", t.Unix())
}

// parseTimestampHex parses a hex representation of a timestamp as returned by
// formatTimestampHex.
func parseTimestampHex(s string) (time.Time, error) {
	var ts int64
	_, err := fmt.Sscanf(s, "%x", &ts)
	if err != nil {
		return time.Time{}, err
	}
	return time.Unix(ts, 0), nil
}

func (s *SweepingProvider) run() {
	defer s.wg.Done()

	s.logger.Debug("Starting SweepingProvider")
	retryTicker := time.NewTicker(retryInterval)
	defer retryTicker.Stop()

	for {
		select {
		case <-s.done:
			return
		case <-retryTicker.C:
			if s.connectivity.IsOnline() {
				s.catchupPendingWork()
			}
		case <-s.scheduleTimer.C:
			s.handleReprovide()
		}
	}
}

// Close stops the provider and releases all resources.
func (s *SweepingProvider) Close() error {
	var err error
	s.closeOnce.Do(func() {
		close(s.done)
		s.cancelCtx()
		s.wg.Wait()
		s.approxPrefixLenRunning.Lock()
		_ = struct{}{} // cannot have empty critical section
		s.approxPrefixLenRunning.Unlock()

		s.scheduleTimer.Stop()
		err = cleanup(s.cleanupFuncs)
	})
	return err
}

func cleanup(funcs []func() error) error {
	var errs []error
	for i := len(funcs) - 1; i >= 0; i-- { // LIFO: last-added is cleaned up first
		if f := funcs[i]; f != nil {
			if err := f(); err != nil {
				errs = append(errs, err)
			}
		}
	}
	return errors.Join(errs...)
}

func (s *SweepingProvider) closed() bool {
	select {
	case <-s.done:
		return true
	default:
		return false
	}
}

// scheduleNextReprovideNoLock makes sure the scheduler wakes up in
// `timeUntilReprovide` to reprovide the region identified by `prefix`.
func (s *SweepingProvider) scheduleNextReprovideNoLock(prefix bitstr.Key, timeUntilReprovide time.Duration) {
	s.scheduleCursor = prefix
	s.scheduleTimer.Reset(timeUntilReprovide)
	s.scheduleTimerStartedAt = time.Now()
}

func (s *SweepingProvider) reschedulePrefix(prefix bitstr.Key) {
	s.scheduleLk.Lock()
	s.schedulePrefixNoLock(prefix, true)
	s.scheduleLk.Unlock()
}

// schedulePrefixNoLock adds the supplied prefix to the schedule, unless
// already present.
//
// If `justReprovided` is true, it will schedule the next reprovide at most
// s.reprovideInterval+s.maxReprovideDelay in the future, allowing the
// reprovide to be delayed of at most maxReprovideDelay.
//
// If the supplied prefix is the next prefix to be reprovided, update the
// schedule cursor and timer.
func (s *SweepingProvider) schedulePrefixNoLock(prefix bitstr.Key, justReprovided bool) {
	nextReprovideTime := s.reprovideTimeForPrefix(prefix)
	if justReprovided {
		// Schedule next reprovide given that the prefix was just reprovided on
		// schedule. In the case the next reprovide time should be delayed due to a
		// growth in the number of network peers matching the prefix, don't delay
		// more than s.maxReprovideDelay.
		nextReprovideTime = min(nextReprovideTime, s.currentTimeOffset()+s.reprovideInterval+s.maxReprovideDelay)
	}
	// If schedule contains keys starting with prefix, remove them to avoid
	// overlap.
	if _, ok := keyspace.FindPrefixOfKey(s.schedule, prefix); ok {
		// Already scheduled.
		return
	}
	// Unschedule superstrings in schedule if any.
	s.unscheduleSubsumedPrefixesNoLock(prefix)

	s.schedule.Add(prefix, nextReprovideTime)

	// Check if the prefix that was just added is the next one to be reprovided.
	if s.schedule.IsNonEmptyLeaf() {
		// The prefix we insterted is the only element in the schedule.
		timeUntilPrefixReprovide := s.timeUntil(nextReprovideTime)
		s.scheduleNextReprovideNoLock(prefix, timeUntilPrefixReprovide)
		return
	}
	followingKey := keyspace.NextNonEmptyLeaf(s.schedule, prefix, s.order).Key
	if followingKey == s.scheduleCursor {
		// The key following prefix is the schedule cursor.
		timeUntilPrefixReprovide := s.timeUntil(nextReprovideTime)
		_, scheduledAlarm := trie.Find(s.schedule, s.scheduleCursor)
		if timeUntilPrefixReprovide < s.timeUntil(scheduledAlarm)%s.reprovideInterval {
			s.scheduleNextReprovideNoLock(prefix, timeUntilPrefixReprovide)
		}
	}
}

// unscheduleSubsumedPrefixes removes all superstrings of `prefix` that are
// scheduled in the future. Assumes that the schedule lock is held.
func (s *SweepingProvider) unscheduleSubsumedPrefixesNoLock(prefix bitstr.Key) {
	// Pop prefixes scheduled in the future being covered by the explored peers.
	keyspace.PruneSubtrie(s.schedule, prefix)

	// If we removed s.scheduleCursor from schedule, select the next one
	if keyspace.IsBitstrPrefix(prefix, s.scheduleCursor) {
		next := keyspace.NextNonEmptyLeaf(s.schedule, s.scheduleCursor, s.order)
		if next == nil {
			s.scheduleNextReprovideNoLock(prefix, s.reprovideInterval)
		} else {
			timeUntilReprovide := s.timeUntil(next.Data)
			s.scheduleNextReprovideNoLock(next.Key, timeUntilReprovide)
			s.logger.Debugf("next scheduled prefix now is %s", s.scheduleCursor)
		}
	}
}

// currentTimeOffset returns the current time offset in the reprovide cycle.
func (s *SweepingProvider) currentTimeOffset() time.Duration {
	return s.timeOffset(time.Now())
}

// timeOffset returns the time offset in the reprovide cycle for the given
// time.
func (s *SweepingProvider) timeOffset(t time.Time) time.Duration {
	return t.Sub(s.cycleStart) % s.reprovideInterval
}

// timeUntil returns the time left (duration) until the given time offset.
func (s *SweepingProvider) timeUntil(d time.Duration) time.Duration {
	return s.timeBetween(s.currentTimeOffset(), d)
}

// timeBetween returns the duration between the two provided offsets, assuming
// it is no more than s.reprovideInterval.
func (s *SweepingProvider) timeBetween(from, to time.Duration) time.Duration {
	return (to-from+s.reprovideInterval-1)%s.reprovideInterval + 1
}

// reprovideTimeForPrefix calculates the scheduled time offset for reproviding
// keys associated with a given prefix based on its bitstring prefix. The
// function maps the given binary prefix to a fraction of the overall reprovide
// interval (s.reprovideInterval), such that keys with prefixes closer to a
// configured target s.order (in XOR distance) are scheduled earlier and those
// further away later in the cycle.
//
// For any prefix of bit length n, the function generates 2^n distinct
// reprovide times that evenly partition the entire reprovide interval. The
// process first truncates s.order to n bits and then XORs it with the provided
// prefix. The resulting binary string is converted to an integer,
// corresponding to the index of the 2^n possible reprovide times to use for
// the prefix.
//
// This method ensures a deterministic and evenly distributed reprovide
// schedule, where the temporal position within the cycle is based on the
// binary representation of the key's prefix.
func (s *SweepingProvider) reprovideTimeForPrefix(prefix bitstr.Key) time.Duration {
	if len(prefix) == 0 {
		// Empty prefix: all reprovides occur at the beginning of the cycle.
		return 0
	}
	if len(prefix) > maxPrefixSize {
		// Truncate the prefix to the maximum allowed size to avoid overly fine
		// slicing of time.
		prefix = prefix[:maxPrefixSize]
	}
	// Number of possible bitstrings of the same length as prefix.
	maxInt := int64(1 << len(prefix))
	// XOR the prefix with the order key to reorder the schedule: keys "close" to
	// s.order are scheduled first in the cycle, and those "far" from it are
	// scheduled later.
	order := bitstr.Key(key.BitString(s.order)[:len(prefix)])
	k := prefix.Xor(order)
	val, _ := strconv.ParseInt(string(k), 2, 64)
	// Calculate the time offset as a fraction of the overall reprovide interval.
	return time.Duration(int64(s.reprovideInterval) * val / maxInt)
}

// nextPrefixToReprovideNoLock returns the next prefix to reprovide, based on
// the current time offset.
func (s *SweepingProvider) nextPrefixToReprovideNoLock(offset time.Duration) (bitstr.Key, error) {
	maxVal := 1 << maxPrefixSize
	// Division before multiplication to avoid integer overflow. This is why we
	// need to use float.
	intPrefix := uint64(float64(offset) / float64(s.reprovideInterval) * float64(maxVal))
	prefix := bitstr.Key(fmt.Sprintf("%0*b", maxPrefixSize, int64(intPrefix)))
	nextRegion := keyspace.NextNonEmptyLeaf(s.schedule, prefix, s.order)
	if nextRegion == nil {
		return "", errors.New("schedule is empty")
	}
	return nextRegion.Key, nil
}

// approxPrefixLen makes a few GetClosestPeers calls to get an estimate
// of the prefix length to be used in the network.
//
// This function blocks until GetClosestPeers succeeds or the provider is
// closed. No provide operation can happen until this function returns.
func (s *SweepingProvider) approxPrefixLen() {
	cplSum := atomic.Int32{}
	cplSamples := atomic.Int32{}
	wg := sync.WaitGroup{}
	wg.Add(approxPrefixLenGCPCount)
	for range approxPrefixLenGCPCount {
		go func() {
			defer wg.Done()
			randomMh := random.Multihashes(1)[0]
			for {
				if s.closed() || !s.connectivity.IsOnline() {
					return
				}
				peers, err := s.router.GetClosestPeers(s.ctx, string(randomMh))
				if err != nil {
					s.logger.Infof("GetClosestPeers failed during prefix len approximation measurement: %s", err)
				} else {
					if len(peers) < 2 {
						return // Ignore result if less than 2 other peers in DHT.
					}
					cpl := keyspace.KeyLen
					firstPeerKey := keyspace.PeerIDToBit256(peers[0])
					for _, p := range peers[1:] {
						cpl = min(cpl, key.CommonPrefixLength(firstPeerKey, keyspace.PeerIDToBit256(p)))
					}
					cplSum.Add(int32(cpl))
					cplSamples.Add(1)
					return
				}

				s.connectivity.TriggerCheck()
				time.Sleep(time.Second) // retry every second until success
			}
		}()
	}
	wg.Wait()

	nSamples := cplSamples.Load()
	s.avgPrefixLenLk.Lock()
	defer s.avgPrefixLenLk.Unlock()
	if nSamples == 0 {
		// At most 2 other peers in the DHT -> single region of prefix len 0
		s.cachedAvgPrefixLen = 0
	} else {
		s.cachedAvgPrefixLen = int(cplSum.Load() / nSamples)
	}
	s.logger.Debugf("prefix len approximation is %d", s.cachedAvgPrefixLen)
	s.lastAvgPrefixLen = time.Now()
}

// getAvgPrefixLenNoLock returns the average prefix length of all scheduled
// prefixes.
//
// Hangs until the first measurement is done if the average prefix length is
// missing.
func (s *SweepingProvider) getAvgPrefixLenNoLock() int {
	s.avgPrefixLenLk.Lock()
	defer s.avgPrefixLenLk.Unlock()

	if s.cachedAvgPrefixLen == -1 {
		// -1 represents uninitialized state.
		return -1
	}

	if s.lastAvgPrefixLen.Add(s.avgPrefixLenValidity).After(time.Now()) {
		// Return cached value if it is still valid.
		return s.cachedAvgPrefixLen
	}
	prefixLenSum := 0
	if !s.schedule.IsEmptyLeaf() {
		// Take average prefix length of all scheduled prefixes.
		scheduleEntries := keyspace.AllEntries(s.schedule, s.order)
		for _, entry := range scheduleEntries {
			prefixLenSum += len(entry.Key)
		}
		s.cachedAvgPrefixLen = prefixLenSum / len(scheduleEntries)
		s.lastAvgPrefixLen = time.Now()
	}
	return s.cachedAvgPrefixLen
}

func (s *SweepingProvider) persistAvgPrefixLen() error {
	l := s.getAvgPrefixLenNoLock()

	if l < 0 {
		// Node is offline, don't persit prefix length.
		return nil
	}
	if l > keyspace.KeyLen {
		return fmt.Errorf("cannot persist invalid average prefix length %d", l)
	}
	return s.datastore.Put(s.ctx, avgPrefixLenDatastoreKey, []byte{byte(l)})
}

func loadAvgPrefixLen(ctx context.Context, ds datastore.Batching) (int, error) {
	val, err := ds.Get(ctx, avgPrefixLenDatastoreKey)
	if err != nil {
		if errors.Is(err, datastore.ErrNotFound) {
			// Suppress error if not found, -1 indicates missing value.
			err = nil
		}
		return -1, err
	}
	if len(val) != 1 {
		return -1, fmt.Errorf("invalid avg prefix len value in datastore")
	}
	return int(val[0]), nil
}

// vanillaProvide provides a single key to the network without any
// optimization. It should be used for providing a small number of keys
// (typically 1 or 2), because exploring the keyspace would add too much
// overhead for a small number of keys.
func (s *SweepingProvider) vanillaProvide(k mh.Multihash, reprovide bool) (bitstr.Key, error) {
	keys := []mh.Multihash{k}
	// Add provider record to local provider store.
	s.addLocalRecord(k)
	// Get peers to which the record will be allocated.
	peers, err := s.router.GetClosestPeers(s.ctx, string(k))
	if err != nil {
		return "", err
	}
	coveredPrefix, _ := keyspace.ShortestCoveredPrefix(bitstr.Key(key.BitString(keyspace.MhToBit256(k))), peers)
	addrInfo := peer.AddrInfo{ID: s.peerid, Addrs: s.getSelfAddrs()}
	keysAllocations := make(map[peer.ID][]mh.Multihash)
	for _, p := range peers {
		keysAllocations[p] = keys
	}
	reachablePeers, err := s.sendProviderRecords(keysAllocations, addrInfo, 1)

	s.stats.cycleStatsLk.Lock()
	if reprovide {
		s.stats.peers.Add(coveredPrefix, int64(len(keysAllocations)))
		s.stats.reachable.Add(coveredPrefix, int64(reachablePeers))
		s.stats.keysPerReprovide.Add(coveredPrefix, 1)
	} else {
		s.stats.keysPerProvide.Add(1)
	}
	s.stats.cycleStatsLk.Unlock()

	if err == nil {
		s.logger.Debugw("sent provider record", "prefix", coveredPrefix, "count", 1, "keys", keys)
	}

	return coveredPrefix, err
}

// exploreSwarm finds all peers whose kademlia identifier matches `prefix` in
// the DHT swarm, and organizes them in keyspace regions.
//
// A region is identified by a keyspace prefix, and contains all the peers
// matching this prefix. A region always has at least s.replicationFactor
// peers. Regions are non-overlapping.
//
// If there less than s.replicationFactor peers match `prefix`, explore
// shorter prefixes until at least s.replicationFactor peers are included in
// the region.
//
// The returned `coveredPrefix` represents the keyspace prefix covered by all
// returned regions combined. It is different to the supplied `prefix` if there
// aren't enough peers matching `prefix`.
func (s *SweepingProvider) exploreSwarm(prefix bitstr.Key) (regions []keyspace.Region, coveredPrefix bitstr.Key, err error) {
	peers, err := s.closestPeersToPrefix(prefix)
	if err != nil {
		return nil, "", fmt.Errorf("exploreSwarm '%s': %w", prefix, err)
	}
	if len(peers) == 0 {
		return nil, "", fmt.Errorf("no peers found when exploring prefix %s", prefix)
	}
	s.stats.regionSize.Add(int64(len(peers)))
	regions, coveredPrefix = keyspace.RegionsFromPeers(peers, s.replicationFactor, s.order)
	return regions, coveredPrefix, nil
}

// closestPeersToPrefix returns at least s.replicationFactor peers
// corresponding to the branch of the network peers trie matching the provided
// prefix. In the case there aren't enough peers matching the provided prefix,
// it will find and return the closest peers to the prefix, even if they don't
// exactly match it.
func (s *SweepingProvider) closestPeersToPrefix(prefix bitstr.Key) ([]peer.ID, error) {
	allClosestPeers := make(map[peer.ID]struct{})

	nextPrefix := prefix
	startTime := time.Now()
	coverageTrie := trie.New[bitstr.Key, struct{}]()

	var gaps []bitstr.Key
	i, noFreshPeersFoundCount := 0, 0
	// Go down the trie to fully cover prefix.
	for ; i < maxExplorationPrefixSearches; i++ {
		if !s.connectivity.IsOnline() {
			return nil, errors.New("node is offline")
		}
		fullKey := keyspace.FirstFullKeyWithPrefix(nextPrefix, s.order)
		closestPeers, err := s.closestPeersToKey(fullKey)
		if err != nil {
			// We only get an err if something really bad happened, e.g no peers in
			// routing table, invalid key, etc.
			return nil, err
		}
		if len(closestPeers) == 0 {
			return nil, errors.New("dht lookup did not return any peers")
		}
		coveredPrefix, coveredPeers := keyspace.ShortestCoveredPrefix(fullKey, closestPeers)
		// Track whether we discovered any new peers. If too many consecutive
		// lookups find no new peers, break early as we've likely found all peers
		// in the region.
		closestPeersBefore := len(allClosestPeers)
		for _, p := range coveredPeers {
			allClosestPeers[p] = struct{}{}
		}
		if len(allClosestPeers) <= closestPeersBefore {
			noFreshPeersFoundCount++
			if noFreshPeersFoundCount >= maxConsecutiveNoFreshPeers {
				break
			}
		} else {
			noFreshPeersFoundCount = 0
		}

		if _, ok := keyspace.FindPrefixOfKey(coverageTrie, coveredPrefix); !ok {
			keyspace.PruneSubtrie(coverageTrie, coveredPrefix)
			coverageTrie.Add(coveredPrefix, struct{}{})
		}

		gaps = keyspace.TrieGaps(coverageTrie, prefix, s.order)
		if len(gaps) == 0 {
			if len(allClosestPeers) >= s.replicationFactor {
				// We have full coverage of `prefix`.
				break
			}
			for len(gaps) == 0 && len(prefix) > 0 {
				// We don't have enough peers, but we have covered the prefix. Let's
				// cover a shorter prefix.
				prefix = prefix[:len(prefix)-1]
				gaps = keyspace.TrieGaps(coverageTrie, prefix, s.order)
			}
			if len(gaps) == 0 {
				// We don't have enough peers, but we have covered the whole keyspace.
				break
			}
		}
		s.logger.Debugw("closestPeersToPrefix", "i", i, "prefix", prefix, "prevPrefix", nextPrefix, "fullKey[:12]", fullKey[:12], "coveredPrefix", coveredPrefix, "len(coveredPeers)", len(coveredPeers), "len(allClosestPeers)", len(allClosestPeers), "gaps", gaps)

		nextPrefix = gaps[0]
	}
	if i == maxExplorationPrefixSearches {
		s.logger.Warnw("closestPeersToPrefix needed more than maxPrefixSearches iterations", "gaps", gaps)
	}
	peers := make([]peer.ID, 0, len(allClosestPeers))
	for p := range allClosestPeers {
		peers = append(peers, p)
	}
	s.logger.Debugf("region %s exploration required %d requests to discover %d peers in %s", prefix, i+1, len(allClosestPeers), time.Since(startTime))
	return peers, nil
}

// closestPeersToKey returns a valid peer ID sharing a long common prefix with
// the provided key. Note that the returned peer IDs aren't random, they are
// taken from a static list of preimages.
func (s *SweepingProvider) closestPeersToKey(k bitstr.Key) ([]peer.ID, error) {
	p, _ := kb.GenRandPeerIDWithCPL(keyspace.KeyToBytes(k), kb.PeerIDPreimageMaxCpl)
	return s.router.GetClosestPeers(s.ctx, string(p))
}

type provideJob struct {
	pid  peer.ID
	keys []mh.Multihash
}

// sendProviderRecords manages reprovides for all given peer ids and allocated
// keys. Upon failure to reprovide a key, or to connect to a peer, it will NOT
// retry.
//
// Returns the number of reachable peers and an error if we were unable to
// reprovide keys to a given threshold of peers. In this case, the region
// reprovide is considered failed and the caller is responsible for trying
// again. This allows detecting if we are offline.
func (s *SweepingProvider) sendProviderRecords(keysAllocations map[peer.ID][]mh.Multihash, addrInfo peer.AddrInfo, nKeys int) (reachablePeers int, err error) {
	nPeers := len(keysAllocations)
	if nPeers == 0 {
		return reachablePeers, err
	}
	if s.host != nil {
		// Keep addresses in peerstore while providing. If there are many keys to
		// provide, operations may take a while, and we don't want to forget the
		// addresses, which may trigger new DHT lookups.
		for p := range keysAllocations {
			s.host.Peerstore().SetAddrs(p, s.host.Peerstore().Addrs(p), peerstore.PermanentAddrTTL)
		}
		defer func() {
			for p := range keysAllocations {
				s.host.Peerstore().UpdateAddrs(p, peerstore.PermanentAddrTTL, peerstore.RecentlyConnectedAddrTTL)
			}
		}()
	}
	startTime := time.Now()
	errCount := atomic.Uint32{}
	nWorkers := s.maxProvideConnsPerWorker
	jobChan := make(chan provideJob, nWorkers)

	failedKeysCount := make(map[string]int) // count the number of failures for each key
	failedKeysCountLk := sync.Mutex{}

	wg := sync.WaitGroup{}
	wg.Add(nWorkers)
	for range nWorkers {
		go func() {
			pmes := genProvideMessage(addrInfo)
			defer wg.Done()
			for job := range jobChan {
				err := s.provideKeysToPeer(job.pid, job.keys, pmes)
				if err != nil {
					errCount.Add(1)
					failedKeysCountLk.Lock()
					for _, k := range job.keys {
						failedKeysCount[string(k)]++
					}
					failedKeysCountLk.Unlock()
					if s.host != nil {
						// Remove addresses from peerstore if there was an error providing
						// to that peer.
						s.host.Peerstore().ClearAddrs(job.pid)
					}
				}
			}
		}()
	}

	for p, keys := range keysAllocations {
		jobChan <- provideJob{p, keys}
	}
	close(jobChan)
	wg.Wait()

	var failedKeys int
	holdersSum := s.replicationFactor * nKeys
	for _, c := range failedKeysCount {
		holdersSum -= c
		if c == s.replicationFactor {
			failedKeys++
		}
	}
	successfulKeys := nKeys - failedKeys
	s.stats.avgHolders.AddWeighted(float64(holdersSum)/float64(nKeys), nKeys)
	s.stats.addCompletedKeys(successfulKeys, failedKeys)
	s.increaseProvideCounter(successfulKeys)

	errCountLoaded := int(errCount.Load())
	s.logger.Infof("sent provider records to peers in %s, errors %d/%d", time.Since(startTime), errCountLoaded, len(keysAllocations))
	reachablePeers = nPeers - errCountLoaded

	if errCountLoaded == nPeers || errCountLoaded > int(float32(nPeers)*(1-minimalRegionReachablePeersRatio)) {
		err = fmt.Errorf("unable to provide to enough peers (%d/%d)", reachablePeers, nPeers)
	}
	return reachablePeers, err
}

// increaseProvideCounter increases the provide counter metric by n.
func (s *SweepingProvider) increaseProvideCounter(n int) {
	opts := []metric.AddOption{}
	if len(s.metricsDhtType) > 0 {
		// if s.metricsDhtType is set, add it as an attribute
		opts = append(opts, metric.WithAttributes(attribute.String("dht", s.metricsDhtType)))
	}
	s.provideCounter.Add(s.ctx, int64(n), opts...)
}

// genProvideMessage generates a new provide message with the supplied
// AddrInfo. The message contains no keys, as they will be set later before
// sending the message.
func genProvideMessage(addrInfo peer.AddrInfo) *pb.Message {
	pmes := pb.NewMessage(pb.Message_ADD_PROVIDER, []byte{}, 0)
	pmes.ProviderPeers = pb.RawPeerInfosToPBPeers([]peer.AddrInfo{addrInfo})
	return pmes
}

// provideKeysToPeer performs the network operation to advertise to the given
// DHT server (p) that we serve all the given keys.
func (s *SweepingProvider) provideKeysToPeer(p peer.ID, keys []mh.Multihash, pmes *pb.Message) error {
	if s.host != nil {
		s.host.ConnManager().Protect(p, connMgrTag)
		defer s.host.ConnManager().Unprotect(p, connMgrTag)
	}
	var errCount, errStreak int
	for i, mh := range keys {
		pmes.Key = mh
		err := s.msgSender.SendMessage(s.ctx, p, pmes)
		if err != nil {
			errStreak++
			errCount++

			if errStreak == len(keys) || errStreak > maxConsecutiveProvideFailuresAllowed {
				s.stats.addProvidedRecords(i + 1 - errCount)
				return fmt.Errorf("failed to provide to %s: %s", p, err.Error())
			}
		} else if errStreak > 0 {
			// Reset error count
			errStreak = 0
		}
	}
	s.stats.addProvidedRecords(len(keys) - errCount)
	return nil
}

// handleReprovide advances the reprovider schedule and (asynchronously)
// reprovides the region at the current schedule cursor.
//
// Behavior:
//   - Determines the next region to reprovide based on the current cursor and
//     the schedule, reprovides the region under the cursor, and moves the cursor
//     to the next region.
//   - Programs the schedule timer (alarm) for the next region’s reprovide
//     time. When the timer fires, this method must be invoked again.
//   - If the node has been blocked past the reprovide interval or if one or
//     more regions’ times are already in the past, those regions are added to
//     the reprovide queue for catch-up and a connectivity check is triggered.
//   - If the node is currently offline, it skips the immediate reprovide of
//     the current region and enqueues it to the reprovide queue for later.
//   - If the node is online it removes the current region from the reprovide
//     queue (if present) and starts an asynchronous batch reprovide using a
//     periodic worker.
func (s *SweepingProvider) handleReprovide() {
	s.scheduleLk.Lock()
	currentPrefix := s.scheduleCursor
	// Get next prefix to reprovide, and set timer for it.
	next := keyspace.NextNonEmptyLeaf(s.schedule, currentPrefix, s.order)

	if next == nil {
		// Schedule is empty, don't reprovide anything.
		s.scheduleLk.Unlock()
		return
	}

	var nextPrefix bitstr.Key
	var timeUntilNextReprovide time.Duration
	if next.Key == currentPrefix {
		// There is a single prefix in the schedule.
		nextPrefix = currentPrefix
		timeUntilNextReprovide = s.timeUntil(s.reprovideTimeForPrefix(currentPrefix))
	} else {
		currentTimeOffset := s.currentTimeOffset()
		timeSinceTimerRunning := s.timeBetween(s.timeOffset(s.scheduleTimerStartedAt), currentTimeOffset)
		timeSinceTimerUntilNext := s.timeBetween(s.timeOffset(s.scheduleTimerStartedAt), next.Data)

		if s.scheduleTimerStartedAt.Add(s.reprovideInterval).Before(time.Now()) {
			// Alarm was programmed more than reprovideInterval ago, which means that
			// no regions has been reprovided since. Add all regions to the reprovide
			// queue. This only happens if the main thread gets blocked for more than
			// reprovideInterval.
			nextKeyFound := false
			scheduleEntries := keyspace.AllEntries(s.schedule, s.order)
			next = &scheduleEntries[0]
			for _, entry := range scheduleEntries {
				// Add all regions from the schedule to the reprovide queue. The next
				// region to be scheduled for reprovide is the one immediately
				// following the current time offset in the schedule.
				if !nextKeyFound && entry.Data > currentTimeOffset {
					next = &entry
					nextKeyFound = true
				}
				s.reprovideQueue.Enqueue(entry.Key)
			}
			// Don't reprovide any region now, but schedule the next one. All regions
			// are expected to be reprovided when the provider is catching up with
			// failed regions.
			s.scheduleNextReprovideNoLock(next.Key, s.timeUntil(next.Data))
			s.scheduleLk.Unlock()
			return
		}
		if timeSinceTimerUntilNext < timeSinceTimerRunning {
			// next is scheduled in the past. While next is in the past, add next to
			// failedRegions and take nextLeaf as next.
			count := 0
			scheduleSize := s.schedule.Size()
			for timeSinceTimerUntilNext < timeSinceTimerRunning && count < scheduleSize {
				prefix := next.Key
				s.reprovideQueue.Enqueue(prefix)
				next = keyspace.NextNonEmptyLeaf(s.schedule, next.Key, s.order)
				timeSinceTimerUntilNext = s.timeBetween(s.timeOffset(s.scheduleTimerStartedAt), next.Data)
				count++
			}
		}

		// next is in the future
		nextPrefix = next.Key
		timeUntilNextReprovide = s.timeUntil(next.Data)
	}

	s.scheduleNextReprovideNoLock(nextPrefix, timeUntilNextReprovide)
	s.scheduleLk.Unlock()

	// If we are offline, don't try to reprovide region.
	if !s.connectivity.IsOnline() {
		s.reprovideQueue.Enqueue(currentPrefix)
		return
	}

	// Remove prefix that is about to be reprovided from the reprovide queue if
	// present.
	s.reprovideQueue.Remove(currentPrefix)

	s.wg.Add(1)
	go func() {
		if err := s.workerPool.Acquire(periodicWorker); err == nil {
			s.batchReprovide(currentPrefix)
			s.workerPool.Release(periodicWorker)
		}
		s.wg.Done()
	}()
}

// handleProvide provides supplied keys to the network if needed and schedules
// the keys to be reprovided if needed.
func (s *SweepingProvider) handleProvide(force, reprovide bool, keys ...mh.Multihash) {
	if len(keys) == 0 {
		return
	}
	if reprovide {
		// Add keys to list of keys to be reprovided. Returned keys are deduplicated
		// newly added keys.
		newKeys, err := s.keystore.Put(s.ctx, keys...)
		if err != nil {
			s.logger.Errorf("couldn't add keys to keystore: %s", err)
			return
		}
		if !force {
			keys = newKeys
		}
	}

	if s.isOffline() {
		return
	}
	prefixes := s.groupAndScheduleKeysByPrefix(keys, reprovide)
	if len(prefixes) == 0 {
		return
	}
	// Sort prefixes by number of keys.
	sortedPrefixesAndKeys := keyspace.SortPrefixesBySize(prefixes)
	// Add keys to the provide queue.
	for _, prefixAndKeys := range sortedPrefixesAndKeys {
		s.provideQueue.Enqueue(prefixAndKeys.Prefix, prefixAndKeys.Keys...)
	}

	s.wg.Add(1)
	go s.provideLoop()
}

// groupAndScheduleKeysByPrefix groups the supplied keys by their prefixes as
// present in the schedule, and if `schedule` is set to true, add these
// prefixes to the schedule to be reprovided.
func (s *SweepingProvider) groupAndScheduleKeysByPrefix(keys []mh.Multihash, schedule bool) map[bitstr.Key][]mh.Multihash {
	seen := make(map[string]struct{})
	prefixTrie := trie.New[bitstr.Key, struct{}]()
	prefixes := make(map[bitstr.Key][]mh.Multihash)
	avgPrefixLen := -1

	s.scheduleLk.Lock()
	defer s.scheduleLk.Unlock()
	for _, h := range keys {
		k := keyspace.MhToBit256(h)
		kStr := string(keyspace.KeyToBytes(k))
		// Don't add duplicates
		if _, ok := seen[kStr]; ok {
			continue
		}
		seen[kStr] = struct{}{}

		if prefix, ok := keyspace.FindPrefixOfKey(prefixTrie, k); ok {
			prefixes[prefix] = append(prefixes[prefix], h)
			continue
		}

		prefix, inSchedule := keyspace.FindPrefixOfKey(s.schedule, k)
		if !inSchedule {
			if avgPrefixLen == -1 {
				avgPrefixLen = s.getAvgPrefixLenNoLock()
				if avgPrefixLen == -1 {
					return nil
				}
			}
			prefix = bitstr.Key(key.BitString(k)[:avgPrefixLen])
			if schedule {
				s.schedulePrefixNoLock(prefix, false)
			}
		}
		mhs := []mh.Multihash{h}
		if subtrie, ok := keyspace.FindSubtrie(prefixTrie, prefix); ok {
			// If prefixes already contains superstrings of prefix, consolidate the
			// keys to prefix.
			for _, entry := range keyspace.AllEntries(subtrie, s.order) {
				mhs = append(mhs, prefixes[entry.Key]...)
				delete(prefixes, entry.Key)
			}
			keyspace.PruneSubtrie(prefixTrie, prefix)
		}
		prefixTrie.Add(prefix, struct{}{})
		prefixes[prefix] = mhs
	}
	return prefixes
}

func (s *SweepingProvider) isOffline() bool {
	s.avgPrefixLenLk.Lock()
	defer s.avgPrefixLenLk.Unlock()
	return s.cachedAvgPrefixLen == -1
}

func (s *SweepingProvider) onOffline() {
	s.provideQueue.Clear()

	s.avgPrefixLenLk.Lock()
	s.cachedAvgPrefixLen = -1 // Invalidate cached avg prefix len.
	s.avgPrefixLenLk.Unlock()
}

func (s *SweepingProvider) onOnline() {
	if s.closed() {
		return
	}

	s.avgPrefixLenLk.Lock()
	cachedAvgPrefixLen := s.cachedAvgPrefixLen
	s.avgPrefixLenLk.Unlock()

	wasOffline := cachedAvgPrefixLen == -1
	notBootstrapped := !s.bootstrapped.Load()

	if wasOffline || notBootstrapped {
		// Provider was previously Offline (not Disconnected).
		// Run prefix length measurement, and refresh schedule afterwards.
		if !s.approxPrefixLenRunning.TryLock() {
			return
		}
		s.approxPrefixLen()
		s.approxPrefixLenRunning.Unlock()

		s.RefreshSchedule()
	}

	if notBootstrapped {
		// When the node initially comes online, add all regions that weren't
		// reprovided in the last reprovideInterval to the reprovide queue.
		now := time.Now()
		currentOffset := s.timeOffset(now)
		recentlyReprovided, err := s.loadRecentlyReprovidedRegions(now)
		s.scheduleLk.Lock()
		if err == nil {
			s.enqueueExpiredRegionsNoLock(recentlyReprovided)
		} else {
			s.logger.Warnf("couldn't load not expired regions: %s", err)
		}
		if nextPrefix, err := s.nextPrefixToReprovideNoLock(currentOffset); err == nil {
			timeUntilReprovide := s.timeUntil(s.reprovideTimeForPrefix(nextPrefix)) % s.reprovideInterval
			s.scheduleNextReprovideNoLock(nextPrefix, timeUntilReprovide)
		}
		s.scheduleLk.Unlock()
		s.bootstrapped.Store(true)
	}

	s.catchupPendingWork()
}

// enqueueExpiredRegionsNoLock identifies regions in the schedule that haven't
// been reprovided within the reprovide interval and adds them to the reprovide
// queue. Assumes the schedule lock is held.
func (s *SweepingProvider) enqueueExpiredRegionsNoLock(recentlyReprovided *trie.Trie[bitstr.Key, struct{}]) {
	keyspace.CoalesceTrie(recentlyReprovided)
	// Take a copy of schedule from which we remove recently reprovided regions.
	toReprovideTrie := keyspace.SubtractTrie(s.schedule, recentlyReprovided)
	toReprovideEntries := keyspace.AllEntries(toReprovideTrie, s.order)
	toReprovideKeys := make([]bitstr.Key, len(toReprovideEntries))
	for i, entry := range toReprovideEntries {
		toReprovideKeys[i] = entry.Key
	}
	s.reprovideQueue.Enqueue(toReprovideKeys...)
}

// persistSuccessfulReprovide logs a successful reprovide to the datastore for
// resumption after restarts.
func (s *SweepingProvider) persistSuccessfulReprovide(prefix bitstr.Key) {
	now := time.Now()
	k := datastore.NewKey(path.Join(reprovideHistoryKeyPrefix, formatTimestampHex(now), string(prefix)))
	if err := s.datastore.Put(s.ctx, k, []byte{}); err != nil {
		s.logger.Warnf("couldn't persist successful reprovide for prefix %s: %s", prefix, err)
	}
	s.gcReprovideHistoryIfNeeded(now)
}

// loadRecentlyReprovidedRegions loads all regions that have been successfully
// reprovided within the last reprovide interval from the datastore.
func (s *SweepingProvider) loadRecentlyReprovidedRegions(now time.Time) (*trie.Trie[bitstr.Key, struct{}], error) {
	s.gcReprovideHistoryIfNeeded(now)

	q := query.Query{
		Prefix:   reprovideHistoryKeyPrefix,
		Orders:   []query.Order{query.OrderByKey{}},
		KeysOnly: true,
	}
	res, err := s.datastore.Query(s.ctx, q)
	if err != nil {
		return nil, err
	}
	regions := trie.New[bitstr.Key, struct{}]()
	for r := range res.Next() {
		if r.Error != nil {
			return nil, r.Error
		}
		_, key, err := parseReprovideHistoryKey(r.Key)
		if err != nil {
			s.datastore.Delete(s.ctx, datastore.NewKey(r.Key))
			continue
		}
		if _, prefixAlreadyInTrie := keyspace.FindPrefixOfKey(regions, key); !prefixAlreadyInTrie {
			keyspace.PruneSubtrie(regions, key)
			regions.Add(key, struct{}{})
		}
	}
	return regions, nil
}

// gcReprovideHistoryIfNeeded removes reprovide log entries older than the
// reprovide interval. GC runs at most once per reprovide interval.
func (s *SweepingProvider) gcReprovideHistoryIfNeeded(now time.Time) {
	lastGC := time.Unix(s.lastReprovideHistoryGC.Load(), 0)
	if now.Sub(lastGC) < s.reprovideInterval {
		// Only run GC once per reprovide interval.
		return
	}

	q := query.Query{
		Prefix:   reprovideHistoryKeyPrefix,
		Orders:   []query.Order{query.OrderByKey{}},
		KeysOnly: true,
	}
	deadline := now.Add(-s.reprovideInterval)
	res, err := s.datastore.Query(s.ctx, q)
	if err != nil {
		s.logger.Warnf("couldn't query reprovide history for gc: %s", err)
		return
	}
	for r := range res.Next() {
		if r.Error != nil {
			s.logger.Warnf("couldn't query reprovide history for gc: %s", r.Error)
			return
		}
		k := r.Key
		t, _, err := parseReprovideHistoryKey(k)
		if err == nil && t.After(deadline) {
			// Reached non-expired entries; cleanup complete as keys are sorted by
			// time.
			break
		}
		// Either key is invalid or log is expired, delete key.
		s.datastore.Delete(s.ctx, datastore.NewKey(k))
	}
	s.lastReprovideHistoryGC.Store(now.Unix())
}

// parseReprovideLogKey parses a datastore key from the reprovide history log.
// Expected format: /history/<hex-timestamp>/<prefix>
func parseReprovideHistoryKey(k string) (time.Time, bitstr.Key, error) {
	parts := strings.Split(k, "/")
	lenParts := len(parts)
	if lenParts < 3 || lenParts > 4 {
		return time.Time{}, "", fmt.Errorf("invalid reprovide log key: %s", k)
	}
	t, err := parseTimestampHex(parts[2])
	if err != nil {
		return time.Time{}, "", fmt.Errorf("invalid reprovide log key: %s", k)
	}
	var prefix bitstr.Key
	if lenParts == 4 {
		prefix = bitstr.Key(parts[3])
	}
	// lenParts == 3 means empty prefix ("").
	return t, prefix, nil
}

// catchupPendingWork is called when the provider comes back online after being offline.
//
// 1. Try again to reprovide regions that failed to be reprovided on time.
// 2. Try again to provide keys that failed to be provided.
//
// This function is guarded by s.lateReprovideRunning, ensuring the function
// cannot be called again while it is working on reproviding late regions.
func (s *SweepingProvider) catchupPendingWork() {
	if s.closed() || !s.lateReprovideRunning.TryLock() {
		return
	}
	s.wg.Add(2)
	go func() {
		// Reprovide late regions if any.
		s.reprovideLateRegions()
		s.lateReprovideRunning.Unlock()

		// Provides are handled after reprovides, because keys pending to be
		// provided will be provided as part of a region reprovide if they belong
		// to that region. Hence, the provideLoop will use less resources if run
		// after the reprovides.

		// Restart provide loop if it was stopped.
		s.provideLoop()
	}()
}

// provideLoop is the loop providing keys to the DHT swarm as long as the
// provide queue isn't empty.
//
// The s.provideRunning mutex prevents concurrent executions of the loop.
func (s *SweepingProvider) provideLoop() {
	defer s.wg.Done()
	if !s.provideRunning.TryLock() {
		// Ensure that only one goroutine is running the provide loop at a time.
		return
	}
	defer s.provideRunning.Unlock()

	for !s.provideQueue.IsEmpty() {
		if s.closed() {
			// Exit loop if provider is closed.
			return
		}
		if !s.connectivity.IsOnline() {
			// Don't try to provide if node is offline.
			return
		}
		// Block until we can acquire a worker from the pool.
		err := s.workerPool.Acquire(burstWorker)
		if err != nil {
			// Provider was closed while waiting for a worker.
			return
		}
		prefix, keys, ok := s.provideQueue.Dequeue()
		if ok {
			s.wg.Add(1)
			go func(prefix bitstr.Key, keys []mh.Multihash) {
				s.batchProvide(prefix, keys)
				s.workerPool.Release(burstWorker)
				s.wg.Done()
			}(prefix, keys)
		} else {
			s.workerPool.Release(burstWorker)
		}
	}
}

// reprovideLateRegions is the loop reproviding regions that failed to be
// reprovided on time. It returns once the reprovide queue is empty.
func (s *SweepingProvider) reprovideLateRegions() {
	defer s.wg.Done()
	for !s.reprovideQueue.IsEmpty() {
		if s.closed() {
			// Exit loop if provider is closed.
			return
		}
		if !s.connectivity.IsOnline() {
			// Don't try to reprovide a region if node is offline.
			return
		}
		// Block until we can acquire a worker from the pool.
		err := s.workerPool.Acquire(burstWorker)
		if err != nil {
			// Provider was closed while waiting for a worker.
			return
		}
		prefix, ok := s.reprovideQueue.Dequeue()
		if ok {
			s.wg.Add(1)
			go func(prefix bitstr.Key) {
				s.batchReprovide(prefix)
				s.workerPool.Release(burstWorker)
				s.wg.Done()
			}(prefix)
		} else {
			s.workerPool.Release(burstWorker)
		}
	}
}

func (s *SweepingProvider) batchProvide(prefix bitstr.Key, keys []mh.Multihash) {
	keyCount := len(keys)
	if keyCount == 0 {
		return
	}
	s.logger.Debugw("batchProvide called", "prefix", prefix, "count", keyCount)
	addrInfo, ok := s.selfAddrInfo()
	if !ok {
		// Don't provide if the node doesn't have a valid address to include in the
		// provider record.
		return
	}

	startTime := time.Now()
	s.stats.ongoingProvides.start(keyCount)
	defer func() {
		s.stats.ongoingProvides.finish(len(keys))
		s.stats.provideDuration.Add(int64(time.Since(startTime)))
	}()

	if keyCount <= individualProvideThreshold {
		// Don't fully explore the region, execute simple DHT provides for these
		// keys. It isn't worth it to fully explore a region for just a few keys.
		s.individualProvide(prefix, keys, false)
		return
	}

	regions, coveredPrefix, err := s.exploreSwarm(prefix)
	if err != nil {
		s.failedProvide(prefix, keys, fmt.Errorf("provide '%s': %w", prefix, err))
		return
	}
	s.logger.Debugf("provide: requested prefix '%s' (len %d), prefix covered '%s' (len %d)", prefix, len(prefix), coveredPrefix, len(coveredPrefix))

	// Add any key matching the covered prefix from the provide queue to the
	// current provide batch.
	extraKeys := s.provideQueue.DequeueMatching(coveredPrefix)
	if len(extraKeys) > 0 {
		keys = append(keys, extraKeys...)
		s.stats.ongoingProvides.addKeys(len(extraKeys))
	}
	regions = keyspace.AssignKeysToRegions(regions, keys)

	if !s.provideRegions(regions, addrInfo, false) {
		s.logger.Warnf("failed to provide any region for prefix %s", prefix)
	}
}

func (s *SweepingProvider) batchReprovide(prefix bitstr.Key) {
	addrInfo, ok := s.selfAddrInfo()
	if !ok {
		// Don't provide if the node doesn't have a valid address to include in the
		// provider record.
		return
	}

	// Load keys matching prefix from the keystore.
	keys, err := s.keystore.Get(s.ctx, prefix)
	if err != nil {
		s.failedReprovide(prefix, fmt.Errorf("couldn't reprovide, error when loading keys: %s", err))
		s.reschedulePrefix(prefix)
		return
	}
	keyCount := len(keys)
	if keyCount == 0 {
		s.logger.Infof("No keys to reprovide for prefix %s", prefix)
		return
	}

	startTime := time.Now()
	s.stats.ongoingReprovides.start(keyCount)
	defer func() {
		s.stats.ongoingReprovides.finish(len(keys))
		s.stats.reprovideDuration.Add(prefix, int64(time.Since(startTime)))
	}()

	if keyCount <= individualProvideThreshold {
		// Don't fully explore the region, execute simple DHT provides for these
		// keys. It isn't worth it to fully explore a region for just a few keys.
		s.individualProvide(prefix, keys, true)
		return
	}

	regions, coveredPrefix, err := s.exploreSwarm(prefix)
	if err != nil {
		s.failedReprovide(prefix, fmt.Errorf("reprovide '%s': %w", prefix, err))
		s.reschedulePrefix(prefix)
		return
	}
	s.logger.Debugf("reprovide: requested prefix '%s' (len %d), prefix covered '%s' (len %d)", prefix, len(prefix), coveredPrefix, len(coveredPrefix))

	regions = s.claimRegionReprovide(regions)

	// Remove all keys matching coveredPrefix from provide queue. No need to
	// provide them anymore since they are about to be reprovided.
	s.provideQueue.DequeueMatching(coveredPrefix)
	// Remove covered prefix from the reprovide queue, so since we are about the
	// reprovide the region.
	s.reprovideQueue.Remove(coveredPrefix)

	// When reproviding a region, remove all scheduled regions starting with
	// the currently covered prefix.
	s.scheduleLk.Lock()
	s.unscheduleSubsumedPrefixesNoLock(coveredPrefix)
	s.scheduleLk.Unlock()

	if len(coveredPrefix) < len(prefix) {
		// Covered prefix is shorter than the requested one, load all the keys
		// matching the covered prefix from the keystore.
		keys, err = s.keystore.Get(s.ctx, coveredPrefix)
		if err != nil {
			err = fmt.Errorf("couldn't reprovide, error when loading keys: %s", err)
			s.failedReprovide(prefix, err)
			s.reschedulePrefix(prefix)
		}
		s.stats.ongoingReprovides.addKeys(len(keys) - keyCount)
		prefix = coveredPrefix
	}
	regions = keyspace.AssignKeysToRegions(regions, keys)

	if s.provideRegions(regions, addrInfo, true) {
		s.persistSuccessfulReprovide(prefix)
	} else {
		s.logger.Warnf("failed to reprovide any region for prefix %s", prefix)
	}
}

func (s *SweepingProvider) failedProvide(prefix bitstr.Key, keys []mh.Multihash, err error) {
	s.logger.Warn(err)
	// Put keys back to the provide queue.
	s.provideQueue.Enqueue(prefix, keys...)

	s.connectivity.TriggerCheck()
}

func (s *SweepingProvider) failedReprovide(prefix bitstr.Key, err error) {
	s.logger.Warn(err)
	// Put prefix in the reprovide queue.
	s.reprovideQueue.Enqueue(prefix)

	s.connectivity.TriggerCheck()
}

// selfAddrInfo returns the current peer.AddrInfo to be used in the provider
// records sent to remote peers.
//
// If the node currently has no valid multiaddress, return an empty AddrInfo
// and false.
func (s *SweepingProvider) selfAddrInfo() (peer.AddrInfo, bool) {
	addrs := s.getSelfAddrs()
	if len(addrs) == 0 {
		s.logger.Warn("provider: no self addresses available for providing keys")
		return peer.AddrInfo{}, false
	}
	return peer.AddrInfo{ID: s.peerid, Addrs: addrs}, true
}

// individualProvide provides the keys sharing the same prefix to the network
// without exploring the associated keyspace regions. It performs "normal" DHT
// provides for the supplied keys, handles failures and schedules next
// reprovide is necessary.
func (s *SweepingProvider) individualProvide(prefix bitstr.Key, keys []mh.Multihash, reprovide bool) {
	if len(keys) == 0 {
		return
	}

	var provideErr error
	if len(keys) == 1 {
		coveredPrefix, err := s.vanillaProvide(keys[0], reprovide)
		// Schedule next reprovide for the prefix that was actually covered by
		// the GCP, otherwise we may schedule a reprovide for a prefix too short
		// or too long.
		if err != nil && !reprovide {
			// Put the key back in the provide queue.
			s.failedProvide(prefix, keys, fmt.Errorf("individual provide failed for prefix '%s', %w", prefix, err))
		}
		if reprovide && err == nil {
			prefix = coveredPrefix
		}
		provideErr = err
	} else {
		wg := sync.WaitGroup{}
		success := atomic.Bool{}
		for _, key := range keys {
			wg.Add(1)
			go func() {
				defer wg.Done()
				_, err := s.vanillaProvide(key, reprovide)
				if err == nil {
					success.Store(true)
				} else if !reprovide {
					// Individual provide failed, put key back in provide queue.
					s.failedProvide(prefix, []mh.Multihash{key}, err)
				}
			}()
		}
		wg.Wait()

		if !success.Load() {
			// Only errors if all provides failed.
			provideErr = fmt.Errorf("all individual provides failed for prefix %s", prefix)
		}
	}
	if reprovide {
		s.reschedulePrefix(prefix)
		if provideErr == nil {
			s.persistSuccessfulReprovide(prefix)
		} else {
			s.failedReprovide(prefix, provideErr)
		}
	}
}

// provideRegions contains common logic to batchProvide() and batchReprovide().
// It iterate over supplied regions, and allocates the regions provider records
// to the appropriate DHT servers.
func (s *SweepingProvider) provideRegions(regions []keyspace.Region, addrInfo peer.AddrInfo, reprovide bool) bool {
	errCount := 0
	for _, r := range regions {
		allKeys := keyspace.AllValues(r.Keys, s.order)
		nKeys := len(allKeys)
		if nKeys == 0 {
			if reprovide {
				s.releaseRegionReprovide(r.Prefix)
			}
			continue
		}
		// Add keys to local provider store
		for _, h := range allKeys {
			s.addLocalRecord(h)
		}
		keysAllocations := keyspace.AllocateToKClosest(r.Keys, r.Peers, s.replicationFactor)
		reachablePeers, err := s.sendProviderRecords(keysAllocations, addrInfo, nKeys)

		s.stats.cycleStatsLk.Lock()
		if reprovide {
			// reprovide stats
			s.stats.peers.Add(r.Prefix, int64(len(keysAllocations)))
			s.stats.reachable.Add(r.Prefix, int64(reachablePeers))
			s.stats.keysPerReprovide.Add(r.Prefix, int64(nKeys))
			s.stats.cycleStatsLk.Unlock()

			s.releaseRegionReprovide(r.Prefix)
			s.reschedulePrefix(r.Prefix)
		} else {
			s.stats.keysPerProvide.Add(int64(nKeys))
			s.stats.cycleStatsLk.Unlock()
		}
		if err != nil {
			errCount++
			err = fmt.Errorf("cannot send provider records for region %s: %s", r.Prefix, err)
			if reprovide {
				s.failedReprovide(r.Prefix, err)
			} else { // provide operation
				s.failedProvide(r.Prefix, keyspace.AllValues(r.Keys, s.order), err)
			}
			continue
		}
		keyCount := len(allKeys)
		s.increaseProvideCounter(keyCount)
		s.logger.Debugw("sent provider records", "prefix", r.Prefix, "count", keyCount, "keys", allKeys)
	}
	// If at least 1 regions was provided, we don't consider it a failure.
	return errCount < len(regions)
}

// claimRegionReprovide checks if the region is already being reprovided by
// another thread. If not it marks the region as being currently reprovided.
func (s *SweepingProvider) claimRegionReprovide(regions []keyspace.Region) []keyspace.Region {
	out := regions[:0]
	s.activeReprovidesLk.Lock()
	defer s.activeReprovidesLk.Unlock()
	for _, r := range regions {
		if r.Peers.IsEmptyLeaf() {
			continue
		}
		if _, ok := keyspace.FindPrefixOfKey(s.activeReprovides, r.Prefix); !ok {
			// Prune superstrings of r.Prefix if any
			keyspace.PruneSubtrie(s.activeReprovides, r.Prefix)
			out = append(out, r)
			s.activeReprovides.Add(r.Prefix, struct{}{})
		}
	}
	return out
}

// releaseRegionReprovide marks the region as no longer being reprovided.
func (s *SweepingProvider) releaseRegionReprovide(prefix bitstr.Key) {
	s.activeReprovidesLk.Lock()
	defer s.activeReprovidesLk.Unlock()
	s.activeReprovides.Remove(prefix)
}

// ProvideOnce only sends provider records for the given keys out to the DHT
// swarm. It does NOT take the responsibility to reprovide these keys.
//
// Returns an error if the keys couldn't be added to the provide queue. This
// can happen if the provider is closed or if the node is currently Offline
// (either never bootstrapped, or disconnected since more than `OfflineDelay`).
// The schedule and provide queue depend on the network size, hence recent
// network connectivity is essential.
func (s *SweepingProvider) ProvideOnce(keys ...mh.Multihash) error {
	if s.closed() {
		return ErrClosed
	}
	s.handleProvide(true, false, keys...)
	return nil
}

// StartProviding provides the given keys to the DHT swarm unless they were
// already provided in the past. The keys will be periodically reprovided until
// StopProviding is called for the same keys or user defined garbage collection
// deletes the keys.
//
// Returns an error if the keys couldn't be added to the provide queue. This
// can happen if the provider is closed or if the node is currently Offline
// (either never bootstrapped, or disconnected since more than `OfflineDelay`).
// The schedule and provide queue depend on the network size, hence recent
// network connectivity is essential.
func (s *SweepingProvider) StartProviding(force bool, keys ...mh.Multihash) error {
	if s.closed() {
		return ErrClosed
	}
	s.handleProvide(force, true, keys...)
	return nil
}

// StopProviding stops reproviding the given keys to the DHT swarm. The node
// stops being referred as a provider when the provider records in the DHT
// swarm expire.
func (s *SweepingProvider) StopProviding(keys ...mh.Multihash) error {
	if s.closed() {
		return ErrClosed
	}
	err := s.keystore.Delete(s.ctx, keys...)
	if err != nil {
		err = fmt.Errorf("failed to stop providing keys: %w", err)
	}
	s.provideQueue.Remove(keys...)
	return err
}

// Clear clears the all the keys from the provide queue and returns the number
// of keys that were cleared.
//
// The keys are not deleted from the keystore, so they will continue to be
// reprovided as scheduled.
func (s *SweepingProvider) Clear() int {
	if s.closed() {
		return 0
	}
	return s.provideQueue.Clear()
}

// AddToSchedule makes sure the prefixes associated with the supplied keys are
// scheduled to be reprovided.
//
// Returns an error if the provider is closed or if the node is currently
// Offline (either never bootstrapped, or disconnected since more than
// `OfflineDelay`). The schedule depends on the network size, hence recent
// network connectivity is essential.
func (s *SweepingProvider) AddToSchedule(keys ...mh.Multihash) error {
	if s.closed() {
		return ErrClosed
	}
	if !s.isOffline() {
		// If node is offline, the schedule will be refreshed when the node
		// comes back online.
		s.groupAndScheduleKeysByPrefix(keys, true)
	}
	return nil
}

// RefreshSchedule scans the Keystore for any keys that are not currently
// scheduled for reproviding. If such keys are found, it schedules their
// associated keyspace region to be reprovided.
//
// This function doesn't remove prefixes that have no keys from the schedule.
// This is done automatically during the reprovide operation if a region has no
// keys.
//
// Returns an error if the provider is closed or if the node is currently
// Offline (either never bootstrapped, or disconnected since more than
// `OfflineDelay`). The schedule depends on the network size, hence recent
// network connectivity is essential.
func (s *SweepingProvider) RefreshSchedule() error {
	if s.closed() {
		return ErrClosed
	}
	// Look for prefixes not included in the schedule
	s.scheduleLk.Lock()
	prefixLen := s.getAvgPrefixLenNoLock()
	if prefixLen < 0 {
		// Provider is currently offline, schedule will be refreshed when the node
		// comes back online.
		s.scheduleLk.Unlock()
		return nil
	}
	gaps := keyspace.TrieGaps(s.schedule, "", s.order)
	s.scheduleLk.Unlock()

	missing := make([]bitstr.Key, 0, len(gaps))
	for _, p := range gaps {
		if len(p) >= prefixLen {
			missing = append(missing, p)
		} else {
			missing = append(missing, keyspace.ExtendBinaryPrefix(p, prefixLen)...)
		}
	}

	// Only keep the missing prefixes for which there are keys in the Keystore.
	toInsert := make([]bitstr.Key, 0)
	for _, p := range missing {
		ok, err := s.keystore.ContainsPrefix(s.ctx, p)
		if err != nil {
			s.logger.Warnf("couldn't refresh schedule for prefix %s: %s", p, err)
		}
		if ok {
			toInsert = append(toInsert, p)
		}
	}
	if len(toInsert) == 0 {
		return nil
	}

	var reprovideAll bool
	// Insert prefixes into the schedule
	s.scheduleLk.Lock()
	_, resettableKeystore := s.keystore.(*keystore.ResettableKeystore)
	if resettableKeystore && len(toInsert) > s.schedule.Size() {
		// Schedule size is about to double
		reprovideAll = true
	}
	for _, p := range toInsert {
		s.schedulePrefixNoLock(p, false)
	}
	if reprovideAll {
		// If the keystore is resettable, RefreshSchedule should be called after a
		// Keystore.Reset(), to reflect recent changes on the schedule.
		// If the size of the schedule is about to double, it means that many new
		// keys were added to the Keystore recently, and we want to reprovide all
		// regions as soon as possible to make sure the provider records are
		// available in the DHT.
		// This is a corner case that is required for Kubo, as Keystore.Reset()
		// takes a while.
		for _, entry := range keyspace.AllEntries(s.schedule, s.order) {
			s.reprovideQueue.Enqueue(entry.Key)
		}
	}
	s.scheduleLk.Unlock()
	return nil
}<|MERGE_RESOLUTION|>--- conflicted
+++ resolved
@@ -106,15 +106,9 @@
 	// minimalRegionReachablePeersRatio is the minimum ratio of reachable peers
 	// in a region for the provide to be considered a success.
 	minimalRegionReachablePeersRatio float32 = 0.2
-<<<<<<< HEAD
-=======
 
 	// connMgrTag is used to protect libp2p connections during batch provides.
 	connMgrTag = "batchProvide"
-	// providerDatastoreNamespace is the namespace in the datastore where
-	// provider data is stored.
-	providerDatastoreNamespace string = "provider"
->>>>>>> d0897402
 )
 
 var (
