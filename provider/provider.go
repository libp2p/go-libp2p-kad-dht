package provider

import (
	"context"
	"errors"
	"fmt"
	"strconv"
	"sync"
	"sync/atomic"
	"time"

	"github.com/filecoin-project/go-clock"
	pool "github.com/guillaumemichel/reservedpool"
	"go.opentelemetry.io/otel"
	"go.opentelemetry.io/otel/metric"

	ds "github.com/ipfs/go-datastore"
	logging "github.com/ipfs/go-log/v2"
	"github.com/ipfs/go-test/random"
	"github.com/libp2p/go-libp2p/core/peer"
	ma "github.com/multiformats/go-multiaddr"
	mh "github.com/multiformats/go-multihash"

	"github.com/probe-lab/go-libdht/kad/key"
	"github.com/probe-lab/go-libdht/kad/key/bit256"
	"github.com/probe-lab/go-libdht/kad/key/bitstr"
	"github.com/probe-lab/go-libdht/kad/trie"

	pb "github.com/libp2p/go-libp2p-kad-dht/pb"
	"github.com/libp2p/go-libp2p-kad-dht/provider/datastore"
	"github.com/libp2p/go-libp2p-kad-dht/provider/internal/connectivity"
	"github.com/libp2p/go-libp2p-kad-dht/provider/internal/keyspace"
	"github.com/libp2p/go-libp2p-kad-dht/provider/internal/queue"
	kb "github.com/libp2p/go-libp2p-kbucket"
)

// DHTProvider is an interface for providing keys to a DHT swarm. It holds a
// state of keys to be advertised, and is responsible for periodically
// publishing provider records for these keys to the DHT swarm before the
// records expire.
type DHTProvider interface {
	// StartProviding ensures keys are periodically advertised to the DHT swarm.
	//
	// If the `keys` aren't currently being reprovided, they are added to the
	// queue to be provided to the DHT swarm as soon as possible, and scheduled
	// to be reprovided periodically. If `force` is set to true, all keys are
	// provided to the DHT swarm, regardless of whether they were already being
	// reprovided in the past. `keys` keep being reprovided until `StopProviding`
	// is called.
	//
	// This operation is asynchronous, it returns as soon as the `keys` are added
	// to the provide queue, and provides happens asynchronously.
	StartProviding(force bool, keys ...mh.Multihash)

	// StopProviding stops reproviding the given keys to the DHT swarm. The node
	// stops being referred as a provider when the provider records in the DHT
	// swarm expire.
	//
	// Remove the `keys` from the schedule and return immediately. Valid records
	// can remain in the DHT swarm up to the provider record TTL after calling
	// `StopProviding`.
	StopProviding(keys ...mh.Multihash)

	// ProvideOnce sends provider records for the specified keys to the DHT swarm
	// only once. It does not automatically reprovide those keys afterward.
	//
	// Add the supplied multihashes to the provide queue, and return immediately.
	// The provide operation happens asynchronously.
	ProvideOnce(keys ...mh.Multihash)
}

var _ DHTProvider = &SweepingProvider{}

const (
	// maxPrefixSize is the maximum size of a prefix used to define a keyspace
	// region.
	maxPrefixSize = 24
	// individualProvideThreshold is the threshold for the number of keys to
	// trigger a region exploration. If the number of keys to provide for a
	// region is less or equal to the threshold, the keys will be individually
	// provided.
	individualProvideThreshold = 2
)

const loggerName = "dht/SweepingProvider"

var logger = logging.Logger(loggerName)

type KadClosestPeersRouter interface {
	GetClosestPeers(context.Context, string) ([]peer.ID, error)
}

type workerType uint8

const (
	periodicWorker workerType = iota
	burstWorker
)

type SweepingProvider struct {
	done      chan struct{}
	closeOnce sync.Once

	peerid peer.ID
	order  bit256.Key
	router KadClosestPeersRouter

	connectivity *connectivity.ConnectivityChecker

	keyStore *datastore.KeyStore

	replicationFactor int

	provideQueue         *queue.ProvideQueue
	provideRunning       sync.Mutex
	reprovideQueue       *queue.ReprovideQueue
	lateReprovideRunning sync.Mutex

	workerPool               *pool.Pool[workerType]
	maxProvideConnsPerWorker int

	clock             clock.Clock
	cycleStart        time.Time
	reprovideInterval time.Duration
	maxReprovideDelay time.Duration

	schedule               *trie.Trie[bitstr.Key, time.Duration]
	scheduleLk             sync.Mutex
	scheduleCursor         bitstr.Key
	scheduleTimer          *clock.Timer
	scheduleTimerStartedAt time.Time

	ongoingReprovides   *trie.Trie[bitstr.Key, struct{}]
	ongoingReprovidesLk sync.Mutex

	avgPrefixLenLk       sync.Mutex
	avgPrefixLenReady    chan struct{}
	cachedAvgPrefixLen   int
	lastAvgPrefixLen     time.Time
	avgPrefixLenValidity time.Duration

	msgSender      pb.MessageSender
	getSelfAddrs   func() []ma.Multiaddr
	addLocalRecord func(mh.Multihash) error

	provideCounter metric.Int64Counter
}

<<<<<<< HEAD
// New creates a new SweepingProvider instance with the supplied options.
func New(opts ...Option) (*SweepingProvider, error) {
	var cfg config
	err := cfg.apply(append([]Option{DefaultConfig}, opts...)...)
	if err != nil {
		return nil, err
	}
	if cfg.keyStore == nil {
		// Setup KeyStore if missing
		cfg.keyStore, err = datastore.NewKeyStore(ds.NewMapDatastore())
		if err != nil {
			return nil, err
		}
	}
	if err := cfg.validate(); err != nil {
		return nil, err
	}
	meter := otel.Meter("github.com/libp2p/go-libp2p-kad-dht/provider")
	providerCounter, err := meter.Int64Counter(
		"total_provide_count",
		metric.WithDescription("Number of successful provides since node is running"),
	)
	if err != nil {
		return nil, err
	}
	prov := &SweepingProvider{
		done:   make(chan struct{}),
		router: cfg.router,
		peerid: cfg.peerid,
		order:  keyspace.PeerIDToBit256(cfg.peerid),

		replicationFactor: cfg.replicationFactor,
		reprovideInterval: cfg.reprovideInterval,
		maxReprovideDelay: cfg.maxReprovideDelay,

		workerPool: pool.New(cfg.maxWorkers, map[workerType]int{
			periodicWorker: cfg.dedicatedPeriodicWorkers,
			burstWorker:    cfg.dedicatedBurstWorkers,
		}),
		maxProvideConnsPerWorker: cfg.maxProvideConnsPerWorker,

		avgPrefixLenValidity: 5 * time.Minute,
		cachedAvgPrefixLen:   -1,
		avgPrefixLenReady:    make(chan struct{}),

		clock:      cfg.clock,
		cycleStart: cfg.clock.Now(),

		msgSender:      cfg.msgSender,
		getSelfAddrs:   cfg.selfAddrs,
		addLocalRecord: cfg.addLocalRecord,

		keyStore: cfg.keyStore,

		schedule:      trie.New[bitstr.Key, time.Duration](),
		scheduleTimer: cfg.clock.Timer(time.Hour),

		provideQueue:   queue.NewProvideQueue(),
		reprovideQueue: queue.NewReprovideQueue(),

		ongoingReprovides: trie.New[bitstr.Key, struct{}](),

		provideCounter: providerCounter,
	}
	// Don't need to start schedule timer yet
	prov.scheduleTimer.Stop()

	prov.connectivity, err = connectivity.New(
		func() bool {
			peers, err := cfg.router.GetClosestPeers(context.Background(), string(cfg.peerid))
			return err == nil && len(peers) > 0
		},
		prov.catchupPendingWork,
		connectivity.WithClock(cfg.clock),
		connectivity.WithOnlineCheckInterval(cfg.connectivityCheckOnlineInterval),
		connectivity.WithOfflineCheckInterval(cfg.connectivityCheckOfflineInterval),
	)
	if err != nil {
		return nil, err
	}

	go prov.run()

	return prov, nil
}

func (s *SweepingProvider) run() {
	logger.Debug("Starting SweepingProvider")
	go s.measureInitialPrefixLen()

	// TODO: complete me
=======
// FIXME: remove me
func (s *SweepingProvider) SatisfyLinter() {
	s.measureInitialPrefixLen()
	s.catchupPendingWork()
>>>>>>> 44d3fa62
}

// Close stops the provider and releases all resources.
func (s *SweepingProvider) Close() {
	s.closeOnce.Do(func() { close(s.done) })
}

func (s *SweepingProvider) closed() bool {
	select {
	case <-s.done:
		return true
	default:
		return false
	}
}

// scheduleNextReprovideNoLock makes sure the scheduler wakes up in
// `timeUntilReprovide` to reprovide the region identified by `prefix`.
func (s *SweepingProvider) scheduleNextReprovideNoLock(prefix bitstr.Key, timeUntilReprovide time.Duration) {
	s.scheduleCursor = prefix
	s.scheduleTimer.Reset(timeUntilReprovide)
	s.scheduleTimerStartedAt = s.clock.Now()
}

func (s *SweepingProvider) reschedulePrefix(prefix bitstr.Key) {
	s.scheduleLk.Lock()
	s.schedulePrefixNoLock(prefix, true)
	s.scheduleLk.Unlock()
}

// schedulePrefixNoLock adds the supplied prefix to the schedule, unless
// already present.
//
// If `justReprovided` is true, it will schedule the next reprovide at most
// s.reprovideInterval+s.maxReprovideDelay in the future, allowing the
// reprovide to be delayed of at most maxReprovideDelay.
//
// If the supplied prefix is the next prefix to be reprovided, update the
// schedule cursor and timer.
func (s *SweepingProvider) schedulePrefixNoLock(prefix bitstr.Key, justReprovided bool) {
	nextReprovideTime := s.reprovideTimeForPrefix(prefix)
	if justReprovided {
		// Schedule next reprovide given that the prefix was just reprovided on
		// schedule. In the case the next reprovide time should be delayed due to a
		// growth in the number of network peers matching the prefix, don't delay
		// more than s.maxReprovideDelay.
		nextReprovideTime = min(nextReprovideTime, s.currentTimeOffset()+s.reprovideInterval+s.maxReprovideDelay)
	}
	// If schedule contains keys starting with prefix, remove them to avoid
	// overlap.
	if _, ok := keyspace.FindPrefixOfKey(s.schedule, prefix); ok {
		// Already scheduled.
		return
	}
	// Unschedule superstrings in schedule if any.
	s.unscheduleSubsumedPrefixesNoLock(prefix)

	s.schedule.Add(prefix, nextReprovideTime)

	// Check if the prefix that was just added is the next one to be reprovided.
	if s.schedule.IsNonEmptyLeaf() {
		// The prefix we insterted is the only element in the schedule.
		timeUntilPrefixReprovide := s.timeUntil(nextReprovideTime)
		s.scheduleNextReprovideNoLock(prefix, timeUntilPrefixReprovide)
		return
	}
	followingKey := keyspace.NextNonEmptyLeaf(s.schedule, prefix, s.order).Key
	if followingKey == s.scheduleCursor {
		// The key following prefix is the schedule cursor.
		timeUntilPrefixReprovide := s.timeUntil(nextReprovideTime)
		_, scheduledAlarm := trie.Find(s.schedule, s.scheduleCursor)
		if timeUntilPrefixReprovide < s.timeUntil(scheduledAlarm) {
			s.scheduleNextReprovideNoLock(prefix, timeUntilPrefixReprovide)
		}
	}
}

// unscheduleSubsumedPrefixes removes all superstrings of `prefix` that are
// scheduled in the future. Assumes that the schedule lock is held.
func (s *SweepingProvider) unscheduleSubsumedPrefixesNoLock(prefix bitstr.Key) {
	// Pop prefixes scheduled in the future being covered by the explored peers.
	keyspace.PruneSubtrie(s.schedule, prefix)

	// If we removed s.scheduleCursor from schedule, select the next one
	if keyspace.IsBitstrPrefix(prefix, s.scheduleCursor) {
		next := keyspace.NextNonEmptyLeaf(s.schedule, s.scheduleCursor, s.order)
		if next == nil {
			s.scheduleNextReprovideNoLock(prefix, s.reprovideInterval)
		} else {
			timeUntilReprovide := s.timeUntil(next.Data)
			s.scheduleNextReprovideNoLock(next.Key, timeUntilReprovide)
			logger.Warnf("next scheduled prefix now is %s", s.scheduleCursor)
		}
	}
}

// currentTimeOffset returns the current time offset in the reprovide cycle.
func (s *SweepingProvider) currentTimeOffset() time.Duration {
	return s.timeOffset(s.clock.Now())
}

// timeOffset returns the time offset in the reprovide cycle for the given
// time.
func (s *SweepingProvider) timeOffset(t time.Time) time.Duration {
	return t.Sub(s.cycleStart) % s.reprovideInterval
}

// timeUntil returns the time left (duration) until the given time offset.
func (s *SweepingProvider) timeUntil(d time.Duration) time.Duration {
	return s.timeBetween(s.currentTimeOffset(), d)
}

// timeBetween returns the duration between the two provided offsets, assuming
// it is no more than s.reprovideInterval.
func (s *SweepingProvider) timeBetween(from, to time.Duration) time.Duration {
	return (to-from+s.reprovideInterval-1)%s.reprovideInterval + 1
}

// reprovideTimeForPrefix calculates the scheduled time offset for reproviding
// keys associated with a given prefix based on its bitstring prefix. The
// function maps the given binary prefix to a fraction of the overall reprovide
// interval (s.reprovideInterval), such that keys with prefixes closer to a
// configured target s.order (in XOR distance) are scheduled earlier and those
// further away later in the cycle.
//
// For any prefix of bit length n, the function generates 2^n distinct
// reprovide times that evenly partition the entire reprovide interval. The
// process first truncates s.order to n bits and then XORs it with the provided
// prefix. The resulting binary string is converted to an integer,
// corresponding to the index of the 2^n possible reprovide times to use for
// the prefix.
//
// This method ensures a deterministic and evenly distributed reprovide
// schedule, where the temporal position within the cycle is based on the
// binary representation of the key's prefix.
func (s *SweepingProvider) reprovideTimeForPrefix(prefix bitstr.Key) time.Duration {
	if len(prefix) == 0 {
		// Empty prefix: all reprovides occur at the beginning of the cycle.
		return 0
	}
	if len(prefix) > maxPrefixSize {
		// Truncate the prefix to the maximum allowed size to avoid overly fine
		// slicing of time.
		prefix = prefix[:maxPrefixSize]
	}
	// Number of possible bitstrings of the same length as prefix.
	maxInt := int64(1 << len(prefix))
	// XOR the prefix with the order key to reorder the schedule: keys "close" to
	// s.order are scheduled first in the cycle, and those "far" from it are
	// scheduled later.
	order := bitstr.Key(key.BitString(s.order)[:len(prefix)])
	k := prefix.Xor(order)
	val, _ := strconv.ParseInt(string(k), 2, 64)
	// Calculate the time offset as a fraction of the overall reprovide interval.
	return time.Duration(int64(s.reprovideInterval) * val / maxInt)
}

const initialGetClosestPeers = 4

// measureInitialPrefixLen makes a few GetClosestPeers calls to get an estimate
// of the prefix length to be used in the network.
//
// This function blocks until GetClosestPeers succeeds or the provider is
// closed. No provide operation can happen until this function returns.
func (s *SweepingProvider) measureInitialPrefixLen() {
	cplSum := atomic.Int32{}
	cplSamples := atomic.Int32{}
	wg := sync.WaitGroup{}
	wg.Add(initialGetClosestPeers)
	for range initialGetClosestPeers {
		go func() {
			defer wg.Done()
			randomMh := random.Multihashes(1)[0]
			for {
				if s.closed() {
					return
				}
				peers, err := s.router.GetClosestPeers(context.Background(), string(randomMh))
				if err != nil {
					logger.Infof("GetClosestPeers failed during initial prefix len measurement: %s", err)
				} else if len(peers) == 0 {
					logger.Info("GetClosestPeers found not peers during initial prefix len measurement")
				} else {
					if len(peers) <= 2 {
						return // Ignore result if only 2 other peers in DHT.
					}
					cpl := keyspace.KeyLen
					firstPeerKey := keyspace.PeerIDToBit256(peers[0])
					for _, p := range peers[1:] {
						cpl = min(cpl, key.CommonPrefixLength(firstPeerKey, keyspace.PeerIDToBit256(p)))
					}
					cplSum.Add(int32(cpl))
					cplSamples.Add(1)
					return
				}

				s.clock.Sleep(time.Second) // retry every second until success
			}
		}()
	}
	wg.Wait()

	nSamples := cplSamples.Load()
	s.avgPrefixLenLk.Lock()
	defer s.avgPrefixLenLk.Unlock()
	if nSamples == 0 {
		s.cachedAvgPrefixLen = 0
	} else {
		s.cachedAvgPrefixLen = int(cplSum.Load() / nSamples)
	}
	logger.Debugf("initial avgPrefixLen is %d", s.cachedAvgPrefixLen)
	s.lastAvgPrefixLen = s.clock.Now()
	close(s.avgPrefixLenReady)
}

// getAvgPrefixLenNoLock returns the average prefix length of all scheduled
// prefixes.
//
// Hangs until the first measurement is done if the average prefix length is
// missing.
func (s *SweepingProvider) getAvgPrefixLenNoLock() int {
	s.avgPrefixLenLk.Lock()
	defer s.avgPrefixLenLk.Unlock()

	if s.cachedAvgPrefixLen == -1 {
		// Wait for initial measurement to complete. Requires the node to come
		// online.
		s.avgPrefixLenLk.Unlock()
		<-s.avgPrefixLenReady
		s.avgPrefixLenLk.Lock()
		return s.cachedAvgPrefixLen
	}

	if s.lastAvgPrefixLen.Add(s.avgPrefixLenValidity).After(s.clock.Now()) {
		// Return cached value if it is still valid.
		return s.cachedAvgPrefixLen
	}
	prefixLenSum := 0
	scheduleSize := s.schedule.Size()
	if scheduleSize > 0 {
		// Take average prefix length of all scheduled prefixes.
		for _, entry := range keyspace.AllEntries(s.schedule, s.order) {
			prefixLenSum += len(entry.Key)
		}
		s.cachedAvgPrefixLen = prefixLenSum / scheduleSize
		s.lastAvgPrefixLen = s.clock.Now()
	}
	return s.cachedAvgPrefixLen
}

// vanillaProvide provides a single key to the network without any
// optimization. It should be used for providing a small number of keys
// (typically 1 or 2), because exploring the keyspace would add too much
// overhead for a small number of keys.
func (s *SweepingProvider) vanillaProvide(k mh.Multihash) (bitstr.Key, error) {
	// Add provider record to local provider store.
	s.addLocalRecord(k)
	// Get peers to which the record will be allocated.
	peers, err := s.router.GetClosestPeers(context.Background(), string(k))
	if err != nil {
		return "", err
	}
	coveredPrefix, _ := keyspace.ShortestCoveredPrefix(bitstr.Key(key.BitString(keyspace.MhToBit256(k))), peers)
	addrInfo := peer.AddrInfo{ID: s.peerid, Addrs: s.getSelfAddrs()}
	keysAllocations := make(map[peer.ID][]mh.Multihash)
	for _, p := range peers {
		keysAllocations[p] = []mh.Multihash{k}
	}
	return coveredPrefix, s.sendProviderRecords(keysAllocations, addrInfo)
}

// exploreSwarm finds all peers whose kademlia identifier matches `prefix` in
// the DHT swarm, and organizes them in keyspace regions.
//
// A region is identified by a keyspace prefix, and contains all the peers
// matching this prefix. A region always has at least s.replicationFactor
// peers. Regions are non-overlapping.
//
// If there less than s.replicationFactor peers match `prefix`, explore
// shorter prefixes until at least s.replicationFactor peers are included in
// the region.
//
// The returned `coveredPrefix` represents the keyspace prefix covered by all
// returned regions combined. It is different to the supplied `prefix` if there
// aren't enough peers matching `prefix`.
func (s *SweepingProvider) exploreSwarm(prefix bitstr.Key) (regions []keyspace.Region, coveredPrefix bitstr.Key, err error) {
	peers, err := s.closestPeersToPrefix(prefix)
	if err != nil {
		return nil, "", fmt.Errorf("exploreSwarm '%s': %w", prefix, err)
	}
	if len(peers) == 0 {
		return nil, "", fmt.Errorf("no peers found when exploring prefix %s", prefix)
	}
	regions, coveredPrefix = keyspace.RegionsFromPeers(peers, s.replicationFactor, s.order)
	return regions, coveredPrefix, nil
}

// maxPrefixSearches is the maximum number of GetClosestPeers operations that
// are allowed to explore a prefix, preventing an infinite loop, since the exit
// condition depends on the network topology.
//
// A lower bound estimate on the number of fresh peers returned by GCP is
// replicationFactor/2. Hence, 64 GCP are expected to return at least
// 32*replicatonFactor peers, which should be more than enough, even if the
// supplied prefix is too short.
const maxPrefixSearches = 64

// closestPeersToPrefix returns at least s.replicationFactor peers
// corresponding to the branch of the network peers trie matching the provided
// prefix. In the case there aren't enough peers matching the provided prefix,
// it will find and return the closest peers to the prefix, even if they don't
// exactly match it.
func (s *SweepingProvider) closestPeersToPrefix(prefix bitstr.Key) ([]peer.ID, error) {
	allClosestPeers := make(map[peer.ID]struct{})

	nextPrefix := prefix
	startTime := time.Now()
	coveredPrefixesStack := []bitstr.Key{}

	i := 0
	// Go down the trie to fully cover prefix.
exploration:
	for {
		if i == maxPrefixSearches {
			return nil, errors.New("closestPeersToPrefix needed more than maxPrefixSearches iterations")
		}
		if !s.connectivity.IsOnline() {
			return nil, errors.New("provider: node is offline")
		}
		i++
		fullKey := keyspace.FirstFullKeyWithPrefix(nextPrefix, s.order)
		closestPeers, err := s.closestPeersToKey(fullKey)
		if err != nil {
			// We only get an err if something really bad happened, e.g no peers in
			// routing table, invalid key, etc.
			return nil, err
		}
		if len(closestPeers) == 0 {
			return nil, errors.New("dht lookup did not return any peers")
		}
		coveredPrefix, coveredPeers := keyspace.ShortestCoveredPrefix(fullKey, closestPeers)
		for _, p := range coveredPeers {
			allClosestPeers[p] = struct{}{}
		}

		coveredPrefixLen := len(coveredPrefix)
		if i == 1 {
			if coveredPrefixLen <= len(prefix) && coveredPrefix == prefix[:coveredPrefixLen] && len(allClosestPeers) >= s.replicationFactor {
				// Exit early if the prefix is fully covered at the first request and
				// we have enough (at least replicationFactor) peers.
				break exploration
			}
		} else {
			latestPrefix := coveredPrefixesStack[len(coveredPrefixesStack)-1]
			for coveredPrefixLen <= len(latestPrefix) && coveredPrefix[:coveredPrefixLen-1] == latestPrefix[:coveredPrefixLen-1] {
				// Pop latest prefix from stack, because current prefix is
				// complementary.
				// e.g latestPrefix=0010, currentPrefix=0011. latestPrefix is
				// replaced by 001, unless 000 was also in the stack, etc.
				coveredPrefixesStack = coveredPrefixesStack[:len(coveredPrefixesStack)-1]
				coveredPrefix = coveredPrefix[:len(coveredPrefix)-1]
				coveredPrefixLen = len(coveredPrefix)

				if len(coveredPrefixesStack) == 0 {
					if coveredPrefixLen <= len(prefix) && len(allClosestPeers) >= s.replicationFactor {
						break exploration
					}
					// Not enough peers -> add coveredPrefix to stack and continue.
					break
				}
				if coveredPrefixLen == 0 {
					logger.Error("coveredPrefixLen==0, coveredPrefixStack ", coveredPrefixesStack)
					break exploration
				}
				latestPrefix = coveredPrefixesStack[len(coveredPrefixesStack)-1]
			}
		}
		// Push coveredPrefix to stack
		coveredPrefixesStack = append(coveredPrefixesStack, coveredPrefix)
		// Flip last bit of last covered prefix
		nextPrefix = keyspace.FlipLastBit(coveredPrefixesStack[len(coveredPrefixesStack)-1])
	}

	peers := make([]peer.ID, 0, len(allClosestPeers))
	for p := range allClosestPeers {
		peers = append(peers, p)
	}
	logger.Debugf("Region %s exploration required %d requests to discover %d peers in %s", prefix, i, len(allClosestPeers), time.Since(startTime))
	return peers, nil
}

// closestPeersToKey returns a valid peer ID sharing a long common prefix with
// the provided key. Note that the returned peer IDs aren't random, they are
// taken from a static list of preimages.
func (s *SweepingProvider) closestPeersToKey(k bitstr.Key) ([]peer.ID, error) {
	p, _ := kb.GenRandPeerIDWithCPL(keyspace.KeyToBytes(k), kb.PeerIDPreimageMaxCpl)
	return s.router.GetClosestPeers(context.Background(), string(p))
}

const minimalRegionReachablePeersRatio float32 = 0.2

type provideJob struct {
	pid  peer.ID
	keys []mh.Multihash
}

// sendProviderRecords manages reprovides for all given peer ids and allocated
// keys. Upon failure to reprovide a key, or to connect to a peer, it will NOT
// retry.
//
// Returns an error if we were unable to reprovide keys to a given threshold of
// peers. In this case, the region reprovide is considered failed and the
// caller is responsible for trying again. This allows detecting if we are
// offline.
func (s *SweepingProvider) sendProviderRecords(keysAllocations map[peer.ID][]mh.Multihash, addrInfo peer.AddrInfo) error {
	nPeers := len(keysAllocations)
	if nPeers == 0 {
		return nil
	}
	startTime := s.clock.Now()
	errCount := atomic.Uint32{}
	nWorkers := s.maxProvideConnsPerWorker
	jobChan := make(chan provideJob, nWorkers)

	wg := sync.WaitGroup{}
	wg.Add(nWorkers)
	for range nWorkers {
		go func() {
			pmes := genProvideMessage(addrInfo)
			defer wg.Done()
			for job := range jobChan {
				err := s.provideKeysToPeer(job.pid, job.keys, pmes)
				if err != nil {
					errCount.Add(1)
				}
			}
		}()
	}

	for p, keys := range keysAllocations {
		jobChan <- provideJob{p, keys}
	}
	close(jobChan)
	wg.Wait()

	errCountLoaded := int(errCount.Load())
	logger.Infof("sent provider records to peers in %s, errors %d/%d", s.clock.Since(startTime), errCountLoaded, len(keysAllocations))

	if errCountLoaded == nPeers || errCountLoaded > int(float32(nPeers)*(1-minimalRegionReachablePeersRatio)) {
		return fmt.Errorf("unable to provide to enough peers (%d/%d)", nPeers-errCountLoaded, nPeers)
	}
	return nil
}

// genProvideMessage generates a new provide message with the supplied
// AddrInfo. The message contains no keys, as they will be set later before
// sending the message.
func genProvideMessage(addrInfo peer.AddrInfo) *pb.Message {
	pmes := pb.NewMessage(pb.Message_ADD_PROVIDER, []byte{}, 0)
	pmes.ProviderPeers = pb.RawPeerInfosToPBPeers([]peer.AddrInfo{addrInfo})
	return pmes
}

// maxConsecutiveProvideFailuresAllowed is the maximum number of consecutive
// provides that are allowed to fail to the same remote peer before cancelling
// all pending requests to this peer.
const maxConsecutiveProvideFailuresAllowed = 2

// provideKeysToPeer performs the network operation to advertise to the given
// DHT server (p) that we serve all the given keys.
func (s *SweepingProvider) provideKeysToPeer(p peer.ID, keys []mh.Multihash, pmes *pb.Message) error {
	errCount := 0
	for _, mh := range keys {
		pmes.Key = mh
		err := s.msgSender.SendMessage(context.Background(), p, pmes)
		if err != nil {
			errCount++

			if errCount == len(keys) || errCount > maxConsecutiveProvideFailuresAllowed {
				return fmt.Errorf("failed to provide to %s: %s", p, err.Error())
			}
		} else if errCount > 0 {
			// Reset error count
			errCount = 0
		}
	}
	return nil
}

// handleProvide provides supplied keys to the network if needed and schedules
// the keys to be reprovided if needed.
func (s *SweepingProvider) handleProvide(force, reprovide bool, keys ...mh.Multihash) {
	if len(keys) == 0 {
		return
	}
	if reprovide {
		// Add keys to list of keys to be reprovided. Returned keys are deduplicated
		// newly added keys.
		newKeys, err := s.keyStore.Put(context.Background(), keys...)
		if err != nil {
			logger.Errorf("couldn't add keys to keystore: %s", err)
			return
		}
		if !force {
			keys = newKeys
		}
	}

	prefixes := s.groupAndScheduleKeysByPrefix(keys, reprovide)
	if len(prefixes) == 0 {
		return
	}
	// Sort prefixes by number of keys.
	sortedPrefixesAndKeys := keyspace.SortPrefixesBySize(prefixes)
	// Add keys to the provide queue.
	for _, prefixAndKeys := range sortedPrefixesAndKeys {
		s.provideQueue.Enqueue(prefixAndKeys.Prefix, prefixAndKeys.Keys...)
	}

	go s.provideLoop()
}

// groupAndScheduleKeysByPrefix groups the supplied keys by their prefixes as
// present in the schedule, and if `schedule` is set to true, add these
// prefixes to the schedule to be reprovided.
func (s *SweepingProvider) groupAndScheduleKeysByPrefix(keys []mh.Multihash, schedule bool) map[bitstr.Key][]mh.Multihash {
	seen := make(map[string]struct{})
	prefixTrie := trie.New[bitstr.Key, struct{}]()
	prefixes := make(map[bitstr.Key][]mh.Multihash)
	avgPrefixLen := -1

	s.scheduleLk.Lock()
	defer s.scheduleLk.Unlock()
	for _, h := range keys {
		k := keyspace.MhToBit256(h)
		kStr := string(keyspace.KeyToBytes(k))
		// Don't add duplicates
		if _, ok := seen[kStr]; ok {
			continue
		}
		seen[kStr] = struct{}{}

		if prefix, ok := keyspace.FindPrefixOfKey(prefixTrie, k); ok {
			prefixes[prefix] = append(prefixes[prefix], h)
		} else {
			if prefix, ok = keyspace.FindPrefixOfKey(s.schedule, k); !ok {
				if avgPrefixLen == -1 {
					avgPrefixLen = s.getAvgPrefixLenNoLock()
				}
				prefix = bitstr.Key(key.BitString(k)[:avgPrefixLen])
				if schedule {
					s.schedulePrefixNoLock(prefix, false)
				}
			}
			mhs := []mh.Multihash{h}
			if subtrie, ok := keyspace.FindSubtrie(prefixTrie, prefix); ok {
				// If prefixes already contains superstrings of prefix, consolidate the
				// keys to prefix.
				for _, entry := range keyspace.AllEntries(subtrie, s.order) {
					mhs = append(mhs, prefixes[entry.Key]...)
					delete(prefixes, entry.Key)
				}
				keyspace.PruneSubtrie(prefixTrie, prefix)
			}
			prefixTrie.Add(prefix, struct{}{})
			prefixes[prefix] = mhs
		}
	}
	return prefixes
}

// catchupPendingWork is called when the provider comes back online after being offline.
//
// 1. Try again to reprovide regions that failed to be reprovided on time.
// 2. Try again to provide keys that failed to be provided.
//
// This function is guarded by s.lateReprovideRunning, ensuring the function
// cannot be called again while it is working on reproviding late regions.
func (s *SweepingProvider) catchupPendingWork() {
	if !s.lateReprovideRunning.TryLock() {
		return
	}
	go func() {
		// Reprovide late regions if any.
		s.reprovideLateRegions()
		s.lateReprovideRunning.Unlock()

		// Provides are handled after reprovides, because keys pending to be
		// provided will be provided as part of a region reprovide if they belong
		// to that region. Hence, the provideLoop will use less resources if run
		// after the reprovides.

		// Restart provide loop if it was stopped.
		s.provideLoop()
	}()
}

// provideLoop is the loop providing keys to the DHT swarm as long as the
// provide queue isn't empty.
//
// The s.provideRunning mutex prevents concurrent executions of the loop.
func (s *SweepingProvider) provideLoop() {
	if !s.provideRunning.TryLock() {
		// Ensure that only one goroutine is running the provide loop at a time.
		return
	}
	defer s.provideRunning.Unlock()

	for !s.provideQueue.IsEmpty() {
		if s.closed() {
			// Exit loop if provider is closed.
			return
		}
		if !s.connectivity.IsOnline() {
			// Don't try to provide if node is offline.
			return
		}
		// Block until we can acquire a worker from the pool.
		err := s.workerPool.Acquire(burstWorker)
		if err != nil {
			// Provider was closed while waiting for a worker.
			return
		}
		prefix, keys, ok := s.provideQueue.Dequeue()
		if ok {
			go func(prefix bitstr.Key, keys []mh.Multihash) {
				defer s.workerPool.Release(burstWorker)
				s.batchProvide(prefix, keys)
			}(prefix, keys)
		} else {
			s.workerPool.Release(burstWorker)
		}
	}
}

// reprovideLateRegions is the loop reproviding regions that failed to be
// reprovided on time. It returns once the reprovide queue is empty.
func (s *SweepingProvider) reprovideLateRegions() {
	for !s.reprovideQueue.IsEmpty() {
		if s.closed() {
			// Exit loop if provider is closed.
			return
		}
		if !s.connectivity.IsOnline() {
			// Don't try to reprovide a region if node is offline.
			return
		}
		// Block until we can acquire a worker from the pool.
		err := s.workerPool.Acquire(burstWorker)
		if err != nil {
			// Provider was closed while waiting for a worker.
			return
		}
		prefix, ok := s.reprovideQueue.Dequeue()
		if ok {
			go func(prefix bitstr.Key) {
				defer s.workerPool.Release(burstWorker)
				s.batchReprovide(prefix, false)
			}(prefix)
		} else {
			s.workerPool.Release(burstWorker)
		}
	}
}

func (s *SweepingProvider) batchProvide(prefix bitstr.Key, keys []mh.Multihash) {
	if len(keys) == 0 {
		return
	}
	addrInfo, ok := s.selfAddrInfo()
	if !ok {
		// Don't provide if the node doesn't have a valid address to include in the
		// provider record.
		return
	}
	if len(keys) <= individualProvideThreshold {
		// Don't fully explore the region, execute simple DHT provides for these
		// keys. It isn't worth it to fully explore a region for just a few keys.
		s.individualProvide(prefix, keys, false, false)
		return
	}

	regions, coveredPrefix, err := s.exploreSwarm(prefix)
	if err != nil {
		s.failedProvide(prefix, keys, fmt.Errorf("reprovide '%s': %w", prefix, err))
		return
	}
	logger.Debugf("provide: requested prefix '%s' (len %d), prefix covered '%s' (len %d)", prefix, len(prefix), coveredPrefix, len(coveredPrefix))

	// Add any key matching the covered prefix from the provide queue to the
	// current provide batch.
	extraKeys := s.provideQueue.DequeueMatching(coveredPrefix)
	keys = append(keys, extraKeys...)
	regions = keyspace.AssignKeysToRegions(regions, keys)

	if !s.provideRegions(regions, addrInfo, false, false) {
		logger.Errorf("failed to reprovide any region for prefix %s", prefix)
	}
}

func (s *SweepingProvider) batchReprovide(prefix bitstr.Key, periodicReprovide bool) {
	addrInfo, ok := s.selfAddrInfo()
	if !ok {
		// Don't provide if the node doesn't have a valid address to include in the
		// provider record.
		return
	}

	// Load keys matching prefix from the keystore.
	keys, err := s.keyStore.Get(context.Background(), prefix)
	if err != nil {
		s.failedReprovide(prefix, fmt.Errorf("couldn't reprovide, error when loading keys: %s", err))
		if periodicReprovide {
			s.reschedulePrefix(prefix)
		}
		return
	}
	if len(keys) == 0 {
		logger.Infof("No keys to reprovide for prefix %s", prefix)
		return
	}
	if len(keys) <= individualProvideThreshold {
		// Don't fully explore the region, execute simple DHT provides for these
		// keys. It isn't worth it to fully explore a region for just a few keys.
		s.individualProvide(prefix, keys, true, periodicReprovide)
		return
	}

	regions, coveredPrefix, err := s.exploreSwarm(prefix)
	if err != nil {
		s.failedReprovide(prefix, fmt.Errorf("reprovide '%s': %w", prefix, err))
		if periodicReprovide {
			s.reschedulePrefix(prefix)
		}
		return
	}
	logger.Debugf("reprovide: requested prefix '%s' (len %d), prefix covered '%s' (len %d)", prefix, len(prefix), coveredPrefix, len(coveredPrefix))

	regions = s.claimRegionReprovide(regions)

	// Remove all keys matching coveredPrefix from provide queue. No need to
	// provide them anymore since they are about to be reprovided.
	s.provideQueue.DequeueMatching(coveredPrefix)
	// Remove covered prefix from the reprovide queue, so since we are about the
	// reprovide the region.
	s.reprovideQueue.Remove(coveredPrefix)

	// When reproviding a region, remove all scheduled regions starting with
	// the currently covered prefix.
	s.scheduleLk.Lock()
	s.unscheduleSubsumedPrefixesNoLock(coveredPrefix)
	s.scheduleLk.Unlock()

	if len(coveredPrefix) < len(prefix) {
		// Covered prefix is shorter than the requested one, load all the keys
		// matching the covered prefix from the keystore.
		keys, err = s.keyStore.Get(context.Background(), coveredPrefix)
		if err != nil {
			err = fmt.Errorf("couldn't reprovide, error when loading keys: %s", err)
			s.failedReprovide(prefix, err)
			if periodicReprovide {
				s.reschedulePrefix(prefix)
			}
		}
	}
	regions = keyspace.AssignKeysToRegions(regions, keys)

	if !s.provideRegions(regions, addrInfo, true, periodicReprovide) {
		logger.Errorf("failed to reprovide any region for prefix %s", prefix)
	}
}

func (s *SweepingProvider) failedProvide(prefix bitstr.Key, keys []mh.Multihash, err error) {
	logger.Error(err)
	// Put keys back to the provide queue.
	s.provideQueue.Enqueue(prefix, keys...)

	s.connectivity.TriggerCheck()
}

func (s *SweepingProvider) failedReprovide(prefix bitstr.Key, err error) {
	logger.Error(err)
	// Put prefix in the reprovide queue.
	s.reprovideQueue.Enqueue(prefix)

	s.connectivity.TriggerCheck()
}

// selfAddrInfo returns the current peer.AddrInfo to be used in the provider
// records sent to remote peers.
//
// If the node currently has no valid multiaddress, return an empty AddrInfo
// and false.
func (s *SweepingProvider) selfAddrInfo() (peer.AddrInfo, bool) {
	addrs := s.getSelfAddrs()
	if len(addrs) == 0 {
		logger.Warn("provider: no self addresses available for providing keys")
		return peer.AddrInfo{}, false
	}
	return peer.AddrInfo{ID: s.peerid, Addrs: addrs}, true
}

// individualProvide provides the keys sharing the same prefix to the network
// without exploring the associated keyspace regions. It performs "normal" DHT
// provides for the supplied keys, handles failures and schedules next
// reprovide is necessary.
func (s *SweepingProvider) individualProvide(prefix bitstr.Key, keys []mh.Multihash, reprovide bool, periodicReprovide bool) {
	if len(keys) == 0 {
		return
	}

	var provideErr error
	if len(keys) == 1 {
		coveredPrefix, err := s.vanillaProvide(keys[0])
		if err == nil {
			s.provideCounter.Add(context.Background(), 1)
		} else if !reprovide {
			// Put the key back in the provide queue.
			s.failedProvide(prefix, keys, fmt.Errorf("individual provide failed for prefix '%s', %w", prefix, err))
		}
		provideErr = err
		if periodicReprovide {
			// Schedule next reprovide for the prefix that was actually covered by
			// the GCP, otherwise we may schedule a reprovide for a prefix too short
			// or too long.
			s.reschedulePrefix(coveredPrefix)
		}
	} else {
		wg := sync.WaitGroup{}
		success := atomic.Bool{}
		for _, key := range keys {
			wg.Add(1)
			go func() {
				defer wg.Done()
				_, err := s.vanillaProvide(key)
				if err == nil {
					s.provideCounter.Add(context.Background(), 1)
					success.Store(true)
				} else if !reprovide {
					// Individual provide failed, put key back in provide queue.
					s.failedProvide(prefix, []mh.Multihash{key}, err)
				}
			}()
		}
		wg.Wait()

		if !success.Load() {
			// Only errors if all provides failed.
			provideErr = fmt.Errorf("all individual provides failed for prefix %s", prefix)
		}
		if periodicReprovide {
			s.reschedulePrefix(prefix)
		}
	}
	if reprovide && provideErr != nil {
		s.failedReprovide(prefix, provideErr)
	}
}

// provideRegions contains common logic to batchProvide() and batchReprovide().
// It iterate over supplied regions, and allocates the regions provider records
// to the appropriate DHT servers.
func (s *SweepingProvider) provideRegions(regions []keyspace.Region, addrInfo peer.AddrInfo, reprovide, periodicReprovide bool) bool {
	errCount := 0
	for _, r := range regions {
		nKeys := r.Keys.Size()
		if nKeys == 0 {
			if reprovide {
				s.releaseRegionReprovide(r.Prefix)
			}
			continue
		}
		// Add keys to local provider store
		for _, h := range keyspace.AllValues(r.Keys, s.order) {
			s.addLocalRecord(h)
		}
		keysAllocations := keyspace.AllocateToKClosest(r.Keys, r.Peers, s.replicationFactor)
		err := s.sendProviderRecords(keysAllocations, addrInfo)
		if reprovide {
			s.releaseRegionReprovide(r.Prefix)
			if periodicReprovide {
				s.reschedulePrefix(r.Prefix)
			}
		}
		if err != nil {
			errCount++
			err = fmt.Errorf("cannot send provider records for region %s: %s", r.Prefix, err)
			if reprovide {
				s.failedReprovide(r.Prefix, err)
			} else { // provide operation
				s.failedProvide(r.Prefix, keyspace.AllValues(r.Keys, s.order), err)
			}
			continue
		}
		s.provideCounter.Add(context.Background(), int64(nKeys))

	}
	// If at least 1 regions was provided, we don't consider it a failure.
	return errCount < len(regions)
}

// claimRegionReprovide checks if the region is already being reprovided by
// another thread. If not it marks the region as being currently reprovided.
func (s *SweepingProvider) claimRegionReprovide(regions []keyspace.Region) []keyspace.Region {
	out := regions[:0]
	s.ongoingReprovidesLk.Lock()
	defer s.ongoingReprovidesLk.Unlock()
	for _, r := range regions {
		if r.Peers.IsEmptyLeaf() {
			continue
		}
		if _, ok := keyspace.FindPrefixOfKey(s.ongoingReprovides, r.Prefix); !ok {
			// Prune superstrings of r.Prefix if any
			keyspace.PruneSubtrie(s.ongoingReprovides, r.Prefix)
			out = append(out, r)
			s.ongoingReprovides.Add(r.Prefix, struct{}{})
		}
	}
	return out
}

// releaseRegionReprovide marks the region as no longer being reprovided.
func (s *SweepingProvider) releaseRegionReprovide(prefix bitstr.Key) {
	s.ongoingReprovidesLk.Lock()
	defer s.ongoingReprovidesLk.Unlock()
	s.ongoingReprovides.Remove(prefix)
}

// ProvideOnce only sends provider records for the given keys out to the DHT
// swarm. It does NOT take the responsibility to reprovide these keys.
func (s *SweepingProvider) ProvideOnce(keys ...mh.Multihash) {
	s.handleProvide(true, false, keys...)
}

// StartProviding provides the given keys to the DHT swarm unless they were
// already provided in the past. The keys will be periodically reprovided until
// StopProviding is called for the same keys or user defined garbage collection
// deletes the keys.
func (s *SweepingProvider) StartProviding(force bool, keys ...mh.Multihash) {
	s.handleProvide(force, true, keys...)
}

// StopProviding stops reproviding the given keys to the DHT swarm. The node
// stops being referred as a provider when the provider records in the DHT
// swarm expire.
func (s *SweepingProvider) StopProviding(keys ...mh.Multihash) {
	err := s.keyStore.Delete(context.Background(), keys...)
	if err != nil {
		logger.Errorf("failed to stop providing keys: %s", err)
	}
	s.provideQueue.Remove(keys...)
}

// ClearProvideQueue clears the all the keys from the provide queue and returns
// the number of keys that were cleared.
func (s *SweepingProvider) ClearProvideQueue() int {
	return s.provideQueue.Clear()
}

// ProvideState encodes the current relationship between this node and `key`.
type ProvideState uint8

const (
	StateUnknown  ProvideState = iota // we have no record of the key
	StateQueued                       // key is queued to be provided
	StateProvided                     // key was provided at least once
)

// ProvideStatus reports the provider’s view of a key.
//
// When `state == StateProvided`, `lastProvide` is the wall‑clock time of the
// most recent successful provide operation (UTC).
// For `StateQueued` or `StateUnknown`, `lastProvide` is the zero `time.Time`.
func (s *SweepingProvider) ProvideStatus(key mh.Multihash) (state ProvideState, lastProvide time.Time) {
	// TODO: implement me
	return StateUnknown, time.Time{}
}<|MERGE_RESOLUTION|>--- conflicted
+++ resolved
@@ -146,7 +146,6 @@
 	provideCounter metric.Int64Counter
 }
 
-<<<<<<< HEAD
 // New creates a new SweepingProvider instance with the supplied options.
 func New(opts ...Option) (*SweepingProvider, error) {
 	var cfg config
@@ -236,14 +235,6 @@
 func (s *SweepingProvider) run() {
 	logger.Debug("Starting SweepingProvider")
 	go s.measureInitialPrefixLen()
-
-	// TODO: complete me
-=======
-// FIXME: remove me
-func (s *SweepingProvider) SatisfyLinter() {
-	s.measureInitialPrefixLen()
-	s.catchupPendingWork()
->>>>>>> 44d3fa62
 }
 
 // Close stops the provider and releases all resources.
