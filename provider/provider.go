--- conflicted
+++ resolved
@@ -235,12 +235,9 @@
 func (s *SweepingProvider) run() {
 	logger.Debug("Starting SweepingProvider")
 	go s.measureInitialPrefixLen()
-<<<<<<< HEAD
 
 	// TODO: complete me
 	s.handleReprovide() // FIXME: to satisfy linter
-=======
->>>>>>> 1f0f155f
 }
 
 // Close stops the provider and releases all resources.
