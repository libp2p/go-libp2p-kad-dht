package provider

import (
	"context"
	"errors"
	"fmt"
	"slices"
	"strconv"
	"sync"
	"sync/atomic"
	"time"

	"github.com/filecoin-project/go-clock"
	pool "github.com/guillaumemichel/reservedpool"
	"go.opentelemetry.io/otel"
	"go.opentelemetry.io/otel/metric"

	ds "github.com/ipfs/go-datastore"
	logging "github.com/ipfs/go-log/v2"
	"github.com/ipfs/go-test/random"
	"github.com/libp2p/go-libp2p/core/peer"
	ma "github.com/multiformats/go-multiaddr"
	mh "github.com/multiformats/go-multihash"

	"github.com/probe-lab/go-libdht/kad/key"
	"github.com/probe-lab/go-libdht/kad/key/bit256"
	"github.com/probe-lab/go-libdht/kad/key/bitstr"
	"github.com/probe-lab/go-libdht/kad/trie"

	pb "github.com/libp2p/go-libp2p-kad-dht/pb"
	"github.com/libp2p/go-libp2p-kad-dht/provider/datastore"
	"github.com/libp2p/go-libp2p-kad-dht/provider/internal/connectivity"
	"github.com/libp2p/go-libp2p-kad-dht/provider/internal/keyspace"
	"github.com/libp2p/go-libp2p-kad-dht/provider/internal/queue"
	kb "github.com/libp2p/go-libp2p-kbucket"
)

// DHTProvider is an interface for providing keys to a DHT swarm. It holds a
// state of keys to be advertised, and is responsible for periodically
// publishing provider records for these keys to the DHT swarm before the
// records expire.
type DHTProvider interface {
	// StartProviding ensures keys are periodically advertised to the DHT swarm.
	//
	// If the `keys` aren't currently being reprovided, they are added to the
	// queue to be provided to the DHT swarm as soon as possible, and scheduled
	// to be reprovided periodically. If `force` is set to true, all keys are
	// provided to the DHT swarm, regardless of whether they were already being
	// reprovided in the past. `keys` keep being reprovided until `StopProviding`
	// is called.
	//
	// This operation is asynchronous, it returns as soon as the `keys` are added
	// to the provide queue, and provides happens asynchronously.
	StartProviding(force bool, keys ...mh.Multihash)

	// StopProviding stops reproviding the given keys to the DHT swarm. The node
	// stops being referred as a provider when the provider records in the DHT
	// swarm expire.
	//
	// Remove the `keys` from the schedule and return immediately. Valid records
	// can remain in the DHT swarm up to the provider record TTL after calling
	// `StopProviding`.
	StopProviding(keys ...mh.Multihash)

	// ProvideOnce sends provider records for the specified keys to the DHT swarm
	// only once. It does not automatically reprovide those keys afterward.
	//
	// Add the supplied multihashes to the provide queue, and return immediately.
	// The provide operation happens asynchronously.
	ProvideOnce(keys ...mh.Multihash)
}

var _ DHTProvider = &SweepingProvider{}

const (
	// maxPrefixSize is the maximum size of a prefix used to define a keyspace
	// region.
	maxPrefixSize = 24
	// individualProvideThreshold is the threshold for the number of keys to
	// trigger a region exploration. If the number of keys to provide for a
	// region is less or equal to the threshold, the keys will be individually
	// provided.
	individualProvideThreshold = 2
)

const loggerName = "dht/SweepingProvider"

var logger = logging.Logger(loggerName)

type KadClosestPeersRouter interface {
	GetClosestPeers(context.Context, string) ([]peer.ID, error)
}

type workerType uint8

const (
	periodicWorker workerType = iota
	burstWorker
)

type SweepingProvider struct {
<<<<<<< HEAD
	done         chan struct{}
	ctx          context.Context
	cancelCtx    context.CancelFunc
	closeOnce    sync.Once
	wg           sync.WaitGroup
	cleanupFuncs []func() error
=======
	done      chan struct{}
	closeOnce sync.Once
>>>>>>> f9d89af6

	peerid peer.ID
	order  bit256.Key
	router KadClosestPeersRouter

	connectivity *connectivity.ConnectivityChecker

	keyStore *datastore.KeyStore

	replicationFactor int

	provideQueue         *queue.ProvideQueue
	provideRunning       sync.Mutex
	reprovideQueue       *queue.ReprovideQueue
	lateReprovideRunning sync.Mutex

	workerPool               *pool.Pool[workerType]
	maxProvideConnsPerWorker int

	clock             clock.Clock
	cycleStart        time.Time
	reprovideInterval time.Duration
	maxReprovideDelay time.Duration

	schedule               *trie.Trie[bitstr.Key, time.Duration]
	scheduleLk             sync.Mutex
	scheduleCursor         bitstr.Key
	scheduleTimer          *clock.Timer
	scheduleTimerStartedAt time.Time

	ongoingReprovides   *trie.Trie[bitstr.Key, struct{}]
	ongoingReprovidesLk sync.Mutex

	avgPrefixLenLk       sync.Mutex
	avgPrefixLenReady    chan struct{}
	cachedAvgPrefixLen   int
	lastAvgPrefixLen     time.Time
	avgPrefixLenValidity time.Duration

	msgSender      pb.MessageSender
	getSelfAddrs   func() []ma.Multiaddr
	addLocalRecord func(mh.Multihash) error

	provideCounter metric.Int64Counter
}

// New creates a new SweepingProvider instance with the supplied options.
func New(opts ...Option) (*SweepingProvider, error) {
	var cfg config
	err := cfg.apply(append([]Option{DefaultConfig}, opts...)...)
	if err != nil {
		return nil, err
	}
<<<<<<< HEAD
	cleanupFuncs := []func() error{}

	if cfg.keyStore == nil {
		// Setup KeyStore if missing
		mapDs := ds.NewMapDatastore()
		cleanupFuncs = append(cleanupFuncs, mapDs.Close)
		cfg.keyStore, err = datastore.NewKeyStore(mapDs)
		if err != nil {
			cleanup(cleanupFuncs)
			return nil, err
		}
		cleanupFuncs = append(cleanupFuncs, cfg.keyStore.Close)
	}
	if err := cfg.validate(); err != nil {
		cleanup(cleanupFuncs)
=======
	if cfg.keyStore == nil {
		// Setup KeyStore if missing
		cfg.keyStore, err = datastore.NewKeyStore(ds.NewMapDatastore())
		if err != nil {
			return nil, err
		}
	}
	if err := cfg.validate(); err != nil {
>>>>>>> f9d89af6
		return nil, err
	}
	meter := otel.Meter("github.com/libp2p/go-libp2p-kad-dht/provider")
	providerCounter, err := meter.Int64Counter(
		"total_provide_count",
		metric.WithDescription("Number of successful provides since node is running"),
	)
	if err != nil {
<<<<<<< HEAD
		cleanup(cleanupFuncs)
		return nil, err
	}
	ctx, cancelCtx := context.WithCancel(context.Background())
	prov := &SweepingProvider{
		done:         make(chan struct{}),
		ctx:          ctx,
		cancelCtx:    cancelCtx,
		cleanupFuncs: cleanupFuncs,

=======
		return nil, err
	}
	prov := &SweepingProvider{
		done:   make(chan struct{}),
>>>>>>> f9d89af6
		router: cfg.router,
		peerid: cfg.peerid,
		order:  keyspace.PeerIDToBit256(cfg.peerid),

		replicationFactor: cfg.replicationFactor,
		reprovideInterval: cfg.reprovideInterval,
		maxReprovideDelay: cfg.maxReprovideDelay,

		workerPool: pool.New(cfg.maxWorkers, map[workerType]int{
			periodicWorker: cfg.dedicatedPeriodicWorkers,
			burstWorker:    cfg.dedicatedBurstWorkers,
		}),
		maxProvideConnsPerWorker: cfg.maxProvideConnsPerWorker,

		avgPrefixLenValidity: 5 * time.Minute,
		cachedAvgPrefixLen:   -1,
		avgPrefixLenReady:    make(chan struct{}),

		clock:      cfg.clock,
		cycleStart: cfg.clock.Now(),

		msgSender:      cfg.msgSender,
		getSelfAddrs:   cfg.selfAddrs,
		addLocalRecord: cfg.addLocalRecord,

		keyStore: cfg.keyStore,

		schedule:      trie.New[bitstr.Key, time.Duration](),
		scheduleTimer: cfg.clock.Timer(time.Hour),

		provideQueue:   queue.NewProvideQueue(),
		reprovideQueue: queue.NewReprovideQueue(),

		ongoingReprovides: trie.New[bitstr.Key, struct{}](),

		provideCounter: providerCounter,
	}
	// Don't need to start schedule timer yet
	prov.scheduleTimer.Stop()
<<<<<<< HEAD
	prov.cleanupFuncs = append(prov.cleanupFuncs, prov.workerPool.Close)

	prov.connectivity, err = connectivity.New(
		func() bool {
			peers, err := cfg.router.GetClosestPeers(prov.ctx, string(cfg.peerid))
=======

	prov.connectivity, err = connectivity.New(
		func() bool {
			peers, err := cfg.router.GetClosestPeers(context.Background(), string(cfg.peerid))
>>>>>>> f9d89af6
			return err == nil && len(peers) > 0
		},
		prov.catchupPendingWork,
		connectivity.WithClock(cfg.clock),
		connectivity.WithOnlineCheckInterval(cfg.connectivityCheckOnlineInterval),
		connectivity.WithOfflineCheckInterval(cfg.connectivityCheckOfflineInterval),
	)
	if err != nil {
<<<<<<< HEAD
		cleanup(prov.cleanupFuncs)
		return nil, err
	}
	prov.cleanupFuncs = append(prov.cleanupFuncs, prov.connectivity.Close)
=======
		return nil, err
	}
>>>>>>> f9d89af6

	go prov.run()

	return prov, nil
}

<<<<<<< HEAD
const retryInterval = 5 * time.Minute

func (s *SweepingProvider) run() {
	s.wg.Add(1)
	defer s.wg.Done()

	logger.Debug("Starting SweepingProvider")
	go s.measureInitialPrefixLen()

	retryTicker := time.NewTicker(retryInterval)
	defer retryTicker.Stop()

	for {
		select {
		case <-s.done:
			return
		case <-retryTicker.C:
			if s.connectivity.IsOnline() {
				s.catchupPendingWork()
			}
		case <-s.scheduleTimer.C:
			s.handleReprovide()
		}
	}
=======
func (s *SweepingProvider) run() {
	logger.Debug("Starting SweepingProvider")
	go s.measureInitialPrefixLen()

	// TODO: complete me
	s.handleReprovide() // FIXME: to satisfy linter
>>>>>>> f9d89af6
}

// Close stops the provider and releases all resources.
func (s *SweepingProvider) Close() error {
	var err error
	s.closeOnce.Do(func() {
		close(s.done)
		s.cancelCtx()
		s.wg.Wait()

		s.scheduleTimer.Stop()
		err = cleanup(s.cleanupFuncs)
	})
	return err
}

func cleanup(funcs []func() error) error {
	slices.Reverse(funcs) // LIFO: last-added is cleaned up first
	var errs []error
	for _, f := range funcs {
		if f == nil {
			continue
		}
		func() {
			defer func() {
				if r := recover(); r != nil {
					errs = append(errs, fmt.Errorf("cleanup panic: %v", r))
				}
			}()
			if err := f(); err != nil {
				errs = append(errs, err)
			}
		}()
	}
	return errors.Join(errs...)
}

func (s *SweepingProvider) closed() bool {
	select {
	case <-s.done:
		return true
	default:
		return false
	}
}

// scheduleNextReprovideNoLock makes sure the scheduler wakes up in
// `timeUntilReprovide` to reprovide the region identified by `prefix`.
func (s *SweepingProvider) scheduleNextReprovideNoLock(prefix bitstr.Key, timeUntilReprovide time.Duration) {
	s.scheduleCursor = prefix
	s.scheduleTimer.Reset(timeUntilReprovide)
	s.scheduleTimerStartedAt = s.clock.Now()
}

func (s *SweepingProvider) reschedulePrefix(prefix bitstr.Key) {
	s.scheduleLk.Lock()
	s.schedulePrefixNoLock(prefix, true)
	s.scheduleLk.Unlock()
}

// schedulePrefixNoLock adds the supplied prefix to the schedule, unless
// already present.
//
// If `justReprovided` is true, it will schedule the next reprovide at most
// s.reprovideInterval+s.maxReprovideDelay in the future, allowing the
// reprovide to be delayed of at most maxReprovideDelay.
//
// If the supplied prefix is the next prefix to be reprovided, update the
// schedule cursor and timer.
func (s *SweepingProvider) schedulePrefixNoLock(prefix bitstr.Key, justReprovided bool) {
	nextReprovideTime := s.reprovideTimeForPrefix(prefix)
	if justReprovided {
		// Schedule next reprovide given that the prefix was just reprovided on
		// schedule. In the case the next reprovide time should be delayed due to a
		// growth in the number of network peers matching the prefix, don't delay
		// more than s.maxReprovideDelay.
		nextReprovideTime = min(nextReprovideTime, s.currentTimeOffset()+s.reprovideInterval+s.maxReprovideDelay)
	}
	// If schedule contains keys starting with prefix, remove them to avoid
	// overlap.
	if _, ok := keyspace.FindPrefixOfKey(s.schedule, prefix); ok {
		// Already scheduled.
		return
	}
	// Unschedule superstrings in schedule if any.
	s.unscheduleSubsumedPrefixesNoLock(prefix)

	s.schedule.Add(prefix, nextReprovideTime)

	// Check if the prefix that was just added is the next one to be reprovided.
	if s.schedule.IsNonEmptyLeaf() {
		// The prefix we insterted is the only element in the schedule.
		timeUntilPrefixReprovide := s.timeUntil(nextReprovideTime)
		s.scheduleNextReprovideNoLock(prefix, timeUntilPrefixReprovide)
		return
	}
	followingKey := keyspace.NextNonEmptyLeaf(s.schedule, prefix, s.order).Key
	if followingKey == s.scheduleCursor {
		// The key following prefix is the schedule cursor.
		timeUntilPrefixReprovide := s.timeUntil(nextReprovideTime)
		_, scheduledAlarm := trie.Find(s.schedule, s.scheduleCursor)
		if timeUntilPrefixReprovide < s.timeUntil(scheduledAlarm) {
			s.scheduleNextReprovideNoLock(prefix, timeUntilPrefixReprovide)
		}
	}
}

// unscheduleSubsumedPrefixes removes all superstrings of `prefix` that are
// scheduled in the future. Assumes that the schedule lock is held.
func (s *SweepingProvider) unscheduleSubsumedPrefixesNoLock(prefix bitstr.Key) {
	// Pop prefixes scheduled in the future being covered by the explored peers.
	keyspace.PruneSubtrie(s.schedule, prefix)

	// If we removed s.scheduleCursor from schedule, select the next one
	if keyspace.IsBitstrPrefix(prefix, s.scheduleCursor) {
		next := keyspace.NextNonEmptyLeaf(s.schedule, s.scheduleCursor, s.order)
		if next == nil {
			s.scheduleNextReprovideNoLock(prefix, s.reprovideInterval)
		} else {
			timeUntilReprovide := s.timeUntil(next.Data)
			s.scheduleNextReprovideNoLock(next.Key, timeUntilReprovide)
			logger.Warnf("next scheduled prefix now is %s", s.scheduleCursor)
		}
	}
}

// currentTimeOffset returns the current time offset in the reprovide cycle.
func (s *SweepingProvider) currentTimeOffset() time.Duration {
	return s.timeOffset(s.clock.Now())
}

// timeOffset returns the time offset in the reprovide cycle for the given
// time.
func (s *SweepingProvider) timeOffset(t time.Time) time.Duration {
	return t.Sub(s.cycleStart) % s.reprovideInterval
}

// timeUntil returns the time left (duration) until the given time offset.
func (s *SweepingProvider) timeUntil(d time.Duration) time.Duration {
	return s.timeBetween(s.currentTimeOffset(), d)
}

// timeBetween returns the duration between the two provided offsets, assuming
// it is no more than s.reprovideInterval.
func (s *SweepingProvider) timeBetween(from, to time.Duration) time.Duration {
	return (to-from+s.reprovideInterval-1)%s.reprovideInterval + 1
}

// reprovideTimeForPrefix calculates the scheduled time offset for reproviding
// keys associated with a given prefix based on its bitstring prefix. The
// function maps the given binary prefix to a fraction of the overall reprovide
// interval (s.reprovideInterval), such that keys with prefixes closer to a
// configured target s.order (in XOR distance) are scheduled earlier and those
// further away later in the cycle.
//
// For any prefix of bit length n, the function generates 2^n distinct
// reprovide times that evenly partition the entire reprovide interval. The
// process first truncates s.order to n bits and then XORs it with the provided
// prefix. The resulting binary string is converted to an integer,
// corresponding to the index of the 2^n possible reprovide times to use for
// the prefix.
//
// This method ensures a deterministic and evenly distributed reprovide
// schedule, where the temporal position within the cycle is based on the
// binary representation of the key's prefix.
func (s *SweepingProvider) reprovideTimeForPrefix(prefix bitstr.Key) time.Duration {
	if len(prefix) == 0 {
		// Empty prefix: all reprovides occur at the beginning of the cycle.
		return 0
	}
	if len(prefix) > maxPrefixSize {
		// Truncate the prefix to the maximum allowed size to avoid overly fine
		// slicing of time.
		prefix = prefix[:maxPrefixSize]
	}
	// Number of possible bitstrings of the same length as prefix.
	maxInt := int64(1 << len(prefix))
	// XOR the prefix with the order key to reorder the schedule: keys "close" to
	// s.order are scheduled first in the cycle, and those "far" from it are
	// scheduled later.
	order := bitstr.Key(key.BitString(s.order)[:len(prefix)])
	k := prefix.Xor(order)
	val, _ := strconv.ParseInt(string(k), 2, 64)
	// Calculate the time offset as a fraction of the overall reprovide interval.
	return time.Duration(int64(s.reprovideInterval) * val / maxInt)
}

const initialGetClosestPeers = 4

// measureInitialPrefixLen makes a few GetClosestPeers calls to get an estimate
// of the prefix length to be used in the network.
//
// This function blocks until GetClosestPeers succeeds or the provider is
// closed. No provide operation can happen until this function returns.
func (s *SweepingProvider) measureInitialPrefixLen() {
	s.wg.Add(1)
	defer s.wg.Done()

	cplSum := atomic.Int32{}
	cplSamples := atomic.Int32{}
	wg := sync.WaitGroup{}
	wg.Add(initialGetClosestPeers)
	for range initialGetClosestPeers {
		go func() {
			defer wg.Done()
			randomMh := random.Multihashes(1)[0]
			for {
				if s.closed() {
					return
				}
				peers, err := s.router.GetClosestPeers(s.ctx, string(randomMh))
				if err != nil {
					logger.Infof("GetClosestPeers failed during initial prefix len measurement: %s", err)
				} else if len(peers) == 0 {
					logger.Info("GetClosestPeers found not peers during initial prefix len measurement")
				} else {
					if len(peers) <= 2 {
						return // Ignore result if only 2 other peers in DHT.
					}
					cpl := keyspace.KeyLen
					firstPeerKey := keyspace.PeerIDToBit256(peers[0])
					for _, p := range peers[1:] {
						cpl = min(cpl, key.CommonPrefixLength(firstPeerKey, keyspace.PeerIDToBit256(p)))
					}
					cplSum.Add(int32(cpl))
					cplSamples.Add(1)
					return
				}

				s.clock.Sleep(time.Second) // retry every second until success
			}
		}()
	}
	wg.Wait()

	nSamples := cplSamples.Load()
	s.avgPrefixLenLk.Lock()
	defer s.avgPrefixLenLk.Unlock()
	if nSamples == 0 {
		s.cachedAvgPrefixLen = 0
	} else {
		s.cachedAvgPrefixLen = int(cplSum.Load() / nSamples)
	}
	logger.Debugf("initial avgPrefixLen is %d", s.cachedAvgPrefixLen)
	s.lastAvgPrefixLen = s.clock.Now()
	close(s.avgPrefixLenReady)
}

// getAvgPrefixLenNoLock returns the average prefix length of all scheduled
// prefixes.
//
// Hangs until the first measurement is done if the average prefix length is
// missing.
func (s *SweepingProvider) getAvgPrefixLenNoLock() int {
	s.avgPrefixLenLk.Lock()
	defer s.avgPrefixLenLk.Unlock()

	if s.cachedAvgPrefixLen == -1 {
		// Wait for initial measurement to complete. Requires the node to come
		// online.
		s.avgPrefixLenLk.Unlock()
		<-s.avgPrefixLenReady
		s.avgPrefixLenLk.Lock()
		return s.cachedAvgPrefixLen
	}

	if s.lastAvgPrefixLen.Add(s.avgPrefixLenValidity).After(s.clock.Now()) {
		// Return cached value if it is still valid.
		return s.cachedAvgPrefixLen
	}
	prefixLenSum := 0
	scheduleSize := s.schedule.Size()
	if scheduleSize > 0 {
		// Take average prefix length of all scheduled prefixes.
		for _, entry := range keyspace.AllEntries(s.schedule, s.order) {
			prefixLenSum += len(entry.Key)
		}
		s.cachedAvgPrefixLen = prefixLenSum / scheduleSize
		s.lastAvgPrefixLen = s.clock.Now()
	}
	return s.cachedAvgPrefixLen
}

// vanillaProvide provides a single key to the network without any
// optimization. It should be used for providing a small number of keys
// (typically 1 or 2), because exploring the keyspace would add too much
// overhead for a small number of keys.
func (s *SweepingProvider) vanillaProvide(k mh.Multihash) (bitstr.Key, error) {
	// Add provider record to local provider store.
	s.addLocalRecord(k)
	// Get peers to which the record will be allocated.
	peers, err := s.router.GetClosestPeers(s.ctx, string(k))
	if err != nil {
		return "", err
	}
	coveredPrefix, _ := keyspace.ShortestCoveredPrefix(bitstr.Key(key.BitString(keyspace.MhToBit256(k))), peers)
	addrInfo := peer.AddrInfo{ID: s.peerid, Addrs: s.getSelfAddrs()}
	keysAllocations := make(map[peer.ID][]mh.Multihash)
	for _, p := range peers {
		keysAllocations[p] = []mh.Multihash{k}
	}
	return coveredPrefix, s.sendProviderRecords(keysAllocations, addrInfo)
}

// exploreSwarm finds all peers whose kademlia identifier matches `prefix` in
// the DHT swarm, and organizes them in keyspace regions.
//
// A region is identified by a keyspace prefix, and contains all the peers
// matching this prefix. A region always has at least s.replicationFactor
// peers. Regions are non-overlapping.
//
// If there less than s.replicationFactor peers match `prefix`, explore
// shorter prefixes until at least s.replicationFactor peers are included in
// the region.
//
// The returned `coveredPrefix` represents the keyspace prefix covered by all
// returned regions combined. It is different to the supplied `prefix` if there
// aren't enough peers matching `prefix`.
func (s *SweepingProvider) exploreSwarm(prefix bitstr.Key) (regions []keyspace.Region, coveredPrefix bitstr.Key, err error) {
	peers, err := s.closestPeersToPrefix(prefix)
	if err != nil {
		return nil, "", fmt.Errorf("exploreSwarm '%s': %w", prefix, err)
	}
	if len(peers) == 0 {
		return nil, "", fmt.Errorf("no peers found when exploring prefix %s", prefix)
	}
	regions, coveredPrefix = keyspace.RegionsFromPeers(peers, s.replicationFactor, s.order)
	return regions, coveredPrefix, nil
}

// maxPrefixSearches is the maximum number of GetClosestPeers operations that
// are allowed to explore a prefix, preventing an infinite loop, since the exit
// condition depends on the network topology.
//
// A lower bound estimate on the number of fresh peers returned by GCP is
// replicationFactor/2. Hence, 64 GCP are expected to return at least
// 32*replicatonFactor peers, which should be more than enough, even if the
// supplied prefix is too short.
const maxPrefixSearches = 64

// closestPeersToPrefix returns at least s.replicationFactor peers
// corresponding to the branch of the network peers trie matching the provided
// prefix. In the case there aren't enough peers matching the provided prefix,
// it will find and return the closest peers to the prefix, even if they don't
// exactly match it.
func (s *SweepingProvider) closestPeersToPrefix(prefix bitstr.Key) ([]peer.ID, error) {
	allClosestPeers := make(map[peer.ID]struct{})

	nextPrefix := prefix
	startTime := time.Now()
	coveredPrefixesStack := []bitstr.Key{}

	i := 0
	// Go down the trie to fully cover prefix.
exploration:
	for {
		if i == maxPrefixSearches {
			return nil, errors.New("closestPeersToPrefix needed more than maxPrefixSearches iterations")
		}
		if !s.connectivity.IsOnline() {
			return nil, errors.New("provider: node is offline")
		}
		i++
		fullKey := keyspace.FirstFullKeyWithPrefix(nextPrefix, s.order)
		closestPeers, err := s.closestPeersToKey(fullKey)
		if err != nil {
			// We only get an err if something really bad happened, e.g no peers in
			// routing table, invalid key, etc.
			return nil, err
		}
		if len(closestPeers) == 0 {
			return nil, errors.New("dht lookup did not return any peers")
		}
		coveredPrefix, coveredPeers := keyspace.ShortestCoveredPrefix(fullKey, closestPeers)
		for _, p := range coveredPeers {
			allClosestPeers[p] = struct{}{}
		}

		coveredPrefixLen := len(coveredPrefix)
		if i == 1 {
			if coveredPrefixLen <= len(prefix) && coveredPrefix == prefix[:coveredPrefixLen] && len(allClosestPeers) >= s.replicationFactor {
				// Exit early if the prefix is fully covered at the first request and
				// we have enough (at least replicationFactor) peers.
				break exploration
			}
		} else {
			latestPrefix := coveredPrefixesStack[len(coveredPrefixesStack)-1]
			for coveredPrefixLen <= len(latestPrefix) && coveredPrefix[:coveredPrefixLen-1] == latestPrefix[:coveredPrefixLen-1] {
				// Pop latest prefix from stack, because current prefix is
				// complementary.
				// e.g latestPrefix=0010, currentPrefix=0011. latestPrefix is
				// replaced by 001, unless 000 was also in the stack, etc.
				coveredPrefixesStack = coveredPrefixesStack[:len(coveredPrefixesStack)-1]
				coveredPrefix = coveredPrefix[:len(coveredPrefix)-1]
				coveredPrefixLen = len(coveredPrefix)

				if len(coveredPrefixesStack) == 0 {
					if coveredPrefixLen <= len(prefix) && len(allClosestPeers) >= s.replicationFactor {
						break exploration
					}
					// Not enough peers -> add coveredPrefix to stack and continue.
					break
				}
				if coveredPrefixLen == 0 {
					logger.Error("coveredPrefixLen==0, coveredPrefixStack ", coveredPrefixesStack)
					break exploration
				}
				latestPrefix = coveredPrefixesStack[len(coveredPrefixesStack)-1]
			}
		}
		// Push coveredPrefix to stack
		coveredPrefixesStack = append(coveredPrefixesStack, coveredPrefix)
		// Flip last bit of last covered prefix
		nextPrefix = keyspace.FlipLastBit(coveredPrefixesStack[len(coveredPrefixesStack)-1])
	}

	peers := make([]peer.ID, 0, len(allClosestPeers))
	for p := range allClosestPeers {
		peers = append(peers, p)
	}
	logger.Debugf("Region %s exploration required %d requests to discover %d peers in %s", prefix, i, len(allClosestPeers), time.Since(startTime))
	return peers, nil
}

// closestPeersToKey returns a valid peer ID sharing a long common prefix with
// the provided key. Note that the returned peer IDs aren't random, they are
// taken from a static list of preimages.
func (s *SweepingProvider) closestPeersToKey(k bitstr.Key) ([]peer.ID, error) {
	p, _ := kb.GenRandPeerIDWithCPL(keyspace.KeyToBytes(k), kb.PeerIDPreimageMaxCpl)
	return s.router.GetClosestPeers(s.ctx, string(p))
}

const minimalRegionReachablePeersRatio float32 = 0.2

type provideJob struct {
	pid  peer.ID
	keys []mh.Multihash
}

// sendProviderRecords manages reprovides for all given peer ids and allocated
// keys. Upon failure to reprovide a key, or to connect to a peer, it will NOT
// retry.
//
// Returns an error if we were unable to reprovide keys to a given threshold of
// peers. In this case, the region reprovide is considered failed and the
// caller is responsible for trying again. This allows detecting if we are
// offline.
func (s *SweepingProvider) sendProviderRecords(keysAllocations map[peer.ID][]mh.Multihash, addrInfo peer.AddrInfo) error {
	nPeers := len(keysAllocations)
	if nPeers == 0 {
		return nil
	}
	startTime := s.clock.Now()
	errCount := atomic.Uint32{}
	nWorkers := s.maxProvideConnsPerWorker
	jobChan := make(chan provideJob, nWorkers)

	wg := sync.WaitGroup{}
	wg.Add(nWorkers)
	for range nWorkers {
		go func() {
			pmes := genProvideMessage(addrInfo)
			defer wg.Done()
			for job := range jobChan {
				err := s.provideKeysToPeer(job.pid, job.keys, pmes)
				if err != nil {
					errCount.Add(1)
				}
			}
		}()
	}

	for p, keys := range keysAllocations {
		jobChan <- provideJob{p, keys}
	}
	close(jobChan)
	wg.Wait()

	errCountLoaded := int(errCount.Load())
	logger.Infof("sent provider records to peers in %s, errors %d/%d", s.clock.Since(startTime), errCountLoaded, len(keysAllocations))

	if errCountLoaded == nPeers || errCountLoaded > int(float32(nPeers)*(1-minimalRegionReachablePeersRatio)) {
		return fmt.Errorf("unable to provide to enough peers (%d/%d)", nPeers-errCountLoaded, nPeers)
	}
	return nil
}

// genProvideMessage generates a new provide message with the supplied
// AddrInfo. The message contains no keys, as they will be set later before
// sending the message.
func genProvideMessage(addrInfo peer.AddrInfo) *pb.Message {
	pmes := pb.NewMessage(pb.Message_ADD_PROVIDER, []byte{}, 0)
	pmes.ProviderPeers = pb.RawPeerInfosToPBPeers([]peer.AddrInfo{addrInfo})
	return pmes
}

// maxConsecutiveProvideFailuresAllowed is the maximum number of consecutive
// provides that are allowed to fail to the same remote peer before cancelling
// all pending requests to this peer.
const maxConsecutiveProvideFailuresAllowed = 2

// provideKeysToPeer performs the network operation to advertise to the given
// DHT server (p) that we serve all the given keys.
func (s *SweepingProvider) provideKeysToPeer(p peer.ID, keys []mh.Multihash, pmes *pb.Message) error {
	errCount := 0
	for _, mh := range keys {
		pmes.Key = mh
		err := s.msgSender.SendMessage(s.ctx, p, pmes)
		if err != nil {
			errCount++

			if errCount == len(keys) || errCount > maxConsecutiveProvideFailuresAllowed {
				return fmt.Errorf("failed to provide to %s: %s", p, err.Error())
			}
		} else if errCount > 0 {
			// Reset error count
			errCount = 0
		}
	}
	return nil
}

// handleReprovide advances the reprovider schedule and (asynchronously)
// reprovides the region at the current schedule cursor.
//
// Behavior:
//   - Determines the next region to reprovide based on the current cursor and
//     the schedule, reprovides the region under the cursor, and moves the cursor
//     to the next region.
//   - Programs the schedule timer (alarm) for the next region’s reprovide
//     time. When the timer fires, this method must be invoked again.
//   - If the node has been blocked past the reprovide interval or if one or
//     more regions’ times are already in the past, those regions are added to
//     the reprovide queue for catch-up and a connectivity check is triggered.
//   - If the node is currently offline, it skips the immediate reprovide of
//     the current region and enqueues it to the reprovide queue for later.
//   - If the node is online it removes the current region from the reprovide
//     queue (if present) and starts an asynchronous batch reprovide using a
//     periodic worker.
func (s *SweepingProvider) handleReprovide() {
	s.scheduleLk.Lock()
	currentPrefix := s.scheduleCursor
	// Get next prefix to reprovide, and set timer for it.
	next := keyspace.NextNonEmptyLeaf(s.schedule, currentPrefix, s.order)

	if next == nil {
		// Schedule is empty, don't reprovide anything.
		s.scheduleLk.Unlock()
		return
	}

	var nextPrefix bitstr.Key
	var timeUntilNextReprovide time.Duration
	if next.Key == currentPrefix {
		// There is a single prefix in the schedule.
		nextPrefix = currentPrefix
		timeUntilNextReprovide = s.timeUntil(s.reprovideTimeForPrefix(currentPrefix))
	} else {
		currentTimeOffset := s.currentTimeOffset()
		timeSinceTimerRunning := s.timeBetween(s.timeOffset(s.scheduleTimerStartedAt), currentTimeOffset)
		timeSinceTimerUntilNext := s.timeBetween(s.timeOffset(s.scheduleTimerStartedAt), next.Data)

		if s.scheduleTimerStartedAt.Add(s.reprovideInterval).Before(s.clock.Now()) {
			// Alarm was programmed more than reprovideInterval ago, which means that
<<<<<<< HEAD
			// no regions has been reprovided since. Add all regions to
			// failedRegionsChan. This only happens if the main thread gets blocked
			// for more than reprovideInterval.
=======
			// no regions has been reprovided since. Add all regions to the reprovide
			// queue. This only happens if the main thread gets blocked for more than
			// reprovideInterval.
>>>>>>> f9d89af6
			nextKeyFound := false
			scheduleEntries := keyspace.AllEntries(s.schedule, s.order)
			next = scheduleEntries[0]
			for _, entry := range scheduleEntries {
<<<<<<< HEAD
=======
				// Add all regions from the schedule to the reprovide queue. The next
				// region to be scheduled for reprovide is the one immediately
				// following the current time offset in the schedule.
>>>>>>> f9d89af6
				if !nextKeyFound && entry.Data > currentTimeOffset {
					next = entry
					nextKeyFound = true
				}
				s.reprovideQueue.Enqueue(entry.Key)
			}
			// Don't reprovide any region now, but schedule the next one. All regions
			// are expected to be reprovided when the provider is catching up with
			// failed regions.
			s.scheduleNextReprovideNoLock(next.Key, s.timeUntil(next.Data))
			s.scheduleLk.Unlock()
			return
<<<<<<< HEAD
		} else if timeSinceTimerUntilNext < timeSinceTimerRunning {
=======
		}
		if timeSinceTimerUntilNext < timeSinceTimerRunning {
>>>>>>> f9d89af6
			// next is scheduled in the past. While next is in the past, add next to
			// failedRegions and take nextLeaf as next.
			count := 0
			scheduleSize := s.schedule.Size()
			for timeSinceTimerUntilNext < timeSinceTimerRunning && count < scheduleSize {
				prefix := next.Key
				s.reprovideQueue.Enqueue(prefix)
				next = keyspace.NextNonEmptyLeaf(s.schedule, next.Key, s.order)
				timeSinceTimerUntilNext = s.timeBetween(s.timeOffset(s.scheduleTimerStartedAt), next.Data)
				count++
			}
		}

		// next is in the future
		nextPrefix = next.Key
		timeUntilNextReprovide = s.timeUntil(next.Data)
	}

	s.scheduleNextReprovideNoLock(nextPrefix, timeUntilNextReprovide)
	s.scheduleLk.Unlock()

	// If we are offline, don't try to reprovide region.
	if !s.connectivity.IsOnline() {
		s.reprovideQueue.Enqueue(currentPrefix)
		return
	}

	// Remove prefix that is about to be reprovided from the reprovide queue if
	// present.
	s.reprovideQueue.Remove(currentPrefix)

	go func() {
		s.workerPool.Acquire(periodicWorker)
		defer s.workerPool.Release(periodicWorker)
		s.batchReprovide(currentPrefix, true)
	}()
}

// handleProvide provides supplied keys to the network if needed and schedules
// the keys to be reprovided if needed.
func (s *SweepingProvider) handleProvide(force, reprovide bool, keys ...mh.Multihash) {
	if len(keys) == 0 {
		return
	}
	if reprovide {
		// Add keys to list of keys to be reprovided. Returned keys are deduplicated
		// newly added keys.
		newKeys, err := s.keyStore.Put(s.ctx, keys...)
		if err != nil {
			logger.Errorf("couldn't add keys to keystore: %s", err)
			return
		}
		if !force {
			keys = newKeys
		}
	}

	prefixes := s.groupAndScheduleKeysByPrefix(keys, reprovide)
	if len(prefixes) == 0 {
		return
	}
	// Sort prefixes by number of keys.
	sortedPrefixesAndKeys := keyspace.SortPrefixesBySize(prefixes)
	// Add keys to the provide queue.
	for _, prefixAndKeys := range sortedPrefixesAndKeys {
		s.provideQueue.Enqueue(prefixAndKeys.Prefix, prefixAndKeys.Keys...)
	}

	go s.provideLoop()
}

// groupAndScheduleKeysByPrefix groups the supplied keys by their prefixes as
// present in the schedule, and if `schedule` is set to true, add these
// prefixes to the schedule to be reprovided.
func (s *SweepingProvider) groupAndScheduleKeysByPrefix(keys []mh.Multihash, schedule bool) map[bitstr.Key][]mh.Multihash {
	seen := make(map[string]struct{})
	prefixTrie := trie.New[bitstr.Key, struct{}]()
	prefixes := make(map[bitstr.Key][]mh.Multihash)
	avgPrefixLen := -1

	s.scheduleLk.Lock()
	defer s.scheduleLk.Unlock()
	for _, h := range keys {
		k := keyspace.MhToBit256(h)
		kStr := string(keyspace.KeyToBytes(k))
		// Don't add duplicates
		if _, ok := seen[kStr]; ok {
			continue
		}
		seen[kStr] = struct{}{}

		if prefix, ok := keyspace.FindPrefixOfKey(prefixTrie, k); ok {
			prefixes[prefix] = append(prefixes[prefix], h)
		} else {
			if prefix, ok = keyspace.FindPrefixOfKey(s.schedule, k); !ok {
				if avgPrefixLen == -1 {
					avgPrefixLen = s.getAvgPrefixLenNoLock()
				}
				prefix = bitstr.Key(key.BitString(k)[:avgPrefixLen])
				if schedule {
					s.schedulePrefixNoLock(prefix, false)
				}
			}
			mhs := []mh.Multihash{h}
			if subtrie, ok := keyspace.FindSubtrie(prefixTrie, prefix); ok {
				// If prefixes already contains superstrings of prefix, consolidate the
				// keys to prefix.
				for _, entry := range keyspace.AllEntries(subtrie, s.order) {
					mhs = append(mhs, prefixes[entry.Key]...)
					delete(prefixes, entry.Key)
				}
				keyspace.PruneSubtrie(prefixTrie, prefix)
			}
			prefixTrie.Add(prefix, struct{}{})
			prefixes[prefix] = mhs
		}
	}
	return prefixes
}

// catchupPendingWork is called when the provider comes back online after being offline.
//
// 1. Try again to reprovide regions that failed to be reprovided on time.
// 2. Try again to provide keys that failed to be provided.
//
// This function is guarded by s.lateReprovideRunning, ensuring the function
// cannot be called again while it is working on reproviding late regions.
func (s *SweepingProvider) catchupPendingWork() {
<<<<<<< HEAD
	if s.lateReprovideRunning.TryLock() {
		go func() {
			// Reprovide late regions if any.
			s.reprovideLateRegions()
			s.lateReprovideRunning.Unlock()

			// Provides are handled after reprovides, because keys pending to be
			// provided will be provided as part of a region reprovide if they belong
			// to that region. Hence, the provideLoop will use less resources if run
			// after the reprovides.

			// Restart provide loop if it was stopped.
			s.provideLoop()
		}()
	}
=======
	if !s.lateReprovideRunning.TryLock() {
		return
	}
	go func() {
		// Reprovide late regions if any.
		s.reprovideLateRegions()
		s.lateReprovideRunning.Unlock()

		// Provides are handled after reprovides, because keys pending to be
		// provided will be provided as part of a region reprovide if they belong
		// to that region. Hence, the provideLoop will use less resources if run
		// after the reprovides.

		// Restart provide loop if it was stopped.
		s.provideLoop()
	}()
>>>>>>> f9d89af6
}

// provideLoop is the loop providing keys to the DHT swarm as long as the
// provide queue isn't empty.
//
// The s.provideRunning mutex prevents concurrent executions of the loop.
func (s *SweepingProvider) provideLoop() {
	if !s.provideRunning.TryLock() {
		// Ensure that only one goroutine is running the provide loop at a time.
		return
	}
	defer s.provideRunning.Unlock()
	s.wg.Add(1)
	defer s.wg.Done()

	for !s.provideQueue.IsEmpty() {
		if s.closed() {
			// Exit loop if provider is closed.
			return
		}
		if !s.connectivity.IsOnline() {
			// Don't try to provide if node is offline.
			return
		}
		// Block until we can acquire a worker from the pool.
		err := s.workerPool.Acquire(burstWorker)
		if err != nil {
			// Provider was closed while waiting for a worker.
			return
		}
		prefix, keys, ok := s.provideQueue.Dequeue()
		if ok {
			go func(prefix bitstr.Key, keys []mh.Multihash) {
				defer s.workerPool.Release(burstWorker)
				s.batchProvide(prefix, keys)
			}(prefix, keys)
		} else {
			s.workerPool.Release(burstWorker)
		}
	}
}

// reprovideLateRegions is the loop reproviding regions that failed to be
// reprovided on time. It returns once the reprovide queue is empty.
func (s *SweepingProvider) reprovideLateRegions() {
<<<<<<< HEAD
	s.wg.Add(1)
	defer s.wg.Done()
=======
>>>>>>> f9d89af6
	for !s.reprovideQueue.IsEmpty() {
		if s.closed() {
			// Exit loop if provider is closed.
			return
		}
		if !s.connectivity.IsOnline() {
			// Don't try to reprovide a region if node is offline.
			return
		}
		// Block until we can acquire a worker from the pool.
		err := s.workerPool.Acquire(burstWorker)
		if err != nil {
			// Provider was closed while waiting for a worker.
			return
		}
		prefix, ok := s.reprovideQueue.Dequeue()
		if ok {
			go func(prefix bitstr.Key) {
				defer s.workerPool.Release(burstWorker)
				s.batchReprovide(prefix, false)
			}(prefix)
		} else {
			s.workerPool.Release(burstWorker)
		}
	}
}

func (s *SweepingProvider) batchProvide(prefix bitstr.Key, keys []mh.Multihash) {
	s.wg.Add(1)
	defer s.wg.Done()

	if len(keys) == 0 {
		return
	}
	addrInfo, ok := s.selfAddrInfo()
	if !ok {
		// Don't provide if the node doesn't have a valid address to include in the
		// provider record.
		return
	}
	if len(keys) <= individualProvideThreshold {
		// Don't fully explore the region, execute simple DHT provides for these
		// keys. It isn't worth it to fully explore a region for just a few keys.
		s.individualProvide(prefix, keys, false, false)
		return
	}

	regions, coveredPrefix, err := s.exploreSwarm(prefix)
	if err != nil {
		s.failedProvide(prefix, keys, fmt.Errorf("provide '%s': %w", prefix, err))
		return
	}
	logger.Debugf("provide: requested prefix '%s' (len %d), prefix covered '%s' (len %d)", prefix, len(prefix), coveredPrefix, len(coveredPrefix))

	// Add any key matching the covered prefix from the provide queue to the
	// current provide batch.
	extraKeys := s.provideQueue.DequeueMatching(coveredPrefix)
	keys = append(keys, extraKeys...)
	regions = keyspace.AssignKeysToRegions(regions, keys)

	if !s.provideRegions(regions, addrInfo, false, false) {
		logger.Errorf("failed to provide any region for prefix %s", prefix)
	}
}

func (s *SweepingProvider) batchReprovide(prefix bitstr.Key, periodicReprovide bool) {
	s.wg.Add(1)
	defer s.wg.Done()

	addrInfo, ok := s.selfAddrInfo()
	if !ok {
		// Don't provide if the node doesn't have a valid address to include in the
		// provider record.
		return
	}

	// Load keys matching prefix from the keystore.
	keys, err := s.keyStore.Get(s.ctx, prefix)
	if err != nil {
		s.failedReprovide(prefix, fmt.Errorf("couldn't reprovide, error when loading keys: %s", err))
		if periodicReprovide {
			s.reschedulePrefix(prefix)
		}
		return
	}
	if len(keys) == 0 {
		logger.Infof("No keys to reprovide for prefix %s", prefix)
		return
	}
	if len(keys) <= individualProvideThreshold {
		// Don't fully explore the region, execute simple DHT provides for these
		// keys. It isn't worth it to fully explore a region for just a few keys.
		s.individualProvide(prefix, keys, true, periodicReprovide)
		return
	}

	regions, coveredPrefix, err := s.exploreSwarm(prefix)
	if err != nil {
		s.failedReprovide(prefix, fmt.Errorf("reprovide '%s': %w", prefix, err))
		if periodicReprovide {
			s.reschedulePrefix(prefix)
		}
		return
	}
	logger.Debugf("reprovide: requested prefix '%s' (len %d), prefix covered '%s' (len %d)", prefix, len(prefix), coveredPrefix, len(coveredPrefix))

	regions = s.claimRegionReprovide(regions)

	// Remove all keys matching coveredPrefix from provide queue. No need to
	// provide them anymore since they are about to be reprovided.
	s.provideQueue.DequeueMatching(coveredPrefix)
	// Remove covered prefix from the reprovide queue, so since we are about the
	// reprovide the region.
	s.reprovideQueue.Remove(coveredPrefix)

	// When reproviding a region, remove all scheduled regions starting with
	// the currently covered prefix.
	s.scheduleLk.Lock()
	s.unscheduleSubsumedPrefixesNoLock(coveredPrefix)
	s.scheduleLk.Unlock()

	if len(coveredPrefix) < len(prefix) {
		// Covered prefix is shorter than the requested one, load all the keys
		// matching the covered prefix from the keystore.
		keys, err = s.keyStore.Get(s.ctx, coveredPrefix)
		if err != nil {
			err = fmt.Errorf("couldn't reprovide, error when loading keys: %s", err)
			s.failedReprovide(prefix, err)
			if periodicReprovide {
				s.reschedulePrefix(prefix)
			}
		}
	}
	regions = keyspace.AssignKeysToRegions(regions, keys)

	if !s.provideRegions(regions, addrInfo, true, periodicReprovide) {
		logger.Errorf("failed to reprovide any region for prefix %s", prefix)
	}
}

func (s *SweepingProvider) failedProvide(prefix bitstr.Key, keys []mh.Multihash, err error) {
	logger.Error(err)
	// Put keys back to the provide queue.
	s.provideQueue.Enqueue(prefix, keys...)

	s.connectivity.TriggerCheck()
}

func (s *SweepingProvider) failedReprovide(prefix bitstr.Key, err error) {
	logger.Error(err)
	// Put prefix in the reprovide queue.
	s.reprovideQueue.Enqueue(prefix)

	s.connectivity.TriggerCheck()
}

// selfAddrInfo returns the current peer.AddrInfo to be used in the provider
// records sent to remote peers.
//
// If the node currently has no valid multiaddress, return an empty AddrInfo
// and false.
func (s *SweepingProvider) selfAddrInfo() (peer.AddrInfo, bool) {
	addrs := s.getSelfAddrs()
	if len(addrs) == 0 {
		logger.Warn("provider: no self addresses available for providing keys")
		return peer.AddrInfo{}, false
	}
	return peer.AddrInfo{ID: s.peerid, Addrs: addrs}, true
}

// individualProvide provides the keys sharing the same prefix to the network
// without exploring the associated keyspace regions. It performs "normal" DHT
// provides for the supplied keys, handles failures and schedules next
// reprovide is necessary.
func (s *SweepingProvider) individualProvide(prefix bitstr.Key, keys []mh.Multihash, reprovide bool, periodicReprovide bool) {
	if len(keys) == 0 {
		return
	}

	var provideErr error
	if len(keys) == 1 {
		coveredPrefix, err := s.vanillaProvide(keys[0])
		if err == nil {
			s.provideCounter.Add(s.ctx, 1)
		} else if !reprovide {
			// Put the key back in the provide queue.
			s.failedProvide(prefix, keys, fmt.Errorf("individual provide failed for prefix '%s', %w", prefix, err))
		}
		provideErr = err
		if periodicReprovide {
			// Schedule next reprovide for the prefix that was actually covered by
			// the GCP, otherwise we may schedule a reprovide for a prefix too short
			// or too long.
			s.reschedulePrefix(coveredPrefix)
		}
	} else {
		wg := sync.WaitGroup{}
		success := atomic.Bool{}
		for _, key := range keys {
			wg.Add(1)
			go func() {
				defer wg.Done()
				_, err := s.vanillaProvide(key)
				if err == nil {
					s.provideCounter.Add(s.ctx, 1)
					success.Store(true)
				} else if !reprovide {
					// Individual provide failed, put key back in provide queue.
					s.failedProvide(prefix, []mh.Multihash{key}, err)
				}
			}()
		}
		wg.Wait()

		if !success.Load() {
			// Only errors if all provides failed.
			provideErr = fmt.Errorf("all individual provides failed for prefix %s", prefix)
		}
		if periodicReprovide {
			s.reschedulePrefix(prefix)
		}
	}
	if reprovide && provideErr != nil {
		s.failedReprovide(prefix, provideErr)
	}
}

// provideRegions contains common logic to batchProvide() and batchReprovide().
// It iterate over supplied regions, and allocates the regions provider records
// to the appropriate DHT servers.
func (s *SweepingProvider) provideRegions(regions []keyspace.Region, addrInfo peer.AddrInfo, reprovide, periodicReprovide bool) bool {
	errCount := 0
	for _, r := range regions {
		nKeys := r.Keys.Size()
		if nKeys == 0 {
			if reprovide {
				s.releaseRegionReprovide(r.Prefix)
			}
			continue
		}
		// Add keys to local provider store
		for _, h := range keyspace.AllValues(r.Keys, s.order) {
			s.addLocalRecord(h)
		}
		keysAllocations := keyspace.AllocateToKClosest(r.Keys, r.Peers, s.replicationFactor)
		err := s.sendProviderRecords(keysAllocations, addrInfo)
		if reprovide {
			s.releaseRegionReprovide(r.Prefix)
			if periodicReprovide {
				s.reschedulePrefix(r.Prefix)
			}
		}
		if err != nil {
			errCount++
			err = fmt.Errorf("cannot send provider records for region %s: %s", r.Prefix, err)
			if reprovide {
				s.failedReprovide(r.Prefix, err)
			} else { // provide operation
				s.failedProvide(r.Prefix, keyspace.AllValues(r.Keys, s.order), err)
			}
			continue
		}
		s.provideCounter.Add(s.ctx, int64(nKeys))

	}
	// If at least 1 regions was provided, we don't consider it a failure.
	return errCount < len(regions)
}

// claimRegionReprovide checks if the region is already being reprovided by
// another thread. If not it marks the region as being currently reprovided.
func (s *SweepingProvider) claimRegionReprovide(regions []keyspace.Region) []keyspace.Region {
	out := regions[:0]
	s.ongoingReprovidesLk.Lock()
	defer s.ongoingReprovidesLk.Unlock()
	for _, r := range regions {
		if r.Peers.IsEmptyLeaf() {
			continue
		}
		if _, ok := keyspace.FindPrefixOfKey(s.ongoingReprovides, r.Prefix); !ok {
			// Prune superstrings of r.Prefix if any
			keyspace.PruneSubtrie(s.ongoingReprovides, r.Prefix)
			out = append(out, r)
			s.ongoingReprovides.Add(r.Prefix, struct{}{})
		}
	}
	return out
}

// releaseRegionReprovide marks the region as no longer being reprovided.
func (s *SweepingProvider) releaseRegionReprovide(prefix bitstr.Key) {
	s.ongoingReprovidesLk.Lock()
	defer s.ongoingReprovidesLk.Unlock()
	s.ongoingReprovides.Remove(prefix)
}

// ProvideOnce only sends provider records for the given keys out to the DHT
// swarm. It does NOT take the responsibility to reprovide these keys.
func (s *SweepingProvider) ProvideOnce(keys ...mh.Multihash) {
	if s.closed() {
		return
	}
	s.handleProvide(true, false, keys...)
}

// StartProviding provides the given keys to the DHT swarm unless they were
// already provided in the past. The keys will be periodically reprovided until
// StopProviding is called for the same keys or user defined garbage collection
// deletes the keys.
func (s *SweepingProvider) StartProviding(force bool, keys ...mh.Multihash) {
	if s.closed() {
		return
	}
	s.handleProvide(force, true, keys...)
}

// StopProviding stops reproviding the given keys to the DHT swarm. The node
// stops being referred as a provider when the provider records in the DHT
// swarm expire.
func (s *SweepingProvider) StopProviding(keys ...mh.Multihash) {
	if s.closed() {
		return
	}
	err := s.keyStore.Delete(s.ctx, keys...)
	if err != nil {
		logger.Errorf("failed to stop providing keys: %s", err)
	}
	s.provideQueue.Remove(keys...)
}

// ClearProvideQueue clears the all the keys from the provide queue and returns
// the number of keys that were cleared.
func (s *SweepingProvider) ClearProvideQueue() int {
	if s.closed() {
		return 0
	}
	return s.provideQueue.Clear()
}

// ProvideState encodes the current relationship between this node and `key`.
type ProvideState uint8

const (
	StateUnknown  ProvideState = iota // we have no record of the key
	StateQueued                       // key is queued to be provided
	StateProvided                     // key was provided at least once
)

// ProvideStatus reports the provider’s view of a key.
//
// When `state == StateProvided`, `lastProvide` is the wall‑clock time of the
// most recent successful provide operation (UTC).
// For `StateQueued` or `StateUnknown`, `lastProvide` is the zero `time.Time`.
func (s *SweepingProvider) ProvideStatus(key mh.Multihash) (state ProvideState, lastProvide time.Time) {
	// TODO: implement me
	return StateUnknown, time.Time{}
}<|MERGE_RESOLUTION|>--- conflicted
+++ resolved
@@ -99,17 +99,12 @@
 )
 
 type SweepingProvider struct {
-<<<<<<< HEAD
 	done         chan struct{}
 	ctx          context.Context
 	cancelCtx    context.CancelFunc
 	closeOnce    sync.Once
 	wg           sync.WaitGroup
 	cleanupFuncs []func() error
-=======
-	done      chan struct{}
-	closeOnce sync.Once
->>>>>>> f9d89af6
 
 	peerid peer.ID
 	order  bit256.Key
@@ -163,7 +158,6 @@
 	if err != nil {
 		return nil, err
 	}
-<<<<<<< HEAD
 	cleanupFuncs := []func() error{}
 
 	if cfg.keyStore == nil {
@@ -179,16 +173,6 @@
 	}
 	if err := cfg.validate(); err != nil {
 		cleanup(cleanupFuncs)
-=======
-	if cfg.keyStore == nil {
-		// Setup KeyStore if missing
-		cfg.keyStore, err = datastore.NewKeyStore(ds.NewMapDatastore())
-		if err != nil {
-			return nil, err
-		}
-	}
-	if err := cfg.validate(); err != nil {
->>>>>>> f9d89af6
 		return nil, err
 	}
 	meter := otel.Meter("github.com/libp2p/go-libp2p-kad-dht/provider")
@@ -197,7 +181,6 @@
 		metric.WithDescription("Number of successful provides since node is running"),
 	)
 	if err != nil {
-<<<<<<< HEAD
 		cleanup(cleanupFuncs)
 		return nil, err
 	}
@@ -208,12 +191,6 @@
 		cancelCtx:    cancelCtx,
 		cleanupFuncs: cleanupFuncs,
 
-=======
-		return nil, err
-	}
-	prov := &SweepingProvider{
-		done:   make(chan struct{}),
->>>>>>> f9d89af6
 		router: cfg.router,
 		peerid: cfg.peerid,
 		order:  keyspace.PeerIDToBit256(cfg.peerid),
@@ -253,18 +230,11 @@
 	}
 	// Don't need to start schedule timer yet
 	prov.scheduleTimer.Stop()
-<<<<<<< HEAD
 	prov.cleanupFuncs = append(prov.cleanupFuncs, prov.workerPool.Close)
 
 	prov.connectivity, err = connectivity.New(
 		func() bool {
 			peers, err := cfg.router.GetClosestPeers(prov.ctx, string(cfg.peerid))
-=======
-
-	prov.connectivity, err = connectivity.New(
-		func() bool {
-			peers, err := cfg.router.GetClosestPeers(context.Background(), string(cfg.peerid))
->>>>>>> f9d89af6
 			return err == nil && len(peers) > 0
 		},
 		prov.catchupPendingWork,
@@ -273,22 +243,16 @@
 		connectivity.WithOfflineCheckInterval(cfg.connectivityCheckOfflineInterval),
 	)
 	if err != nil {
-<<<<<<< HEAD
 		cleanup(prov.cleanupFuncs)
 		return nil, err
 	}
 	prov.cleanupFuncs = append(prov.cleanupFuncs, prov.connectivity.Close)
-=======
-		return nil, err
-	}
->>>>>>> f9d89af6
 
 	go prov.run()
 
 	return prov, nil
 }
 
-<<<<<<< HEAD
 const retryInterval = 5 * time.Minute
 
 func (s *SweepingProvider) run() {
@@ -313,14 +277,6 @@
 			s.handleReprovide()
 		}
 	}
-=======
-func (s *SweepingProvider) run() {
-	logger.Debug("Starting SweepingProvider")
-	go s.measureInitialPrefixLen()
-
-	// TODO: complete me
-	s.handleReprovide() // FIXME: to satisfy linter
->>>>>>> f9d89af6
 }
 
 // Close stops the provider and releases all resources.
@@ -885,25 +841,16 @@
 
 		if s.scheduleTimerStartedAt.Add(s.reprovideInterval).Before(s.clock.Now()) {
 			// Alarm was programmed more than reprovideInterval ago, which means that
-<<<<<<< HEAD
-			// no regions has been reprovided since. Add all regions to
-			// failedRegionsChan. This only happens if the main thread gets blocked
-			// for more than reprovideInterval.
-=======
 			// no regions has been reprovided since. Add all regions to the reprovide
 			// queue. This only happens if the main thread gets blocked for more than
 			// reprovideInterval.
->>>>>>> f9d89af6
 			nextKeyFound := false
 			scheduleEntries := keyspace.AllEntries(s.schedule, s.order)
 			next = scheduleEntries[0]
 			for _, entry := range scheduleEntries {
-<<<<<<< HEAD
-=======
 				// Add all regions from the schedule to the reprovide queue. The next
 				// region to be scheduled for reprovide is the one immediately
 				// following the current time offset in the schedule.
->>>>>>> f9d89af6
 				if !nextKeyFound && entry.Data > currentTimeOffset {
 					next = entry
 					nextKeyFound = true
@@ -916,12 +863,8 @@
 			s.scheduleNextReprovideNoLock(next.Key, s.timeUntil(next.Data))
 			s.scheduleLk.Unlock()
 			return
-<<<<<<< HEAD
-		} else if timeSinceTimerUntilNext < timeSinceTimerRunning {
-=======
 		}
 		if timeSinceTimerUntilNext < timeSinceTimerRunning {
->>>>>>> f9d89af6
 			// next is scheduled in the past. While next is in the past, add next to
 			// failedRegions and take nextLeaf as next.
 			count := 0
@@ -1050,23 +993,6 @@
 // This function is guarded by s.lateReprovideRunning, ensuring the function
 // cannot be called again while it is working on reproviding late regions.
 func (s *SweepingProvider) catchupPendingWork() {
-<<<<<<< HEAD
-	if s.lateReprovideRunning.TryLock() {
-		go func() {
-			// Reprovide late regions if any.
-			s.reprovideLateRegions()
-			s.lateReprovideRunning.Unlock()
-
-			// Provides are handled after reprovides, because keys pending to be
-			// provided will be provided as part of a region reprovide if they belong
-			// to that region. Hence, the provideLoop will use less resources if run
-			// after the reprovides.
-
-			// Restart provide loop if it was stopped.
-			s.provideLoop()
-		}()
-	}
-=======
 	if !s.lateReprovideRunning.TryLock() {
 		return
 	}
@@ -1083,7 +1009,6 @@
 		// Restart provide loop if it was stopped.
 		s.provideLoop()
 	}()
->>>>>>> f9d89af6
 }
 
 // provideLoop is the loop providing keys to the DHT swarm as long as the
@@ -1129,11 +1054,8 @@
 // reprovideLateRegions is the loop reproviding regions that failed to be
 // reprovided on time. It returns once the reprovide queue is empty.
 func (s *SweepingProvider) reprovideLateRegions() {
-<<<<<<< HEAD
 	s.wg.Add(1)
 	defer s.wg.Done()
-=======
->>>>>>> f9d89af6
 	for !s.reprovideQueue.IsEmpty() {
 		if s.closed() {
 			// Exit loop if provider is closed.
