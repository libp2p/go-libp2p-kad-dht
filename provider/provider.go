package provider

import (
	"context"
	"errors"
	"fmt"
	"strconv"
	"sync"
	"sync/atomic"
	"time"

	"github.com/filecoin-project/go-clock"
	pool "github.com/guillaumemichel/reservedpool"
	logging "github.com/ipfs/go-log/v2"
	"github.com/ipfs/go-test/random"
	kb "github.com/libp2p/go-libp2p-kbucket"
	"github.com/libp2p/go-libp2p/core/peer"
	ma "github.com/multiformats/go-multiaddr"
	mh "github.com/multiformats/go-multihash"
	"go.opentelemetry.io/otel/metric"

	"github.com/probe-lab/go-libdht/kad/key"
	"github.com/probe-lab/go-libdht/kad/key/bit256"
	"github.com/probe-lab/go-libdht/kad/key/bitstr"
	"github.com/probe-lab/go-libdht/kad/trie"

	pb "github.com/libp2p/go-libp2p-kad-dht/pb"
	"github.com/libp2p/go-libp2p-kad-dht/provider/datastore"
	"github.com/libp2p/go-libp2p-kad-dht/provider/internal/connectivity"
	"github.com/libp2p/go-libp2p-kad-dht/provider/internal/keyspace"
	"github.com/libp2p/go-libp2p-kad-dht/provider/internal/queue"
)

// DHTProvider is an interface for providing keys to a DHT swarm. It holds a
// state of keys to be advertised, and is responsible for periodically
// publishing provider records for these keys to the DHT swarm before the
// records expire.
type DHTProvider interface {
	// StartProviding ensures keys are periodically advertised to the DHT swarm.
	//
	// If the `keys` aren't currently being reprovided, they are added to the
	// queue to be provided to the DHT swarm as soon as possible, and scheduled
	// to be reprovided periodically. If `force` is set to true, all keys are
	// provided to the DHT swarm, regardless of whether they were already being
	// reprovided in the past. `keys` keep being reprovided until `StopProviding`
	// is called.
	//
	// This operation is asynchronous, it returns as soon as the `keys` are added
	// to the provide queue, and provides happens asynchronously.
	StartProviding(force bool, keys ...mh.Multihash)

	// StopProviding stops reproviding the given keys to the DHT swarm. The node
	// stops being referred as a provider when the provider records in the DHT
	// swarm expire.
	//
	// Remove the `keys` from the schedule and return immediately. Valid records
	// can remain in the DHT swarm up to the provider record TTL after calling
	// `StopProviding`.
	StopProviding(keys ...mh.Multihash)

	// ProvideOnce sends provider records for the specified keys to the DHT swarm
	// only once. It does not automatically reprovide those keys afterward.
	//
	// Add the supplied multihashes to the provide queue, and return immediately.
	// The provide operation happens asynchronously.
	ProvideOnce(keys ...mh.Multihash)
}

var _ DHTProvider = &SweepingProvider{}

const loggerName = "dht/SweepingProvider"

var logger = logging.Logger(loggerName)

type KadClosestPeersRouter interface {
	GetClosestPeers(context.Context, string) ([]peer.ID, error)
}

type workerType uint8

const (
	periodicWorker workerType = iota
	burstWorker
)

type SweepingProvider struct {
	// TODO: complete me
	done      chan struct{}
	closeOnce sync.Once

	peerid peer.ID
	order  bit256.Key
	router KadClosestPeersRouter

	connectivity *connectivity.ConnectivityChecker

	keyStore *datastore.KeyStore

	replicationFactor int

	provideQueue   *queue.ProvideQueue
	provideRunning sync.Mutex

	workerPool               *pool.Pool[workerType]
	maxProvideConnsPerWorker int

	clock             clock.Clock
	cycleStart        time.Time
	reprovideInterval time.Duration
	maxReprovideDelay time.Duration

	schedule               *trie.Trie[bitstr.Key, time.Duration]
	scheduleLk             sync.Mutex
	scheduleCursor         bitstr.Key
	scheduleTimer          *clock.Timer
	scheduleTimerStartedAt time.Time

	avgPrefixLenLk       sync.Mutex
	avgPrefixLenReady    chan struct{}
	cachedAvgPrefixLen   int
	lastAvgPrefixLen     time.Time
	avgPrefixLenValidity time.Duration

	msgSender      pb.MessageSender
	getSelfAddrs   func() []ma.Multiaddr
	addLocalRecord func(mh.Multihash) error

	provideCounter metric.Int64Counter
}

// FIXME: remove me
func (s *SweepingProvider) SatisfyLinter() {
	s.vanillaProvide([]byte{})
	s.measureInitialPrefixLen()
}

// Close stops the provider and releases all resources.
func (s *SweepingProvider) Close() {
	s.closeOnce.Do(func() { close(s.done) })
}

func (s *SweepingProvider) closed() bool {
	select {
	case <-s.done:
		return true
	default:
		return false
	}
}

// scheduleNextReprovideNoLock makes sure the scheduler wakes up in
// `timeUntilReprovide` to reprovide the region identified by `prefix`.
func (s *SweepingProvider) scheduleNextReprovideNoLock(prefix bitstr.Key, timeUntilReprovide time.Duration) {
	s.scheduleCursor = prefix
	s.scheduleTimer.Reset(timeUntilReprovide)
	s.scheduleTimerStartedAt = s.clock.Now()
}

// schedulePrefixNoLock adds the supplied prefix to the schedule, unless
// already present.
//
// If `justReprovided` is true, it will schedule the next reprovide at most
// s.reprovideInterval+s.maxReprovideDelay in the future, allowing the
// reprovide to be delayed of at most maxReprovideDelay.
//
// If the supplied prefix is the next prefix to be reprovided, update the
// schedule cursor and timer.
func (s *SweepingProvider) schedulePrefixNoLock(prefix bitstr.Key, justReprovided bool) {
	nextReprovideTime := s.reprovideTimeForPrefix(prefix)
	if justReprovided {
		// Schedule next reprovide given that the prefix was just reprovided on
		// schedule. In the case the next reprovide time should be delayed due to a
		// growth in the number of network peers matching the prefix, don't delay
		// more than s.maxReprovideDelay.
		nextReprovideTime = min(nextReprovideTime, s.currentTimeOffset()+s.reprovideInterval+s.maxReprovideDelay)
	}
	// If schedule contains keys starting with prefix, remove them to avoid
	// overlap.
	if _, ok := keyspace.FindPrefixOfKey(s.schedule, prefix); ok {
		// Already scheduled.
		return
	}
	// Unschedule superstrings in schedule if any.
	s.unscheduleSubsumedPrefixesNoLock(prefix)

	s.schedule.Add(prefix, nextReprovideTime)

	// Check if the prefix that was just added is the next one to be reprovided.
	if s.schedule.IsNonEmptyLeaf() {
		// The prefix we insterted is the only element in the schedule.
		timeUntilPrefixReprovide := s.timeUntil(nextReprovideTime)
		s.scheduleNextReprovideNoLock(prefix, timeUntilPrefixReprovide)
		return
	}
	followingKey := keyspace.NextNonEmptyLeaf(s.schedule, prefix, s.order).Key
	if followingKey == s.scheduleCursor {
		// The key following prefix is the schedule cursor.
		timeUntilPrefixReprovide := s.timeUntil(nextReprovideTime)
		_, scheduledAlarm := trie.Find(s.schedule, s.scheduleCursor)
		if timeUntilPrefixReprovide < s.timeUntil(scheduledAlarm) {
			s.scheduleNextReprovideNoLock(prefix, timeUntilPrefixReprovide)
		}
	}
}

// unscheduleSubsumedPrefixes removes all superstrings of `prefix` that are
// scheduled in the future. Assumes that the schedule lock is held.
func (s *SweepingProvider) unscheduleSubsumedPrefixesNoLock(prefix bitstr.Key) {
	// Pop prefixes scheduled in the future being covered by the explored peers.
	keyspace.PruneSubtrie(s.schedule, prefix)

	// If we removed s.scheduleCursor from schedule, select the next one
	if keyspace.IsBitstrPrefix(prefix, s.scheduleCursor) {
		next := keyspace.NextNonEmptyLeaf(s.schedule, s.scheduleCursor, s.order)
		if next == nil {
			s.scheduleNextReprovideNoLock(prefix, s.reprovideInterval)
		} else {
			timeUntilReprovide := s.timeUntil(next.Data)
			s.scheduleNextReprovideNoLock(next.Key, timeUntilReprovide)
			logger.Warnf("next scheduled prefix now is %s", s.scheduleCursor)
		}
	}
}

// currentTimeOffset returns the current time offset in the reprovide cycle.
func (s *SweepingProvider) currentTimeOffset() time.Duration {
	return s.timeOffset(s.clock.Now())
}

// timeOffset returns the time offset in the reprovide cycle for the given
// time.
func (s *SweepingProvider) timeOffset(t time.Time) time.Duration {
	return t.Sub(s.cycleStart) % s.reprovideInterval
}

// timeUntil returns the time left (duration) until the given time offset.
func (s *SweepingProvider) timeUntil(d time.Duration) time.Duration {
	return s.timeBetween(s.currentTimeOffset(), d)
}

// timeBetween returns the duration between the two provided offsets, assuming
// it is no more than s.reprovideInterval.
func (s *SweepingProvider) timeBetween(from, to time.Duration) time.Duration {
	return (to-from+s.reprovideInterval-1)%s.reprovideInterval + 1
}

const maxPrefixSize = 24

// reprovideTimeForPrefix calculates the scheduled time offset for reproviding
// keys associated with a given prefix based on its bitstring prefix. The
// function maps the given binary prefix to a fraction of the overall reprovide
// interval (s.reprovideInterval), such that keys with prefixes closer to a
// configured target s.order (in XOR distance) are scheduled earlier and those
// further away later in the cycle.
//
// For any prefix of bit length n, the function generates 2^n distinct
// reprovide times that evenly partition the entire reprovide interval. The
// process first truncates s.order to n bits and then XORs it with the provided
// prefix. The resulting binary string is converted to an integer,
// corresponding to the index of the 2^n possible reprovide times to use for
// the prefix.
//
// This method ensures a deterministic and evenly distributed reprovide
// schedule, where the temporal position within the cycle is based on the
// binary representation of the key's prefix.
func (s *SweepingProvider) reprovideTimeForPrefix(prefix bitstr.Key) time.Duration {
	if len(prefix) == 0 {
		// Empty prefix: all reprovides occur at the beginning of the cycle.
		return 0
	}
	if len(prefix) > maxPrefixSize {
		// Truncate the prefix to the maximum allowed size to avoid overly fine
		// slicing of time.
		prefix = prefix[:maxPrefixSize]
	}
	// Number of possible bitstrings of the same length as prefix.
	maxInt := int64(1 << len(prefix))
	// XOR the prefix with the order key to reorder the schedule: keys "close" to
	// s.order are scheduled first in the cycle, and those "far" from it are
	// scheduled later.
	order := bitstr.Key(key.BitString(s.order)[:len(prefix)])
	k := prefix.Xor(order)
	val, _ := strconv.ParseInt(string(k), 2, 64)
	// Calculate the time offset as a fraction of the overall reprovide interval.
	return time.Duration(int64(s.reprovideInterval) * val / maxInt)
}

const initialGetClosestPeers = 4

// measureInitialPrefixLen makes a few GetClosestPeers calls to get an estimate
// of the prefix length to be used in the network.
//
// This function blocks until GetClosestPeers succeeds or the provider is
// closed. No provide operation can happen until this function returns.
func (s *SweepingProvider) measureInitialPrefixLen() {
	cplSum := atomic.Int32{}
	cplSamples := atomic.Int32{}
	wg := sync.WaitGroup{}
	wg.Add(initialGetClosestPeers)
	for range initialGetClosestPeers {
		go func() {
			defer wg.Done()
			randomMh := random.Multihashes(1)[0]
			for {
				if s.closed() {
					return
				}
				peers, err := s.router.GetClosestPeers(context.Background(), string(randomMh))
				if err != nil {
					logger.Infof("GetClosestPeers failed during initial prefix len measurement: %s", err)
				} else if len(peers) == 0 {
					logger.Info("GetClosestPeers found not peers during initial prefix len measurement")
				} else {
					if len(peers) <= 2 {
						return // Ignore result if only 2 other peers in DHT.
					}
					cpl := keyspace.KeyLen
					firstPeerKey := keyspace.PeerIDToBit256(peers[0])
					for _, p := range peers[1:] {
						cpl = min(cpl, key.CommonPrefixLength(firstPeerKey, keyspace.PeerIDToBit256(p)))
					}
					cplSum.Add(int32(cpl))
					cplSamples.Add(1)
					return
				}

				s.clock.Sleep(time.Second) // retry every second until success
			}
		}()
	}
	wg.Wait()

	nSamples := cplSamples.Load()
	s.avgPrefixLenLk.Lock()
	defer s.avgPrefixLenLk.Unlock()
	if nSamples == 0 {
		s.cachedAvgPrefixLen = 0
	} else {
		s.cachedAvgPrefixLen = int(cplSum.Load() / nSamples)
	}
	logger.Debugf("initial avgPrefixLen is %d", s.cachedAvgPrefixLen)
	s.lastAvgPrefixLen = s.clock.Now()
	s.avgPrefixLenReady <- struct{}{}
}

// getAvgPrefixLenNoLock returns the average prefix length of all scheduled
// prefixes.
//
// Hangs until the first measurement is done if the average prefix length is
// missing.
func (s *SweepingProvider) getAvgPrefixLenNoLock() int {
	s.avgPrefixLenLk.Lock()
	defer s.avgPrefixLenLk.Unlock()

	if s.cachedAvgPrefixLen == -1 {
		// Wait for initial measurement to complete. Requires the node to come
		// online.
		s.avgPrefixLenLk.Unlock()
		<-s.avgPrefixLenReady
		s.avgPrefixLenLk.Lock()
		return s.cachedAvgPrefixLen
	}

	if s.lastAvgPrefixLen.Add(s.avgPrefixLenValidity).After(s.clock.Now()) {
		// Return cached value if it is still valid.
		return s.cachedAvgPrefixLen
	}
	prefixLenSum := 0
	scheduleSize := s.schedule.Size()
	if scheduleSize > 0 {
		// Take average prefix length of all scheduled prefixes.
		for _, entry := range keyspace.AllEntries(s.schedule, s.order) {
			prefixLenSum += len(entry.Key)
		}
		s.cachedAvgPrefixLen = prefixLenSum / scheduleSize
		s.lastAvgPrefixLen = s.clock.Now()
	}
	return s.cachedAvgPrefixLen
}

// vanillaProvide provides a single key to the network without any
// optimization. It should be used for providing a small number of keys
// (typically 1 or 2), because exploring the keyspace would add too much
// overhead for a small number of keys.
func (s *SweepingProvider) vanillaProvide(k mh.Multihash) (bitstr.Key, error) {
	// Add provider record to local provider store.
	s.addLocalRecord(k)
	// Get peers to which the record will be allocated.
	peers, err := s.router.GetClosestPeers(context.Background(), string(k))
	if err != nil {
		return "", err
	}
	coveredPrefix, _ := keyspace.ShortestCoveredPrefix(bitstr.Key(key.BitString(keyspace.MhToBit256(k))), peers)
	addrInfo := peer.AddrInfo{ID: s.peerid, Addrs: s.getSelfAddrs()}
	keysAllocations := make(map[peer.ID][]mh.Multihash)
	for _, p := range peers {
		keysAllocations[p] = []mh.Multihash{k}
	}
	return coveredPrefix, s.sendProviderRecords(keysAllocations, addrInfo)
}

// exploreSwarm finds all peers whose kademlia identifier matches `prefix` in
// the DHT swarm, and organizes them in keyspace regions.
//
// A region is identified by a keyspace prefix, and contains all the peers
// matching this prefix. A region always has at least s.replicationFactor
// peers. Regions are non-overlapping.
//
// If there less than s.replicationFactor peers match `prefix`, explore
// shorter prefixes until at least s.replicationFactor peers are included in
// the region.
//
// The returned `coveredPrefix` represents the keyspace prefix covered by all
// returned regions combined. It is different to the supplied `prefix` if there
// aren't enough peers matching `prefix`.
func (s *SweepingProvider) exploreSwarm(prefix bitstr.Key) (regions []keyspace.Region, coveredPrefix bitstr.Key, err error) {
	peers, err := s.closestPeersToPrefix(prefix)
	if err != nil {
		return nil, "", fmt.Errorf("exploreSwarm '%s': %w", prefix, err)
	}
	if len(peers) == 0 {
		return nil, "", fmt.Errorf("no peers found when exploring prefix %s", prefix)
	}
	regions, coveredPrefix = keyspace.RegionsFromPeers(peers, s.replicationFactor, s.order)
	return regions, coveredPrefix, nil
}

// maxPrefixSearches is the maximum number of GetClosestPeers operations that
// are allowed to explore a prefix, preventing an infinite loop, since the exit
// condition depends on the network topology.
//
// A lower bound estimate on the number of fresh peers returned by GCP is
// replicationFactor/2. Hence, 64 GCP are expected to return at least
// 32*replicatonFactor peers, which should be more than enough, even if the
// supplied prefix is too short.
const maxPrefixSearches = 64

// closestPeersToPrefix returns at least s.replicationFactor peers
// corresponding to the branch of the network peers trie matching the provided
// prefix. In the case there aren't enough peers matching the provided prefix,
// it will find and return the closest peers to the prefix, even if they don't
// exactly match it.
func (s *SweepingProvider) closestPeersToPrefix(prefix bitstr.Key) ([]peer.ID, error) {
	allClosestPeers := make(map[peer.ID]struct{})

	nextPrefix := prefix
	startTime := time.Now()
	coveredPrefixesStack := []bitstr.Key{}

	i := 0
	// Go down the trie to fully cover prefix.
exploration:
	for {
		if i == maxPrefixSearches {
			return nil, errors.New("closestPeersToPrefix needed more than maxPrefixSearches iterations")
		}
		if !s.connectivity.IsOnline() {
			return nil, errors.New("provider: node is offline")
		}
		i++
		fullKey := keyspace.FirstFullKeyWithPrefix(nextPrefix, s.order)
		closestPeers, err := s.closestPeersToKey(fullKey)
		if err != nil {
			// We only get an err if something really bad happened, e.g no peers in
			// routing table, invalid key, etc.
			return nil, err
		}
		if len(closestPeers) == 0 {
			return nil, errors.New("dht lookup did not return any peers")
		}
		coveredPrefix, coveredPeers := keyspace.ShortestCoveredPrefix(fullKey, closestPeers)
		for _, p := range coveredPeers {
			allClosestPeers[p] = struct{}{}
		}

		coveredPrefixLen := len(coveredPrefix)
		if i == 1 {
			if coveredPrefixLen <= len(prefix) && coveredPrefix == prefix[:coveredPrefixLen] && len(allClosestPeers) >= s.replicationFactor {
				// Exit early if the prefix is fully covered at the first request and
				// we have enough (at least replicationFactor) peers.
				break exploration
			}
		} else {
			latestPrefix := coveredPrefixesStack[len(coveredPrefixesStack)-1]
			for coveredPrefixLen <= len(latestPrefix) && coveredPrefix[:coveredPrefixLen-1] == latestPrefix[:coveredPrefixLen-1] {
				// Pop latest prefix from stack, because current prefix is
				// complementary.
				// e.g latestPrefix=0010, currentPrefix=0011. latestPrefix is
				// replaced by 001, unless 000 was also in the stack, etc.
				coveredPrefixesStack = coveredPrefixesStack[:len(coveredPrefixesStack)-1]
				coveredPrefix = coveredPrefix[:len(coveredPrefix)-1]
				coveredPrefixLen = len(coveredPrefix)

				if len(coveredPrefixesStack) == 0 {
					if coveredPrefixLen <= len(prefix) && len(allClosestPeers) >= s.replicationFactor {
						break exploration
					}
					// Not enough peers -> add coveredPrefix to stack and continue.
					break
				}
				if coveredPrefixLen == 0 {
					logger.Error("coveredPrefixLen==0, coveredPrefixStack ", coveredPrefixesStack)
					break exploration
				}
				latestPrefix = coveredPrefixesStack[len(coveredPrefixesStack)-1]
			}
		}
		// Push coveredPrefix to stack
		coveredPrefixesStack = append(coveredPrefixesStack, coveredPrefix)
		// Flip last bit of last covered prefix
		nextPrefix = keyspace.FlipLastBit(coveredPrefixesStack[len(coveredPrefixesStack)-1])
	}

	peers := make([]peer.ID, 0, len(allClosestPeers))
	for p := range allClosestPeers {
		peers = append(peers, p)
	}
	logger.Debugf("Region %s exploration required %d requests to discover %d peers in %s", prefix, i, len(allClosestPeers), time.Since(startTime))
	return peers, nil
}

// closestPeersToKey returns a valid peer ID sharing a long common prefix with
// the provided key. Note that the returned peer IDs aren't random, they are
// taken from a static list of preimages.
func (s *SweepingProvider) closestPeersToKey(k bitstr.Key) ([]peer.ID, error) {
	p, _ := kb.GenRandPeerIDWithCPL(keyspace.KeyToBytes(k), kb.PeerIDPreimageMaxCpl)
	return s.router.GetClosestPeers(context.Background(), string(p))
}

const minimalRegionReachablePeersRatio float32 = 0.2

type provideJob struct {
	pid  peer.ID
	keys []mh.Multihash
}

// sendProviderRecords manages reprovides for all given peer ids and allocated
// keys. Upon failure to reprovide a key, or to connect to a peer, it will NOT
// retry.
//
// Returns an error if we were unable to reprovide keys to a given threshold of
// peers. In this case, the region reprovide is considered failed and the
// caller is responsible for trying again. This allows detecting if we are
// offline.
func (s *SweepingProvider) sendProviderRecords(keysAllocations map[peer.ID][]mh.Multihash, addrInfo peer.AddrInfo) error {
	nPeers := len(keysAllocations)
	if nPeers == 0 {
		return nil
	}
	startTime := s.clock.Now()
	errCount := atomic.Uint32{}
	nWorkers := s.maxProvideConnsPerWorker
	jobChan := make(chan provideJob, nWorkers)

	wg := sync.WaitGroup{}
	wg.Add(nWorkers)
	for range nWorkers {
		go func() {
			pmes := genProvideMessage(addrInfo)
			defer wg.Done()
			for job := range jobChan {
				err := s.provideKeysToPeer(job.pid, job.keys, pmes)
				if err != nil {
					errCount.Add(1)
				}
			}
		}()
	}

	for p, keys := range keysAllocations {
		jobChan <- provideJob{p, keys}
	}
	close(jobChan)
	wg.Wait()

	errCountLoaded := int(errCount.Load())
	logger.Infof("sent provider records to peers in %s, errors %d/%d", s.clock.Since(startTime), errCountLoaded, len(keysAllocations))

	if errCountLoaded == nPeers || errCountLoaded > int(float32(nPeers)*(1-minimalRegionReachablePeersRatio)) {
		return fmt.Errorf("unable to provide to enough peers (%d/%d)", nPeers-errCountLoaded, nPeers)
	}
	return nil
}

// genProvideMessage generates a new provide message with the supplied
// AddrInfo. The message contains no keys, as they will be set later before
// sending the message.
func genProvideMessage(addrInfo peer.AddrInfo) *pb.Message {
	pmes := pb.NewMessage(pb.Message_ADD_PROVIDER, []byte{}, 0)
	pmes.ProviderPeers = pb.RawPeerInfosToPBPeers([]peer.AddrInfo{addrInfo})
	return pmes
}

// maxConsecutiveProvideFailuresAllowed is the maximum number of consecutive
// provides that are allowed to fail to the same remote peer before cancelling
// all pending requests to this peer.
const maxConsecutiveProvideFailuresAllowed = 2

// provideKeysToPeer performs the network operation to advertise to the given
// DHT server (p) that we serve all the given keys.
func (s *SweepingProvider) provideKeysToPeer(p peer.ID, keys []mh.Multihash, pmes *pb.Message) error {
	errCount := 0
	for _, mh := range keys {
		pmes.Key = mh
		err := s.msgSender.SendMessage(context.Background(), p, pmes)
		if err != nil {
			errCount++

			if errCount == len(keys) || errCount > maxConsecutiveProvideFailuresAllowed {
				return fmt.Errorf("failed to provide to %s: %s", p, err.Error())
			}
		} else if errCount > 0 {
			// Reset error count
			errCount = 0
		}
	}
	return nil
}

// handleProvide provides supplied keys to the network if needed and schedules
// the keys to be reprovided if needed.
func (s *SweepingProvider) handleProvide(force, reprovide bool, keys ...mh.Multihash) {
	if len(keys) == 0 {
		return
	}
	if reprovide {
		// Add keys to list of keys to be reprovided. Returned keys are deduplicated
		// newly added keys.
		newKeys, err := s.keyStore.Put(context.Background(), keys...)
		if err != nil {
			logger.Errorf("couldn't add keys to keystore: %s", err)
			return
		}
		if !force {
			keys = newKeys
		}
	}

	prefixes := s.groupAndScheduleKeysByPrefix(keys, reprovide)
	if len(prefixes) == 0 {
		return
	}
	// Sort prefixes by number of keys.
	sortedPrefixesAndKeys := keyspace.SortPrefixesBySize(prefixes)
	// Add keys to the provide queue.
	for _, prefixAndKeys := range sortedPrefixesAndKeys {
		s.provideQueue.Enqueue(prefixAndKeys.Prefix, prefixAndKeys.Keys...)
	}

	go s.provideLoop()
}

// groupAndScheduleKeysByPrefix groups the supplied keys by their prefixes as
// present in the schedule, and if `schedule` is set to true, add these
// prefixes to the schedule to be reprovided.
func (s *SweepingProvider) groupAndScheduleKeysByPrefix(keys []mh.Multihash, schedule bool) map[bitstr.Key][]mh.Multihash {
	avgPrefixLen := -1
	prefixes := make(map[bitstr.Key][]mh.Multihash)
	seen := make(map[bit256.Key]struct{})

	s.scheduleLk.Lock()
	defer s.scheduleLk.Unlock()
	for _, h := range keys {
		k := keyspace.MhToBit256(h)
		// Don't add duplicates
		if _, ok := seen[k]; ok {
			continue
		}
		seen[k] = struct{}{}

		prefixConsolidation := false
		prefix, scheduled := keyspace.FindPrefixOfKey(s.schedule, k)
		if !scheduled {
			if avgPrefixLen == -1 {
				avgPrefixLen = s.getAvgPrefixLenNoLock()
			}
			prefix = bitstr.Key(key.BitString(k)[:avgPrefixLen])

			if schedule {
				if subtrie, ok := keyspace.FindSubtrie(s.schedule, prefix); ok {
					// If generated prefix is a prefix of existing scheduled keyspace
					// zones, consolidate these zones around the shorter prefix.
					for _, entry := range keyspace.AllEntries(subtrie, s.order) {
						s.schedule.Remove(entry.Key)
					}
					prefixConsolidation = true
				}
				s.schedulePrefixNoLock(prefix, false)
			}
		}

		prefixes[prefix] = append(prefixes[prefix], h)

		if prefixConsolidation {
			// prefix is a shorted prefix of a prefix already in the schedule.
			// Consolidate everything into prefix.
			for p, keys := range prefixes {
				if keyspace.IsBitstrPrefix(p, prefix) {
					seen := make(map[string]struct{})
					for _, key := range prefixes[prefix] {
						seen[string(key)] = struct{}{}
					}
					for _, key := range keys {
						strKey := string(key)
						if _, ok := seen[strKey]; ok {
							continue
						}
						seen[strKey] = struct{}{}
						prefixes[prefix] = append(prefixes[prefix], key)
					}
					delete(prefixes, p)
				}
			}
		}
	}
	return prefixes
}

// provideLoop is the loop providing keys to the DHT swarm as long as the
// provide queue isn't empty.
//
// The s.provideRunning mutex prevents concurrent executions of the loop.
func (s *SweepingProvider) provideLoop() {
	if !s.provideRunning.TryLock() {
		// Ensure that only one goroutine is running the provide loop at a time.
		return
	}
	defer s.provideRunning.Unlock()

	for !s.provideQueue.IsEmpty() {
		if s.closed() {
			// Exit loop if provider is closed.
			return
		}
		if !s.connectivity.IsOnline() {
			// Don't try to provide if node is offline.
			return
		}
		// Block until we can acquire a worker from the pool.
		err := s.workerPool.Acquire(burstWorker)
		if err != nil {
			// Provider was closed while waiting for a worker.
			return
		}
<<<<<<< HEAD
		go func() {
			defer s.workerPool.Release(burstWorker)

			prefix, keys, ok := s.provideQueue.Dequeue()
			if ok {
				s.batchProvide(prefix, keys)
			}
		}()
=======
		prefix, keys, ok := s.provideQueue.Dequeue()
		if ok {
			go func(prefix bitstr.Key, keys []mh.Multihash) {
				defer s.workerPool.Release(burstWorker)
				s.provideForPrefix(prefix, keys)
			}(prefix, keys)
		} else {
			s.workerPool.Release(burstWorker)
		}
>>>>>>> 6900ec95
	}
}

const individualProvideThreshold = 2

func (s *SweepingProvider) batchProvide(prefix bitstr.Key, keys []mh.Multihash) {
	if len(keys) == 0 {
		return
	}
	addrInfo, ok := s.selfAddrInfo()
	if !ok {
		// Don't provide if the node doesn't have a valid address to include in the
		// provider record.
		return
	}
	if len(keys) <= individualProvideThreshold {
		// Don't fully explore the region, execute simple DHT provides for these
		// keys. It isn't worth it to fully explore a region for just a few keys.
		s.individualProvide(prefix, keys, false, false)
		return
	}

	regions, coveredPrefix, err := s.exploreSwarm(prefix)
	if err != nil {
		s.failedProvide(prefix, keys, fmt.Errorf("reprovide '%s': %w", prefix, err))
		return
	}
	logger.Debugf("provide: requested prefix '%s' (len %d), prefix covered '%s' (len %d)", prefix, len(prefix), coveredPrefix, len(coveredPrefix))

	// Add any key matching the covered prefix from the provide queue to the
	// current provide batch.
	extraKeys := s.provideQueue.DequeueMatching(coveredPrefix)
	keys = append(keys, extraKeys...)
	regions = keyspace.AssignKeysToRegions(regions, keys)

	if !s.provideRegions(regions, addrInfo) {
		logger.Errorf("failed to reprovide any region for prefix %s", prefix)
	}
}

func (s *SweepingProvider) failedProvide(prefix bitstr.Key, keys []mh.Multihash, err error) {
	logger.Error(err)
	// Put keys back to the provide queue.
	s.provideQueue.Enqueue(prefix, keys...)

	s.connectivity.TriggerCheck()
}

// selfAddrInfo returns the current peer.AddrInfo to be used in the provider
// records sent to remote peers.
//
// If the node currently has no valid multiaddress, return an empty AddrInfo
// and false.
func (s *SweepingProvider) selfAddrInfo() (peer.AddrInfo, bool) {
	addrs := s.getSelfAddrs()
	if len(addrs) == 0 {
		logger.Warn("provider: no self addresses available for providing keys")
		return peer.AddrInfo{}, false
	}
	return peer.AddrInfo{ID: s.peerid, Addrs: addrs}, true
}

// individualProvide provides the keys sharing the same prefix to the network
// without exploring the associated keyspace regions. It performs "normal" DHT
// provides for the supplied keys, handles failures and schedules next
// reprovide is necessary.
func (s *SweepingProvider) individualProvide(prefix bitstr.Key, keys []mh.Multihash, reprovide bool, periodicReprovide bool) {
	// TODO: implement me
}

// provideRegions contains common logic to batchProvide() and batchReprovide().
// It iterate over supplied regions, and allocates the regions provider records
// to the appropriate DHT servers.
func (s *SweepingProvider) provideRegions(regions []keyspace.Region, addrInfo peer.AddrInfo) bool {
	errCount := 0
	for _, r := range regions {
		nKeys := r.Keys.Size()
		if nKeys == 0 {
			continue
		}
		// Add keys to local provider store
		for _, h := range keyspace.AllValues(r.Keys, s.order) {
			s.addLocalRecord(h)
		}
		keysAllocations := keyspace.AllocateToKClosest(r.Keys, r.Peers, s.replicationFactor)
		err := s.sendProviderRecords(keysAllocations, addrInfo)
		if err != nil {
			errCount++
			err = fmt.Errorf("%s: region %s", err, r.Prefix)
			s.failedProvide(r.Prefix, keyspace.AllValues(r.Keys, s.order), err)
			continue
		}
		s.provideCounter.Add(context.Background(), int64(nKeys))

	}
	// If at least 1 regions was provided, we don't consider it a failure.
	return errCount < len(regions)
}

// ProvideOnce only sends provider records for the given keys out to the DHT
// swarm. It does NOT take the responsibility to reprovide these keys.
func (s *SweepingProvider) ProvideOnce(keys ...mh.Multihash) {
	s.handleProvide(true, false, keys...)
}

// StartProviding provides the given keys to the DHT swarm unless they were
// already provided in the past. The keys will be periodically reprovided until
// StopProviding is called for the same keys or user defined garbage collection
// deletes the keys.
func (s *SweepingProvider) StartProviding(force bool, keys ...mh.Multihash) {
	s.handleProvide(force, true, keys...)
}

// StopProviding stops reproviding the given keys to the DHT swarm. The node
// stops being referred as a provider when the provider records in the DHT
// swarm expire.
func (s *SweepingProvider) StopProviding(keys ...mh.Multihash) {
	err := s.keyStore.Delete(context.Background(), keys...)
	if err != nil {
		logger.Errorf("failed to stop providing keys: %s", err)
	}
	s.provideQueue.Remove(keys...)
}

// ClearProvideQueue clears the all the keys from the provide queue and returns
// the number of keys that were cleared.
func (s *SweepingProvider) ClearProvideQueue() int {
	return s.provideQueue.Clear()
}

// ProvideState encodes the current relationship between this node and `key`.
type ProvideState uint8

const (
	StateUnknown  ProvideState = iota // we have no record of the key
	StateQueued                       // key is queued to be provided
	StateProvided                     // key was provided at least once
)

// ProvideStatus reports the provider’s view of a key.
//
// When `state == StateProvided`, `lastProvide` is the wall‑clock time of the
// most recent successful provide operation (UTC).
// For `StateQueued` or `StateUnknown`, `lastProvide` is the zero `time.Time`.
func (s *SweepingProvider) ProvideStatus(key mh.Multihash) (state ProvideState, lastProvide time.Time) {
	// TODO: implement me
	return StateUnknown, time.Time{}
}<|MERGE_RESOLUTION|>--- conflicted
+++ resolved
@@ -742,16 +742,6 @@
 			// Provider was closed while waiting for a worker.
 			return
 		}
-<<<<<<< HEAD
-		go func() {
-			defer s.workerPool.Release(burstWorker)
-
-			prefix, keys, ok := s.provideQueue.Dequeue()
-			if ok {
-				s.batchProvide(prefix, keys)
-			}
-		}()
-=======
 		prefix, keys, ok := s.provideQueue.Dequeue()
 		if ok {
 			go func(prefix bitstr.Key, keys []mh.Multihash) {
@@ -761,7 +751,6 @@
 		} else {
 			s.workerPool.Release(burstWorker)
 		}
->>>>>>> 6900ec95
 	}
 }
 
