package provider

import (
	"context"
	"crypto/rand"
	"fmt"
	"sync"
	"sync/atomic"
	"time"

	"github.com/filecoin-project/go-clock"
	logging "github.com/ipfs/go-log/v2"
	kb "github.com/libp2p/go-libp2p-kbucket"
	"github.com/libp2p/go-libp2p/core/peer"
	ma "github.com/multiformats/go-multiaddr"
	mh "github.com/multiformats/go-multihash"

	"github.com/probe-lab/go-libdht/kad/key"
	"github.com/probe-lab/go-libdht/kad/key/bit256"
	"github.com/probe-lab/go-libdht/kad/key/bitstr"
	"github.com/probe-lab/go-libdht/kad/trie"

	pb "github.com/libp2p/go-libp2p-kad-dht/pb"
	"github.com/libp2p/go-libp2p-kad-dht/provider/internal/keyspace"
)

// DHTProvider is an interface for providing keys to a DHT swarm. It holds a
// state of keys to be advertised, and is responsible for periodically
// publishing provider records for these keys to the DHT swarm before the
// records expire.
type DHTProvider interface {
	// StartProviding ensures keys are periodically advertised to the DHT swarm.
	//
	// If the `keys` aren't currently being reprovided, they are added to the
	// queue to be provided to the DHT swarm as soon as possible, and scheduled
	// to be reprovided periodically. If `force` is set to true, all keys are
	// provided to the DHT swarm, regardless of whether they were already being
	// reprovided in the past. `keys` keep being reprovided until `StopProviding`
	// is called.
	//
	// This operation is asynchronous, it returns as soon as the `keys` are added
	// to the provide queue, and provides happens asynchronously.
	StartProviding(force bool, keys ...mh.Multihash)

	// StopProviding stops reproviding the given keys to the DHT swarm. The node
	// stops being referred as a provider when the provider records in the DHT
	// swarm expire.
	//
	// Remove the `keys` from the schedule and return immediately. Valid records
	// can remain in the DHT swarm up to the provider record TTL after calling
	// `StopProviding`.
	StopProviding(keys ...mh.Multihash)

	// ProvideOnce sends provider records for the specified keys to the DHT swarm
	// only once. It does not automatically reprovide those keys afterward.
	//
	// Add the supplied multihashes to the provide queue, and return immediately.
	// The provide operation happens asynchronously.
	ProvideOnce(keys ...mh.Multihash)
}

var _ DHTProvider = &SweepingProvider{}

var logger = logging.Logger("dht/SweepingProvider")

type KadClosestPeersRouter interface {
	GetClosestPeers(context.Context, string) ([]peer.ID, error)
}

type SweepingProvider struct {
	// TODO: complete me
	done      chan struct{}
	closeOnce sync.Once

	peerid peer.ID
	order  bit256.Key
	router KadClosestPeersRouter

	clock clock.Clock

	maxProvideConnsPerWorker int

	schedule   *trie.Trie[bitstr.Key, time.Duration]
	scheduleLk sync.Mutex

	avgPrefixLenLk       sync.Mutex
	avgPrefixLenReady    chan struct{}
	cachedAvgPrefixLen   int
	lastAvgPrefixLen     time.Time
	avgPrefixLenValidity time.Duration

	msgSender      pb.MessageSender
	getSelfAddrs   func() []ma.Multiaddr
	addLocalRecord func(mh.Multihash) error
}

<<<<<<< HEAD
// Close stops the provider and releases all resources.
func (s *SweepingProvider) Close() {
	s.closeOnce.Do(func() { close(s.done) })
}

func (s *SweepingProvider) closed() bool {
	select {
	case <-s.done:
		return true
	default:
		return false
	}
}

const initialGetClosestPeers = 4

// measureInitialPrefixLen makes a few GetClosestPeers calls to get an estimate
// of the prefix length to be used in the network.
//
// This function blocks until GetClosestPeers succeeds or the provider is
// closed. No provide operation can happen until this function returns.
func (s *SweepingProvider) measureInitialPrefixLen() {
	cplSum := atomic.Int32{}
	cplSamples := atomic.Int32{}
	wg := sync.WaitGroup{}
	wg.Add(initialGetClosestPeers)
	for range initialGetClosestPeers {
		go func() {
			defer wg.Done()
			bytes := [32]byte{}
			rand.Read(bytes[:])
			for {
				if s.closed() {
					return
				}
				peers, err := s.router.GetClosestPeers(context.Background(), string(bytes[:]))
				if err == nil && len(peers) > 0 {
					if len(peers) <= 2 {
						return // Ignore result if only 2 other peers in DHT.
					}
					cpl := keyspace.KeyLen
					firstPeerKey := keyspace.PeerIDToBit256(peers[0])
					for _, p := range peers[1:] {
						cpl = min(cpl, key.CommonPrefixLength(firstPeerKey, keyspace.PeerIDToBit256(p)))
					}
					cplSum.Add(int32(cpl))
					cplSamples.Add(1)
					return
				}
				s.clock.Sleep(time.Second) // retry every second until success
			}
		}()
	}
	wg.Wait()

	nSamples := cplSamples.Load()
	s.avgPrefixLenLk.Lock()
	defer s.avgPrefixLenLk.Unlock()
	if nSamples == 0 {
		s.cachedAvgPrefixLen = 0
	} else {
		s.cachedAvgPrefixLen = int(cplSum.Load() / nSamples)
	}
	logger.Debugf("initial avgPrefixLen is %d", s.cachedAvgPrefixLen)
	s.lastAvgPrefixLen = s.clock.Now()
	s.avgPrefixLenReady <- struct{}{}
}

// getAvgPrefixLenNoLock returns the average prefix length of all scheduled
// prefixes.
//
// Hangs until the first measurement is done if the average prefix length is
// missing.
func (s *SweepingProvider) getAvgPrefixLenNoLock() int {
	s.avgPrefixLenLk.Lock()
	defer s.avgPrefixLenLk.Unlock()

	if s.cachedAvgPrefixLen == -1 {
		// Wait for initial measurement to complete. Requires the node to come
		// online.
		s.avgPrefixLenLk.Unlock()
		<-s.avgPrefixLenReady
		s.avgPrefixLenLk.Lock()
		return s.cachedAvgPrefixLen
	}

	if s.lastAvgPrefixLen.Add(s.avgPrefixLenValidity).After(s.clock.Now()) {
		// Return cached value if it is still valid.
		return s.cachedAvgPrefixLen
	}
	prefixLenSum := 0
	scheduleSize := s.schedule.Size()
	if scheduleSize > 0 {
		// Take average prefix length of all scheduled prefixes.
		for _, entry := range keyspace.AllEntries(s.schedule, s.order) {
			prefixLenSum += len(entry.Key)
		}
		s.cachedAvgPrefixLen = prefixLenSum / scheduleSize
		s.lastAvgPrefixLen = s.clock.Now()
	}
	return s.cachedAvgPrefixLen
=======
// FIXME: remove me
func (s *SweepingProvider) SatisfyLinter() {
	s.vanillaProvide([]byte{})
	s.closestPeersToKey("")
>>>>>>> 47f82bf8
}

// vanillaProvide provides a single key to the network without any
// optimization. It should be used for providing a small number of keys
// (typically 1 or 2), because exploring the keyspace would add too much
// overhead for a small number of keys.
func (s *SweepingProvider) vanillaProvide(k mh.Multihash) (bitstr.Key, error) {
	// Add provider record to local provider store.
	s.addLocalRecord(k)
	// Get peers to which the record will be allocated.
	peers, err := s.router.GetClosestPeers(context.Background(), string(k))
	if err != nil {
		return "", err
	}
	coveredPrefix, _ := keyspace.ShortestCoveredPrefix(bitstr.Key(key.BitString(keyspace.MhToBit256(k))), peers)
	addrInfo := peer.AddrInfo{ID: s.peerid, Addrs: s.getSelfAddrs()}
	keysAllocations := make(map[peer.ID][]mh.Multihash)
	for _, p := range peers {
		keysAllocations[p] = []mh.Multihash{k}
	}
	return coveredPrefix, s.sendProviderRecords(keysAllocations, addrInfo)
}

// closestPeersToKey returns a valid peer ID sharing a long common prefix with
// the provided key. Note that the returned peer IDs aren't random, they are
// taken from a static list of preimages.
func (s *SweepingProvider) closestPeersToKey(k bitstr.Key) ([]peer.ID, error) {
	p, _ := kb.GenRandPeerIDWithCPL(keyspace.KeyToBytes(k), kb.PeerIDPreimageMaxCpl)
	return s.router.GetClosestPeers(context.Background(), string(p))
}

const minimalRegionReachablePeersRatio float32 = 0.2

type provideJob struct {
	pid  peer.ID
	keys []mh.Multihash
}

// sendProviderRecords manages reprovides for all given peer ids and allocated
// keys. Upon failure to reprovide a key, or to connect to a peer, it will NOT
// retry.
//
// Returns an error if we were unable to reprovide keys to a given threshold of
// peers. In this case, the region reprovide is considered failed and the
// caller is responsible for trying again. This allows detecting if we are
// offline.
func (s *SweepingProvider) sendProviderRecords(keysAllocations map[peer.ID][]mh.Multihash, addrInfo peer.AddrInfo) error {
	nPeers := len(keysAllocations)
	if nPeers == 0 {
		return nil
	}
	startTime := s.clock.Now()
	errCount := atomic.Uint32{}
	nWorkers := s.maxProvideConnsPerWorker
	jobChan := make(chan provideJob, nWorkers)

	wg := sync.WaitGroup{}
	wg.Add(nWorkers)
	for range nWorkers {
		go func() {
			pmes := genProvideMessage(addrInfo)
			defer wg.Done()
			for job := range jobChan {
				err := s.provideKeysToPeer(job.pid, job.keys, pmes)
				if err != nil {
					errCount.Add(1)
				}
			}
		}()
	}

	for p, keys := range keysAllocations {
		jobChan <- provideJob{p, keys}
	}
	close(jobChan)
	wg.Wait()

	errCountLoaded := int(errCount.Load())
	logger.Infof("sent provider records to peers in %s, errors %d/%d", s.clock.Since(startTime), errCountLoaded, len(keysAllocations))

	if errCountLoaded == nPeers || errCountLoaded > int(float32(nPeers)*(1-minimalRegionReachablePeersRatio)) {
		return fmt.Errorf("unable to provide to enough peers (%d/%d)", nPeers-errCountLoaded, nPeers)
	}
	return nil
}

// genProvideMessage generates a new provide message with the supplied
// AddrInfo. The message contains no keys, as they will be set later before
// sending the message.
func genProvideMessage(addrInfo peer.AddrInfo) *pb.Message {
	pmes := pb.NewMessage(pb.Message_ADD_PROVIDER, []byte{}, 0)
	pmes.ProviderPeers = pb.RawPeerInfosToPBPeers([]peer.AddrInfo{addrInfo})
	return pmes
}

// maxConsecutiveProvideFailuresAllowed is the maximum number of consecutive
// provides that are allowed to fail to the same remote peer before cancelling
// all pending requests to this peer.
const maxConsecutiveProvideFailuresAllowed = 2

// provideKeysToPeer performs the network operation to advertise to the given
// DHT server (p) that we serve all the given keys.
func (s *SweepingProvider) provideKeysToPeer(p peer.ID, keys []mh.Multihash, pmes *pb.Message) error {
	errCount := 0
	for _, mh := range keys {
		pmes.Key = mh
		err := s.msgSender.SendMessage(context.Background(), p, pmes)
		if err != nil {
			errCount++

			if errCount == len(keys) || errCount > maxConsecutiveProvideFailuresAllowed {
				return fmt.Errorf("failed to provide to %s: %s", p, err.Error())
			}
		} else if errCount > 0 {
			// Reset error count
			errCount = 0
		}
	}
	return nil
}

// ProvideOnce sends provider records for the specified keys to the DHT swarm
// only once. It does not automatically reprovide those keys afterward.
//
// Add the supplied multihashes to the provide queue, and return immediately.
// The provide operation happens asynchronously.
func (s *SweepingProvider) ProvideOnce(keys ...mh.Multihash) {
	// TODO: implement me
}

// StartProviding ensures keys are periodically advertised to the DHT swarm.
//
// If the `keys` aren't currently being reprovided, they are added to the
// queue to be provided to the DHT swarm as soon as possible, and scheduled
// to be reprovided periodically. If `force` is set to true, all keys are
// provided to the DHT swarm, regardless of whether they were already being
// reprovided in the past. `keys` keep being reprovided until `StopProviding`
// is called.
//
// This operation is asynchronous, it returns as soon as the `keys` are added
// to the provide queue, and provides happens asynchronously.
func (s *SweepingProvider) StartProviding(force bool, keys ...mh.Multihash) {
	// TODO: implement me
}

// StopProviding stops reproviding the given keys to the DHT swarm. The node
// stops being referred as a provider when the provider records in the DHT
// swarm expire.
//
// Remove the `keys` from the schedule and return immediately. Valid records
// can remain in the DHT swarm up to the provider record TTL after calling
// `StopProviding`.
func (s *SweepingProvider) StopProviding(keys ...mh.Multihash) {
	// TODO: implement me
}<|MERGE_RESOLUTION|>--- conflicted
+++ resolved
@@ -94,7 +94,12 @@
 	addLocalRecord func(mh.Multihash) error
 }
 
-<<<<<<< HEAD
+// FIXME: remove me
+func (s *SweepingProvider) SatisfyLinter() {
+	s.vanillaProvide([]byte{})
+	s.closestPeersToKey("")
+}
+
 // Close stops the provider and releases all resources.
 func (s *SweepingProvider) Close() {
 	s.closeOnce.Do(func() { close(s.done) })
@@ -196,12 +201,6 @@
 		s.lastAvgPrefixLen = s.clock.Now()
 	}
 	return s.cachedAvgPrefixLen
-=======
-// FIXME: remove me
-func (s *SweepingProvider) SatisfyLinter() {
-	s.vanillaProvide([]byte{})
-	s.closestPeersToKey("")
->>>>>>> 47f82bf8
 }
 
 // vanillaProvide provides a single key to the network without any
