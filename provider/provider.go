--- conflicted
+++ resolved
@@ -650,7 +650,6 @@
 // stops being referred as a provider when the provider records in the DHT
 // swarm expire.
 func (s *SweepingProvider) StopProviding(keys ...mh.Multihash) {
-<<<<<<< HEAD
 	err := s.keyStore.Delete(context.Background(), keys...)
 	if err != nil {
 		logger.Errorf("failed to stop providing keys: %s", err)
@@ -662,8 +661,6 @@
 // the number of keys that were cleared.
 func (s *SweepingProvider) ClearProvideQueue() int {
 	return s.provideQueue.Clear()
-=======
-	// TODO: implement me
 }
 
 // ProvideState encodes the current relationship between this node and `key`.
@@ -683,5 +680,4 @@
 func (s *SweepingProvider) ProvideStatus(key mh.Multihash) (state ProvideState, lastProvide time.Time) {
 	// TODO: implement me
 	return StateUnknown, time.Time{}
->>>>>>> 59c9e9a1
 }