package provider

import (
<<<<<<< HEAD
	"time"

	mh "github.com/multiformats/go-multihash"
=======
	"context"
	"fmt"
	"sync"
	"sync/atomic"

	"github.com/filecoin-project/go-clock"
	logging "github.com/ipfs/go-log/v2"
	kb "github.com/libp2p/go-libp2p-kbucket"
	"github.com/libp2p/go-libp2p/core/peer"
	ma "github.com/multiformats/go-multiaddr"
	mh "github.com/multiformats/go-multihash"

	"github.com/probe-lab/go-libdht/kad/key"
	"github.com/probe-lab/go-libdht/kad/key/bitstr"

	pb "github.com/libp2p/go-libp2p-kad-dht/pb"
	"github.com/libp2p/go-libp2p-kad-dht/provider/internal/keyspace"
>>>>>>> d8c733d4
)

// DHTProvider is an interface for providing keys to a DHT swarm. It holds a
// state of keys to be advertised, and is responsible for periodically
// publishing provider records for these keys to the DHT swarm before the
// records expire.
type DHTProvider interface {
	// StartProviding ensures keys are periodically advertised to the DHT swarm.
	//
	// If the `keys` aren't currently being reprovided, they are added to the
	// queue to be provided to the DHT swarm as soon as possible, and scheduled
	// to be reprovided periodically. If `force` is set to true, all keys are
	// provided to the DHT swarm, regardless of whether they were already being
	// reprovided in the past. `keys` keep being reprovided until `StopProviding`
	// is called.
	//
	// This operation is asynchronous, it returns as soon as the `keys` are added
	// to the provide queue, and provides happens asynchronously.
	StartProviding(force bool, keys ...mh.Multihash)

	// StopProviding stops reproviding the given keys to the DHT swarm. The node
	// stops being referred as a provider when the provider records in the DHT
	// swarm expire.
	//
	// Remove the `keys` from the schedule and return immediately. Valid records
	// can remain in the DHT swarm up to the provider record TTL after calling
	// `StopProviding`.
	StopProviding(keys ...mh.Multihash)

	// ProvideOnce sends provider records for the specified keys to the DHT swarm
	// only once. It does not automatically reprovide those keys afterward.
	//
	// Add the supplied multihashes to the provide queue, and return immediately.
	// The provide operation happens asynchronously.
	ProvideOnce(keys ...mh.Multihash)
}

var _ DHTProvider = &SweepingProvider{}

<<<<<<< HEAD
type SweepingProvider struct {
	// TODO: implement me
=======
var logger = logging.Logger("dht/SweepingProvider")

type KadClosestPeersRouter interface {
	GetClosestPeers(context.Context, string) ([]peer.ID, error)
}

type SweepingProvider struct {
	// TODO: complete me
	peerid peer.ID
	router KadClosestPeersRouter

	clock clock.Clock

	maxProvideConnsPerWorker int

	msgSender      pb.MessageSender
	getSelfAddrs   func() []ma.Multiaddr
	addLocalRecord func(mh.Multihash) error
}

// FIXME: remove me
func (s *SweepingProvider) SatisfyLinter() {
	s.vanillaProvide([]byte{})
	s.closestPeersToKey("")
}

// vanillaProvide provides a single key to the network without any
// optimization. It should be used for providing a small number of keys
// (typically 1 or 2), because exploring the keyspace would add too much
// overhead for a small number of keys.
func (s *SweepingProvider) vanillaProvide(k mh.Multihash) (bitstr.Key, error) {
	// Add provider record to local provider store.
	s.addLocalRecord(k)
	// Get peers to which the record will be allocated.
	peers, err := s.router.GetClosestPeers(context.Background(), string(k))
	if err != nil {
		return "", err
	}
	coveredPrefix, _ := keyspace.ShortestCoveredPrefix(bitstr.Key(key.BitString(keyspace.MhToBit256(k))), peers)
	addrInfo := peer.AddrInfo{ID: s.peerid, Addrs: s.getSelfAddrs()}
	keysAllocations := make(map[peer.ID][]mh.Multihash)
	for _, p := range peers {
		keysAllocations[p] = []mh.Multihash{k}
	}
	return coveredPrefix, s.sendProviderRecords(keysAllocations, addrInfo)
}

// closestPeersToKey returns a valid peer ID sharing a long common prefix with
// the provided key. Note that the returned peer IDs aren't random, they are
// taken from a static list of preimages.
func (s *SweepingProvider) closestPeersToKey(k bitstr.Key) ([]peer.ID, error) {
	p, _ := kb.GenRandPeerIDWithCPL(keyspace.KeyToBytes(k), kb.PeerIDPreimageMaxCpl)
	return s.router.GetClosestPeers(context.Background(), string(p))
}

const minimalRegionReachablePeersRatio float32 = 0.2

type provideJob struct {
	pid  peer.ID
	keys []mh.Multihash
}

// sendProviderRecords manages reprovides for all given peer ids and allocated
// keys. Upon failure to reprovide a key, or to connect to a peer, it will NOT
// retry.
//
// Returns an error if we were unable to reprovide keys to a given threshold of
// peers. In this case, the region reprovide is considered failed and the
// caller is responsible for trying again. This allows detecting if we are
// offline.
func (s *SweepingProvider) sendProviderRecords(keysAllocations map[peer.ID][]mh.Multihash, addrInfo peer.AddrInfo) error {
	nPeers := len(keysAllocations)
	if nPeers == 0 {
		return nil
	}
	startTime := s.clock.Now()
	errCount := atomic.Uint32{}
	nWorkers := s.maxProvideConnsPerWorker
	jobChan := make(chan provideJob, nWorkers)

	wg := sync.WaitGroup{}
	wg.Add(nWorkers)
	for range nWorkers {
		go func() {
			pmes := genProvideMessage(addrInfo)
			defer wg.Done()
			for job := range jobChan {
				err := s.provideKeysToPeer(job.pid, job.keys, pmes)
				if err != nil {
					errCount.Add(1)
				}
			}
		}()
	}

	for p, keys := range keysAllocations {
		jobChan <- provideJob{p, keys}
	}
	close(jobChan)
	wg.Wait()

	errCountLoaded := int(errCount.Load())
	logger.Infof("sent provider records to peers in %s, errors %d/%d", s.clock.Since(startTime), errCountLoaded, len(keysAllocations))

	if errCountLoaded == nPeers || errCountLoaded > int(float32(nPeers)*(1-minimalRegionReachablePeersRatio)) {
		return fmt.Errorf("unable to provide to enough peers (%d/%d)", nPeers-errCountLoaded, nPeers)
	}
	return nil
}

// genProvideMessage generates a new provide message with the supplied
// AddrInfo. The message contains no keys, as they will be set later before
// sending the message.
func genProvideMessage(addrInfo peer.AddrInfo) *pb.Message {
	pmes := pb.NewMessage(pb.Message_ADD_PROVIDER, []byte{}, 0)
	pmes.ProviderPeers = pb.RawPeerInfosToPBPeers([]peer.AddrInfo{addrInfo})
	return pmes
}

// maxConsecutiveProvideFailuresAllowed is the maximum number of consecutive
// provides that are allowed to fail to the same remote peer before cancelling
// all pending requests to this peer.
const maxConsecutiveProvideFailuresAllowed = 2

// provideKeysToPeer performs the network operation to advertise to the given
// DHT server (p) that we serve all the given keys.
func (s *SweepingProvider) provideKeysToPeer(p peer.ID, keys []mh.Multihash, pmes *pb.Message) error {
	errCount := 0
	for _, mh := range keys {
		pmes.Key = mh
		err := s.msgSender.SendMessage(context.Background(), p, pmes)
		if err != nil {
			errCount++

			if errCount == len(keys) || errCount > maxConsecutiveProvideFailuresAllowed {
				return fmt.Errorf("failed to provide to %s: %s", p, err.Error())
			}
		} else if errCount > 0 {
			// Reset error count
			errCount = 0
		}
	}
	return nil
>>>>>>> d8c733d4
}

// ProvideOnce sends provider records for the specified keys to the DHT swarm
// only once. It does not automatically reprovide those keys afterward.
//
// Add the supplied multihashes to the provide queue, and return immediately.
// The provide operation happens asynchronously.
func (s *SweepingProvider) ProvideOnce(keys ...mh.Multihash) {
	// TODO: implement me
}

// StartProviding ensures keys are periodically advertised to the DHT swarm.
//
// If the `keys` aren't currently being reprovided, they are added to the
// queue to be provided to the DHT swarm as soon as possible, and scheduled
// to be reprovided periodically. If `force` is set to true, all keys are
// provided to the DHT swarm, regardless of whether they were already being
// reprovided in the past. `keys` keep being reprovided until `StopProviding`
// is called.
//
// This operation is asynchronous, it returns as soon as the `keys` are added
// to the provide queue, and provides happens asynchronously.
func (s *SweepingProvider) StartProviding(force bool, keys ...mh.Multihash) {
	// TODO: implement me
}

// StopProviding stops reproviding the given keys to the DHT swarm. The node
// stops being referred as a provider when the provider records in the DHT
// swarm expire.
//
// Remove the `keys` from the schedule and return immediately. Valid records
// can remain in the DHT swarm up to the provider record TTL after calling
// `StopProviding`.
func (s *SweepingProvider) StopProviding(keys ...mh.Multihash) {
	// TODO: implement me
<<<<<<< HEAD
}

// ProvideState encodes the current relationship between this node and `key`.
type ProvideState uint8

const (
	StateUnknown  ProvideState = iota // we have no record of the key
	StateQueued                       // key is queued to be provided
	StateProvided                     // key was provided at least once
)

// ProvideStatus reports the provider’s view of a key.
//
// When `state == StateProvided`, `lastProvide` is the wall‑clock time of the
// most recent successful provide operation (UTC).
// For `StateQueued` or `StateUnknown`, `lastProvide` is the zero `time.Time`.
func (s *SweepingProvider) ProvideStatus(key mh.Multihash) (state ProvideState, lastProvide time.Time) {
	// TODO: implement me
	return StateUnknown, time.Time{}
=======
>>>>>>> d8c733d4
}<|MERGE_RESOLUTION|>--- conflicted
+++ resolved
@@ -1,15 +1,11 @@
 package provider
 
 import (
-<<<<<<< HEAD
-	"time"
-
-	mh "github.com/multiformats/go-multihash"
-=======
 	"context"
 	"fmt"
 	"sync"
 	"sync/atomic"
+	"time"
 
 	"github.com/filecoin-project/go-clock"
 	logging "github.com/ipfs/go-log/v2"
@@ -23,7 +19,6 @@
 
 	pb "github.com/libp2p/go-libp2p-kad-dht/pb"
 	"github.com/libp2p/go-libp2p-kad-dht/provider/internal/keyspace"
->>>>>>> d8c733d4
 )
 
 // DHTProvider is an interface for providing keys to a DHT swarm. It holds a
@@ -63,10 +58,6 @@
 
 var _ DHTProvider = &SweepingProvider{}
 
-<<<<<<< HEAD
-type SweepingProvider struct {
-	// TODO: implement me
-=======
 var logger = logging.Logger("dht/SweepingProvider")
 
 type KadClosestPeersRouter interface {
@@ -210,7 +201,6 @@
 		}
 	}
 	return nil
->>>>>>> d8c733d4
 }
 
 // ProvideOnce sends provider records for the specified keys to the DHT swarm
@@ -246,7 +236,6 @@
 // `StopProviding`.
 func (s *SweepingProvider) StopProviding(keys ...mh.Multihash) {
 	// TODO: implement me
-<<<<<<< HEAD
 }
 
 // ProvideState encodes the current relationship between this node and `key`.
@@ -266,6 +255,4 @@
 func (s *SweepingProvider) ProvideStatus(key mh.Multihash) (state ProvideState, lastProvide time.Time) {
 	// TODO: implement me
 	return StateUnknown, time.Time{}
-=======
->>>>>>> d8c733d4
 }