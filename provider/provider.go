--- conflicted
+++ resolved
@@ -102,14 +102,11 @@
 	// in a region for the provide to be considered a success.
 	minimalRegionReachablePeersRatio float32 = 0.2
 
-<<<<<<< HEAD
 	// connMgrTag is used to protect libp2p connections during batch provides.
 	connMgrTag = "batchProvide"
-=======
 	// providerDatastoreNamespace is the namespace in the datastore where
 	// provider data is stored.
 	providerDatastoreNamespace string = "provider"
->>>>>>> 5b8fefc2
 )
 
 var (
