package provider

import (
	"context"
	"errors"
	"fmt"
	"strconv"
	"sync"
	"sync/atomic"
	"time"

	"github.com/filecoin-project/go-clock"
	pool "github.com/guillaumemichel/reservedpool"
	logging "github.com/ipfs/go-log/v2"
	"github.com/ipfs/go-test/random"
	kb "github.com/libp2p/go-libp2p-kbucket"
	"github.com/libp2p/go-libp2p/core/peer"
	ma "github.com/multiformats/go-multiaddr"
	mh "github.com/multiformats/go-multihash"
	"go.opentelemetry.io/otel/metric"

	"github.com/probe-lab/go-libdht/kad/key"
	"github.com/probe-lab/go-libdht/kad/key/bit256"
	"github.com/probe-lab/go-libdht/kad/key/bitstr"
	"github.com/probe-lab/go-libdht/kad/trie"

	pb "github.com/libp2p/go-libp2p-kad-dht/pb"
	"github.com/libp2p/go-libp2p-kad-dht/provider/datastore"
	"github.com/libp2p/go-libp2p-kad-dht/provider/internal/connectivity"
	"github.com/libp2p/go-libp2p-kad-dht/provider/internal/keyspace"
	"github.com/libp2p/go-libp2p-kad-dht/provider/internal/queue"
)

// DHTProvider is an interface for providing keys to a DHT swarm. It holds a
// state of keys to be advertised, and is responsible for periodically
// publishing provider records for these keys to the DHT swarm before the
// records expire.
type DHTProvider interface {
	// StartProviding ensures keys are periodically advertised to the DHT swarm.
	//
	// If the `keys` aren't currently being reprovided, they are added to the
	// queue to be provided to the DHT swarm as soon as possible, and scheduled
	// to be reprovided periodically. If `force` is set to true, all keys are
	// provided to the DHT swarm, regardless of whether they were already being
	// reprovided in the past. `keys` keep being reprovided until `StopProviding`
	// is called.
	//
	// This operation is asynchronous, it returns as soon as the `keys` are added
	// to the provide queue, and provides happens asynchronously.
	StartProviding(force bool, keys ...mh.Multihash)

	// StopProviding stops reproviding the given keys to the DHT swarm. The node
	// stops being referred as a provider when the provider records in the DHT
	// swarm expire.
	//
	// Remove the `keys` from the schedule and return immediately. Valid records
	// can remain in the DHT swarm up to the provider record TTL after calling
	// `StopProviding`.
	StopProviding(keys ...mh.Multihash)

	// ProvideOnce sends provider records for the specified keys to the DHT swarm
	// only once. It does not automatically reprovide those keys afterward.
	//
	// Add the supplied multihashes to the provide queue, and return immediately.
	// The provide operation happens asynchronously.
	ProvideOnce(keys ...mh.Multihash)
}

var _ DHTProvider = &SweepingProvider{}

const (
	// maxPrefixSize is the maximum size of a prefix used to define a keyspace
	// region.
	maxPrefixSize = 24
	// individualProvideThreshold is the threshold for the number of keys to
	// trigger a region exploration. If the number of keys to provide for a
	// region is less or equal to the threshold, the keys will be individually
	// provided.
	individualProvideThreshold = 2
)

const loggerName = "dht/SweepingProvider"

var logger = logging.Logger(loggerName)

type KadClosestPeersRouter interface {
	GetClosestPeers(context.Context, string) ([]peer.ID, error)
}

type workerType uint8

const (
	periodicWorker workerType = iota
	burstWorker
)

type SweepingProvider struct {
	done      chan struct{}
	closeOnce sync.Once

	peerid peer.ID
	order  bit256.Key
	router KadClosestPeersRouter

	connectivity *connectivity.ConnectivityChecker

	keyStore *datastore.KeyStore

	replicationFactor int

	provideQueue         *queue.ProvideQueue
	provideRunning       sync.Mutex
	reprovideQueue       *queue.ReprovideQueue
	lateReprovideRunning sync.Mutex

	workerPool               *pool.Pool[workerType]
	maxProvideConnsPerWorker int

	clock             clock.Clock
	cycleStart        time.Time
	reprovideInterval time.Duration
	maxReprovideDelay time.Duration

	schedule               *trie.Trie[bitstr.Key, time.Duration]
	scheduleLk             sync.Mutex
	scheduleCursor         bitstr.Key
	scheduleTimer          *clock.Timer
	scheduleTimerStartedAt time.Time

	ongoingReprovides   *trie.Trie[bitstr.Key, struct{}]
	ongoingReprovidesLk sync.Mutex

	avgPrefixLenLk       sync.Mutex
	avgPrefixLenReady    chan struct{}
	cachedAvgPrefixLen   int
	lastAvgPrefixLen     time.Time
	avgPrefixLenValidity time.Duration

	msgSender      pb.MessageSender
	getSelfAddrs   func() []ma.Multiaddr
	addLocalRecord func(mh.Multihash) error

	provideCounter metric.Int64Counter
}

// FIXME: remove me
func (s *SweepingProvider) SatisfyLinter() {
	s.measureInitialPrefixLen()
	s.catchupPendingWork()
}

// Close stops the provider and releases all resources.
func (s *SweepingProvider) Close() {
	s.closeOnce.Do(func() { close(s.done) })
}

func (s *SweepingProvider) closed() bool {
	select {
	case <-s.done:
		return true
	default:
		return false
	}
}

// scheduleNextReprovideNoLock makes sure the scheduler wakes up in
// `timeUntilReprovide` to reprovide the region identified by `prefix`.
func (s *SweepingProvider) scheduleNextReprovideNoLock(prefix bitstr.Key, timeUntilReprovide time.Duration) {
	s.scheduleCursor = prefix
	s.scheduleTimer.Reset(timeUntilReprovide)
	s.scheduleTimerStartedAt = s.clock.Now()
}

func (s *SweepingProvider) reschedulePrefix(prefix bitstr.Key) {
	s.scheduleLk.Lock()
	s.schedulePrefixNoLock(prefix, true)
	s.scheduleLk.Unlock()
}

// schedulePrefixNoLock adds the supplied prefix to the schedule, unless
// already present.
//
// If `justReprovided` is true, it will schedule the next reprovide at most
// s.reprovideInterval+s.maxReprovideDelay in the future, allowing the
// reprovide to be delayed of at most maxReprovideDelay.
//
// If the supplied prefix is the next prefix to be reprovided, update the
// schedule cursor and timer.
func (s *SweepingProvider) schedulePrefixNoLock(prefix bitstr.Key, justReprovided bool) {
	nextReprovideTime := s.reprovideTimeForPrefix(prefix)
	if justReprovided {
		// Schedule next reprovide given that the prefix was just reprovided on
		// schedule. In the case the next reprovide time should be delayed due to a
		// growth in the number of network peers matching the prefix, don't delay
		// more than s.maxReprovideDelay.
		nextReprovideTime = min(nextReprovideTime, s.currentTimeOffset()+s.reprovideInterval+s.maxReprovideDelay)
	}
	// If schedule contains keys starting with prefix, remove them to avoid
	// overlap.
	if _, ok := keyspace.FindPrefixOfKey(s.schedule, prefix); ok {
		// Already scheduled.
		return
	}
	// Unschedule superstrings in schedule if any.
	s.unscheduleSubsumedPrefixesNoLock(prefix)

	s.schedule.Add(prefix, nextReprovideTime)

	// Check if the prefix that was just added is the next one to be reprovided.
	if s.schedule.IsNonEmptyLeaf() {
		// The prefix we insterted is the only element in the schedule.
		timeUntilPrefixReprovide := s.timeUntil(nextReprovideTime)
		s.scheduleNextReprovideNoLock(prefix, timeUntilPrefixReprovide)
		return
	}
	followingKey := keyspace.NextNonEmptyLeaf(s.schedule, prefix, s.order).Key
	if followingKey == s.scheduleCursor {
		// The key following prefix is the schedule cursor.
		timeUntilPrefixReprovide := s.timeUntil(nextReprovideTime)
		_, scheduledAlarm := trie.Find(s.schedule, s.scheduleCursor)
		if timeUntilPrefixReprovide < s.timeUntil(scheduledAlarm) {
			s.scheduleNextReprovideNoLock(prefix, timeUntilPrefixReprovide)
		}
	}
}

// unscheduleSubsumedPrefixes removes all superstrings of `prefix` that are
// scheduled in the future. Assumes that the schedule lock is held.
func (s *SweepingProvider) unscheduleSubsumedPrefixesNoLock(prefix bitstr.Key) {
	// Pop prefixes scheduled in the future being covered by the explored peers.
	keyspace.PruneSubtrie(s.schedule, prefix)

	// If we removed s.scheduleCursor from schedule, select the next one
	if keyspace.IsBitstrPrefix(prefix, s.scheduleCursor) {
		next := keyspace.NextNonEmptyLeaf(s.schedule, s.scheduleCursor, s.order)
		if next == nil {
			s.scheduleNextReprovideNoLock(prefix, s.reprovideInterval)
		} else {
			timeUntilReprovide := s.timeUntil(next.Data)
			s.scheduleNextReprovideNoLock(next.Key, timeUntilReprovide)
			logger.Warnf("next scheduled prefix now is %s", s.scheduleCursor)
		}
	}
}

// currentTimeOffset returns the current time offset in the reprovide cycle.
func (s *SweepingProvider) currentTimeOffset() time.Duration {
	return s.timeOffset(s.clock.Now())
}

// timeOffset returns the time offset in the reprovide cycle for the given
// time.
func (s *SweepingProvider) timeOffset(t time.Time) time.Duration {
	return t.Sub(s.cycleStart) % s.reprovideInterval
}

// timeUntil returns the time left (duration) until the given time offset.
func (s *SweepingProvider) timeUntil(d time.Duration) time.Duration {
	return s.timeBetween(s.currentTimeOffset(), d)
}

// timeBetween returns the duration between the two provided offsets, assuming
// it is no more than s.reprovideInterval.
func (s *SweepingProvider) timeBetween(from, to time.Duration) time.Duration {
	return (to-from+s.reprovideInterval-1)%s.reprovideInterval + 1
}

// reprovideTimeForPrefix calculates the scheduled time offset for reproviding
// keys associated with a given prefix based on its bitstring prefix. The
// function maps the given binary prefix to a fraction of the overall reprovide
// interval (s.reprovideInterval), such that keys with prefixes closer to a
// configured target s.order (in XOR distance) are scheduled earlier and those
// further away later in the cycle.
//
// For any prefix of bit length n, the function generates 2^n distinct
// reprovide times that evenly partition the entire reprovide interval. The
// process first truncates s.order to n bits and then XORs it with the provided
// prefix. The resulting binary string is converted to an integer,
// corresponding to the index of the 2^n possible reprovide times to use for
// the prefix.
//
// This method ensures a deterministic and evenly distributed reprovide
// schedule, where the temporal position within the cycle is based on the
// binary representation of the key's prefix.
func (s *SweepingProvider) reprovideTimeForPrefix(prefix bitstr.Key) time.Duration {
	if len(prefix) == 0 {
		// Empty prefix: all reprovides occur at the beginning of the cycle.
		return 0
	}
	if len(prefix) > maxPrefixSize {
		// Truncate the prefix to the maximum allowed size to avoid overly fine
		// slicing of time.
		prefix = prefix[:maxPrefixSize]
	}
	// Number of possible bitstrings of the same length as prefix.
	maxInt := int64(1 << len(prefix))
	// XOR the prefix with the order key to reorder the schedule: keys "close" to
	// s.order are scheduled first in the cycle, and those "far" from it are
	// scheduled later.
	order := bitstr.Key(key.BitString(s.order)[:len(prefix)])
	k := prefix.Xor(order)
	val, _ := strconv.ParseInt(string(k), 2, 64)
	// Calculate the time offset as a fraction of the overall reprovide interval.
	return time.Duration(int64(s.reprovideInterval) * val / maxInt)
}

const initialGetClosestPeers = 4

// measureInitialPrefixLen makes a few GetClosestPeers calls to get an estimate
// of the prefix length to be used in the network.
//
// This function blocks until GetClosestPeers succeeds or the provider is
// closed. No provide operation can happen until this function returns.
func (s *SweepingProvider) measureInitialPrefixLen() {
	cplSum := atomic.Int32{}
	cplSamples := atomic.Int32{}
	wg := sync.WaitGroup{}
	wg.Add(initialGetClosestPeers)
	for range initialGetClosestPeers {
		go func() {
			defer wg.Done()
			randomMh := random.Multihashes(1)[0]
			for {
				if s.closed() {
					return
				}
				peers, err := s.router.GetClosestPeers(context.Background(), string(randomMh))
				if err != nil {
					logger.Infof("GetClosestPeers failed during initial prefix len measurement: %s", err)
				} else if len(peers) == 0 {
					logger.Info("GetClosestPeers found not peers during initial prefix len measurement")
				} else {
					if len(peers) <= 2 {
						return // Ignore result if only 2 other peers in DHT.
					}
					cpl := keyspace.KeyLen
					firstPeerKey := keyspace.PeerIDToBit256(peers[0])
					for _, p := range peers[1:] {
						cpl = min(cpl, key.CommonPrefixLength(firstPeerKey, keyspace.PeerIDToBit256(p)))
					}
					cplSum.Add(int32(cpl))
					cplSamples.Add(1)
					return
				}

				s.clock.Sleep(time.Second) // retry every second until success
			}
		}()
	}
	wg.Wait()

	nSamples := cplSamples.Load()
	s.avgPrefixLenLk.Lock()
	defer s.avgPrefixLenLk.Unlock()
	if nSamples == 0 {
		s.cachedAvgPrefixLen = 0
	} else {
		s.cachedAvgPrefixLen = int(cplSum.Load() / nSamples)
	}
	logger.Debugf("initial avgPrefixLen is %d", s.cachedAvgPrefixLen)
	s.lastAvgPrefixLen = s.clock.Now()
	close(s.avgPrefixLenReady)
}

// getAvgPrefixLenNoLock returns the average prefix length of all scheduled
// prefixes.
//
// Hangs until the first measurement is done if the average prefix length is
// missing.
func (s *SweepingProvider) getAvgPrefixLenNoLock() int {
	s.avgPrefixLenLk.Lock()
	defer s.avgPrefixLenLk.Unlock()

	if s.cachedAvgPrefixLen == -1 {
		// Wait for initial measurement to complete. Requires the node to come
		// online.
		s.avgPrefixLenLk.Unlock()
		<-s.avgPrefixLenReady
		s.avgPrefixLenLk.Lock()
		return s.cachedAvgPrefixLen
	}

	if s.lastAvgPrefixLen.Add(s.avgPrefixLenValidity).After(s.clock.Now()) {
		// Return cached value if it is still valid.
		return s.cachedAvgPrefixLen
	}
	prefixLenSum := 0
	scheduleSize := s.schedule.Size()
	if scheduleSize > 0 {
		// Take average prefix length of all scheduled prefixes.
		for _, entry := range keyspace.AllEntries(s.schedule, s.order) {
			prefixLenSum += len(entry.Key)
		}
		s.cachedAvgPrefixLen = prefixLenSum / scheduleSize
		s.lastAvgPrefixLen = s.clock.Now()
	}
	return s.cachedAvgPrefixLen
}

// vanillaProvide provides a single key to the network without any
// optimization. It should be used for providing a small number of keys
// (typically 1 or 2), because exploring the keyspace would add too much
// overhead for a small number of keys.
func (s *SweepingProvider) vanillaProvide(k mh.Multihash) (bitstr.Key, error) {
	// Add provider record to local provider store.
	s.addLocalRecord(k)
	// Get peers to which the record will be allocated.
	peers, err := s.router.GetClosestPeers(context.Background(), string(k))
	if err != nil {
		return "", err
	}
	coveredPrefix, _ := keyspace.ShortestCoveredPrefix(bitstr.Key(key.BitString(keyspace.MhToBit256(k))), peers)
	addrInfo := peer.AddrInfo{ID: s.peerid, Addrs: s.getSelfAddrs()}
	keysAllocations := make(map[peer.ID][]mh.Multihash)
	for _, p := range peers {
		keysAllocations[p] = []mh.Multihash{k}
	}
	return coveredPrefix, s.sendProviderRecords(keysAllocations, addrInfo)
}

// exploreSwarm finds all peers whose kademlia identifier matches `prefix` in
// the DHT swarm, and organizes them in keyspace regions.
//
// A region is identified by a keyspace prefix, and contains all the peers
// matching this prefix. A region always has at least s.replicationFactor
// peers. Regions are non-overlapping.
//
// If there less than s.replicationFactor peers match `prefix`, explore
// shorter prefixes until at least s.replicationFactor peers are included in
// the region.
//
// The returned `coveredPrefix` represents the keyspace prefix covered by all
// returned regions combined. It is different to the supplied `prefix` if there
// aren't enough peers matching `prefix`.
func (s *SweepingProvider) exploreSwarm(prefix bitstr.Key) (regions []keyspace.Region, coveredPrefix bitstr.Key, err error) {
	peers, err := s.closestPeersToPrefix(prefix)
	if err != nil {
		return nil, "", fmt.Errorf("exploreSwarm '%s': %w", prefix, err)
	}
	if len(peers) == 0 {
		return nil, "", fmt.Errorf("no peers found when exploring prefix %s", prefix)
	}
	regions, coveredPrefix = keyspace.RegionsFromPeers(peers, s.replicationFactor, s.order)
	return regions, coveredPrefix, nil
}

// maxPrefixSearches is the maximum number of GetClosestPeers operations that
// are allowed to explore a prefix, preventing an infinite loop, since the exit
// condition depends on the network topology.
//
// A lower bound estimate on the number of fresh peers returned by GCP is
// replicationFactor/2. Hence, 64 GCP are expected to return at least
// 32*replicatonFactor peers, which should be more than enough, even if the
// supplied prefix is too short.
const maxPrefixSearches = 64

// closestPeersToPrefix returns at least s.replicationFactor peers
// corresponding to the branch of the network peers trie matching the provided
// prefix. In the case there aren't enough peers matching the provided prefix,
// it will find and return the closest peers to the prefix, even if they don't
// exactly match it.
func (s *SweepingProvider) closestPeersToPrefix(prefix bitstr.Key) ([]peer.ID, error) {
	allClosestPeers := make(map[peer.ID]struct{})

	nextPrefix := prefix
	startTime := time.Now()
	coveredPrefixesStack := []bitstr.Key{}

	i := 0
	// Go down the trie to fully cover prefix.
exploration:
	for {
		if i == maxPrefixSearches {
			return nil, errors.New("closestPeersToPrefix needed more than maxPrefixSearches iterations")
		}
		if !s.connectivity.IsOnline() {
			return nil, errors.New("provider: node is offline")
		}
		i++
		fullKey := keyspace.FirstFullKeyWithPrefix(nextPrefix, s.order)
		closestPeers, err := s.closestPeersToKey(fullKey)
		if err != nil {
			// We only get an err if something really bad happened, e.g no peers in
			// routing table, invalid key, etc.
			return nil, err
		}
		if len(closestPeers) == 0 {
			return nil, errors.New("dht lookup did not return any peers")
		}
		coveredPrefix, coveredPeers := keyspace.ShortestCoveredPrefix(fullKey, closestPeers)
		for _, p := range coveredPeers {
			allClosestPeers[p] = struct{}{}
		}

		coveredPrefixLen := len(coveredPrefix)
		if i == 1 {
			if coveredPrefixLen <= len(prefix) && coveredPrefix == prefix[:coveredPrefixLen] && len(allClosestPeers) >= s.replicationFactor {
				// Exit early if the prefix is fully covered at the first request and
				// we have enough (at least replicationFactor) peers.
				break exploration
			}
		} else {
			latestPrefix := coveredPrefixesStack[len(coveredPrefixesStack)-1]
			for coveredPrefixLen <= len(latestPrefix) && coveredPrefix[:coveredPrefixLen-1] == latestPrefix[:coveredPrefixLen-1] {
				// Pop latest prefix from stack, because current prefix is
				// complementary.
				// e.g latestPrefix=0010, currentPrefix=0011. latestPrefix is
				// replaced by 001, unless 000 was also in the stack, etc.
				coveredPrefixesStack = coveredPrefixesStack[:len(coveredPrefixesStack)-1]
				coveredPrefix = coveredPrefix[:len(coveredPrefix)-1]
				coveredPrefixLen = len(coveredPrefix)

				if len(coveredPrefixesStack) == 0 {
					if coveredPrefixLen <= len(prefix) && len(allClosestPeers) >= s.replicationFactor {
						break exploration
					}
					// Not enough peers -> add coveredPrefix to stack and continue.
					break
				}
				if coveredPrefixLen == 0 {
					logger.Error("coveredPrefixLen==0, coveredPrefixStack ", coveredPrefixesStack)
					break exploration
				}
				latestPrefix = coveredPrefixesStack[len(coveredPrefixesStack)-1]
			}
		}
		// Push coveredPrefix to stack
		coveredPrefixesStack = append(coveredPrefixesStack, coveredPrefix)
		// Flip last bit of last covered prefix
		nextPrefix = keyspace.FlipLastBit(coveredPrefixesStack[len(coveredPrefixesStack)-1])
	}

	peers := make([]peer.ID, 0, len(allClosestPeers))
	for p := range allClosestPeers {
		peers = append(peers, p)
	}
	logger.Debugf("Region %s exploration required %d requests to discover %d peers in %s", prefix, i, len(allClosestPeers), time.Since(startTime))
	return peers, nil
}

// closestPeersToKey returns a valid peer ID sharing a long common prefix with
// the provided key. Note that the returned peer IDs aren't random, they are
// taken from a static list of preimages.
func (s *SweepingProvider) closestPeersToKey(k bitstr.Key) ([]peer.ID, error) {
	p, _ := kb.GenRandPeerIDWithCPL(keyspace.KeyToBytes(k), kb.PeerIDPreimageMaxCpl)
	return s.router.GetClosestPeers(context.Background(), string(p))
}

const minimalRegionReachablePeersRatio float32 = 0.2

type provideJob struct {
	pid  peer.ID
	keys []mh.Multihash
}

// sendProviderRecords manages reprovides for all given peer ids and allocated
// keys. Upon failure to reprovide a key, or to connect to a peer, it will NOT
// retry.
//
// Returns an error if we were unable to reprovide keys to a given threshold of
// peers. In this case, the region reprovide is considered failed and the
// caller is responsible for trying again. This allows detecting if we are
// offline.
func (s *SweepingProvider) sendProviderRecords(keysAllocations map[peer.ID][]mh.Multihash, addrInfo peer.AddrInfo) error {
	nPeers := len(keysAllocations)
	if nPeers == 0 {
		return nil
	}
	startTime := s.clock.Now()
	errCount := atomic.Uint32{}
	nWorkers := s.maxProvideConnsPerWorker
	jobChan := make(chan provideJob, nWorkers)

	wg := sync.WaitGroup{}
	wg.Add(nWorkers)
	for range nWorkers {
		go func() {
			pmes := genProvideMessage(addrInfo)
			defer wg.Done()
			for job := range jobChan {
				err := s.provideKeysToPeer(job.pid, job.keys, pmes)
				if err != nil {
					errCount.Add(1)
				}
			}
		}()
	}

	for p, keys := range keysAllocations {
		jobChan <- provideJob{p, keys}
	}
	close(jobChan)
	wg.Wait()

	errCountLoaded := int(errCount.Load())
	logger.Infof("sent provider records to peers in %s, errors %d/%d", s.clock.Since(startTime), errCountLoaded, len(keysAllocations))

	if errCountLoaded == nPeers || errCountLoaded > int(float32(nPeers)*(1-minimalRegionReachablePeersRatio)) {
		return fmt.Errorf("unable to provide to enough peers (%d/%d)", nPeers-errCountLoaded, nPeers)
	}
	return nil
}

// genProvideMessage generates a new provide message with the supplied
// AddrInfo. The message contains no keys, as they will be set later before
// sending the message.
func genProvideMessage(addrInfo peer.AddrInfo) *pb.Message {
	pmes := pb.NewMessage(pb.Message_ADD_PROVIDER, []byte{}, 0)
	pmes.ProviderPeers = pb.RawPeerInfosToPBPeers([]peer.AddrInfo{addrInfo})
	return pmes
}

// maxConsecutiveProvideFailuresAllowed is the maximum number of consecutive
// provides that are allowed to fail to the same remote peer before cancelling
// all pending requests to this peer.
const maxConsecutiveProvideFailuresAllowed = 2

// provideKeysToPeer performs the network operation to advertise to the given
// DHT server (p) that we serve all the given keys.
func (s *SweepingProvider) provideKeysToPeer(p peer.ID, keys []mh.Multihash, pmes *pb.Message) error {
	errCount := 0
	for _, mh := range keys {
		pmes.Key = mh
		err := s.msgSender.SendMessage(context.Background(), p, pmes)
		if err != nil {
			errCount++

			if errCount == len(keys) || errCount > maxConsecutiveProvideFailuresAllowed {
				return fmt.Errorf("failed to provide to %s: %s", p, err.Error())
			}
		} else if errCount > 0 {
			// Reset error count
			errCount = 0
		}
	}
	return nil
}

// handleProvide provides supplied keys to the network if needed and schedules
// the keys to be reprovided if needed.
func (s *SweepingProvider) handleProvide(force, reprovide bool, keys ...mh.Multihash) {
	if len(keys) == 0 {
		return
	}
	if reprovide {
		// Add keys to list of keys to be reprovided. Returned keys are deduplicated
		// newly added keys.
		newKeys, err := s.keyStore.Put(context.Background(), keys...)
		if err != nil {
			logger.Errorf("couldn't add keys to keystore: %s", err)
			return
		}
		if !force {
			keys = newKeys
		}
	}

	prefixes := s.groupAndScheduleKeysByPrefix(keys, reprovide)
	if len(prefixes) == 0 {
		return
	}
	// Sort prefixes by number of keys.
	sortedPrefixesAndKeys := keyspace.SortPrefixesBySize(prefixes)
	// Add keys to the provide queue.
	for _, prefixAndKeys := range sortedPrefixesAndKeys {
		s.provideQueue.Enqueue(prefixAndKeys.Prefix, prefixAndKeys.Keys...)
	}

	go s.provideLoop()
}

// groupAndScheduleKeysByPrefix groups the supplied keys by their prefixes as
// present in the schedule, and if `schedule` is set to true, add these
// prefixes to the schedule to be reprovided.
func (s *SweepingProvider) groupAndScheduleKeysByPrefix(keys []mh.Multihash, schedule bool) map[bitstr.Key][]mh.Multihash {
	seen := make(map[string]struct{})
	prefixTrie := trie.New[bitstr.Key, struct{}]()
	prefixes := make(map[bitstr.Key][]mh.Multihash)
	avgPrefixLen := -1

	s.scheduleLk.Lock()
	defer s.scheduleLk.Unlock()
	for _, h := range keys {
		k := keyspace.MhToBit256(h)
		kStr := string(keyspace.KeyToBytes(k))
		// Don't add duplicates
		if _, ok := seen[kStr]; ok {
			continue
		}
		seen[kStr] = struct{}{}

		if prefix, ok := keyspace.FindPrefixOfKey(prefixTrie, k); ok {
			prefixes[prefix] = append(prefixes[prefix], h)
		} else {
			if prefix, ok = keyspace.FindPrefixOfKey(s.schedule, k); !ok {
				if avgPrefixLen == -1 {
					avgPrefixLen = s.getAvgPrefixLenNoLock()
				}
				prefix = bitstr.Key(key.BitString(k)[:avgPrefixLen])
				if schedule {
					s.schedulePrefixNoLock(prefix, false)
				}
			}
			mhs := []mh.Multihash{h}
			if subtrie, ok := keyspace.FindSubtrie(prefixTrie, prefix); ok {
				// If prefixes already contains superstrings of prefix, consolidate the
				// keys to prefix.
				for _, entry := range keyspace.AllEntries(subtrie, s.order) {
					mhs = append(mhs, prefixes[entry.Key]...)
					delete(prefixes, entry.Key)
				}
				keyspace.PruneSubtrie(prefixTrie, prefix)
			}
			prefixTrie.Add(prefix, struct{}{})
			prefixes[prefix] = mhs
		}
	}
	return prefixes
}

// catchupPendingWork is called when the provider comes back online after being offline.
//
// 1. Try again to reprovide regions that failed to be reprovided on time.
// 2. Try again to provide keys that failed to be provided.
//
// This function is guarded by s.lateReprovideRunning, ensuring the function
// cannot be called again while it is working on reproviding late regions.
func (s *SweepingProvider) catchupPendingWork() {
	if !s.lateReprovideRunning.TryLock() {
		return
	}
	go func() {
		// Reprovide late regions if any.
		s.reprovideLateRegions()
		s.lateReprovideRunning.Unlock()

		// Provides are handled after reprovides, because keys pending to be
		// provided will be provided as part of a region reprovide if they belong
		// to that region. Hence, the provideLoop will use less resources if run
		// after the reprovides.

		// Restart provide loop if it was stopped.
		s.provideLoop()
	}()
}

// provideLoop is the loop providing keys to the DHT swarm as long as the
// provide queue isn't empty.
//
// The s.provideRunning mutex prevents concurrent executions of the loop.
func (s *SweepingProvider) provideLoop() {
	if !s.provideRunning.TryLock() {
		// Ensure that only one goroutine is running the provide loop at a time.
		return
	}
	defer s.provideRunning.Unlock()

	for !s.provideQueue.IsEmpty() {
		if s.closed() {
			// Exit loop if provider is closed.
			return
		}
		if !s.connectivity.IsOnline() {
			// Don't try to provide if node is offline.
			return
		}
		// Block until we can acquire a worker from the pool.
		err := s.workerPool.Acquire(burstWorker)
		if err != nil {
			// Provider was closed while waiting for a worker.
			return
		}
		prefix, keys, ok := s.provideQueue.Dequeue()
		if ok {
			go func(prefix bitstr.Key, keys []mh.Multihash) {
				defer s.workerPool.Release(burstWorker)
				s.batchProvide(prefix, keys)
			}(prefix, keys)
		} else {
			s.workerPool.Release(burstWorker)
		}
	}
}

<<<<<<< HEAD
// reprovideLateRegions is the loop reproviding regions that failed to be
// reprovided on time. It returns once the reprovide queue is empty.
func (s *SweepingProvider) reprovideLateRegions() {
	for !s.reprovideQueue.IsEmpty() {
		if s.closed() {
			// Exit loop if provider is closed.
			return
		}
		if !s.connectivity.IsOnline() {
			// Don't try to reprovide a region if node is offline.
			return
		}
		// Block until we can acquire a worker from the pool.
		err := s.workerPool.Acquire(burstWorker)
		if err != nil {
			// Provider was closed while waiting for a worker.
			return
		}
		prefix, ok := s.reprovideQueue.Dequeue()
		if ok {
			go func(prefix bitstr.Key) {
				defer s.workerPool.Release(burstWorker)
				s.batchReprovide(prefix, false)
			}(prefix)
		} else {
			s.workerPool.Release(burstWorker)
		}
	}
}

const individualProvideThreshold = 2

=======
>>>>>>> b3edc8c5
func (s *SweepingProvider) batchProvide(prefix bitstr.Key, keys []mh.Multihash) {
	if len(keys) == 0 {
		return
	}
	addrInfo, ok := s.selfAddrInfo()
	if !ok {
		// Don't provide if the node doesn't have a valid address to include in the
		// provider record.
		return
	}
	if len(keys) <= individualProvideThreshold {
		// Don't fully explore the region, execute simple DHT provides for these
		// keys. It isn't worth it to fully explore a region for just a few keys.
		s.individualProvide(prefix, keys, false, false)
		return
	}

	regions, coveredPrefix, err := s.exploreSwarm(prefix)
	if err != nil {
		s.failedProvide(prefix, keys, fmt.Errorf("reprovide '%s': %w", prefix, err))
		return
	}
	logger.Debugf("provide: requested prefix '%s' (len %d), prefix covered '%s' (len %d)", prefix, len(prefix), coveredPrefix, len(coveredPrefix))

	// Add any key matching the covered prefix from the provide queue to the
	// current provide batch.
	extraKeys := s.provideQueue.DequeueMatching(coveredPrefix)
	keys = append(keys, extraKeys...)
	regions = keyspace.AssignKeysToRegions(regions, keys)

	if !s.provideRegions(regions, addrInfo, false, false) {
		logger.Errorf("failed to reprovide any region for prefix %s", prefix)
	}
}

func (s *SweepingProvider) batchReprovide(prefix bitstr.Key, periodicReprovide bool) {
	addrInfo, ok := s.selfAddrInfo()
	if !ok {
		// Don't provide if the node doesn't have a valid address to include in the
		// provider record.
		return
	}

	// Load keys matching prefix from the keystore.
	keys, err := s.keyStore.Get(context.Background(), prefix)
	if err != nil {
		s.failedReprovide(prefix, fmt.Errorf("couldn't reprovide, error when loading keys: %s", err))
		if periodicReprovide {
			s.reschedulePrefix(prefix)
		}
		return
	}
	if len(keys) == 0 {
		logger.Infof("No keys to reprovide for prefix %s", prefix)
		return
	}
	if len(keys) <= individualProvideThreshold {
		// Don't fully explore the region, execute simple DHT provides for these
		// keys. It isn't worth it to fully explore a region for just a few keys.
		s.individualProvide(prefix, keys, true, periodicReprovide)
		return
	}

	regions, coveredPrefix, err := s.exploreSwarm(prefix)
	if err != nil {
		s.failedReprovide(prefix, fmt.Errorf("reprovide '%s': %w", prefix, err))
		if periodicReprovide {
			s.reschedulePrefix(prefix)
		}
		return
	}
	logger.Debugf("reprovide: requested prefix '%s' (len %d), prefix covered '%s' (len %d)", prefix, len(prefix), coveredPrefix, len(coveredPrefix))

	regions = s.claimRegionReprovide(regions)

	// Remove all keys matching coveredPrefix from provide queue. No need to
	// provide them anymore since they are about to be reprovided.
	s.provideQueue.DequeueMatching(coveredPrefix)
	// Remove covered prefix from the reprovide queue, so since we are about the
	// reprovide the region.
	s.reprovideQueue.Remove(coveredPrefix)

	// When reproviding a region, remove all scheduled regions starting with
	// the currently covered prefix.
	s.scheduleLk.Lock()
	s.unscheduleSubsumedPrefixesNoLock(coveredPrefix)
	s.scheduleLk.Unlock()

	if len(coveredPrefix) < len(prefix) {
		// Covered prefix is shorter than the requested one, load all the keys
		// matching the covered prefix from the keystore.
		keys, err = s.keyStore.Get(context.Background(), coveredPrefix)
		if err != nil {
			err = fmt.Errorf("couldn't reprovide, error when loading keys: %s", err)
			s.failedReprovide(prefix, err)
			if periodicReprovide {
				s.reschedulePrefix(prefix)
			}
		}
	}
	regions = keyspace.AssignKeysToRegions(regions, keys)

	if !s.provideRegions(regions, addrInfo, true, periodicReprovide) {
		logger.Errorf("failed to reprovide any region for prefix %s", prefix)
	}
}

func (s *SweepingProvider) failedProvide(prefix bitstr.Key, keys []mh.Multihash, err error) {
	logger.Error(err)
	// Put keys back to the provide queue.
	s.provideQueue.Enqueue(prefix, keys...)

	s.connectivity.TriggerCheck()
}

func (s *SweepingProvider) failedReprovide(prefix bitstr.Key, err error) {
	logger.Error(err)
	// Put prefix in the reprovide queue.
	s.reprovideQueue.Enqueue(prefix)

	s.connectivity.TriggerCheck()
}

// selfAddrInfo returns the current peer.AddrInfo to be used in the provider
// records sent to remote peers.
//
// If the node currently has no valid multiaddress, return an empty AddrInfo
// and false.
func (s *SweepingProvider) selfAddrInfo() (peer.AddrInfo, bool) {
	addrs := s.getSelfAddrs()
	if len(addrs) == 0 {
		logger.Warn("provider: no self addresses available for providing keys")
		return peer.AddrInfo{}, false
	}
	return peer.AddrInfo{ID: s.peerid, Addrs: addrs}, true
}

// individualProvide provides the keys sharing the same prefix to the network
// without exploring the associated keyspace regions. It performs "normal" DHT
// provides for the supplied keys, handles failures and schedules next
// reprovide is necessary.
func (s *SweepingProvider) individualProvide(prefix bitstr.Key, keys []mh.Multihash, reprovide bool, periodicReprovide bool) {
	if len(keys) == 0 {
		return
	}

	var provideErr error
	if len(keys) == 1 {
		coveredPrefix, err := s.vanillaProvide(keys[0])
		if err == nil {
			s.provideCounter.Add(context.Background(), 1)
		} else if !reprovide {
			// Put the key back in the provide queue.
			s.failedProvide(prefix, keys, fmt.Errorf("individual provide failed for prefix '%s', %w", prefix, err))
		}
		provideErr = err
		if periodicReprovide {
			// Schedule next reprovide for the prefix that was actually covered by
			// the GCP, otherwise we may schedule a reprovide for a prefix too short
			// or too long.
			s.reschedulePrefix(coveredPrefix)
		}
	} else {
		wg := sync.WaitGroup{}
		success := atomic.Bool{}
		for _, key := range keys {
			wg.Add(1)
			go func() {
				defer wg.Done()
				_, err := s.vanillaProvide(key)
				if err == nil {
					s.provideCounter.Add(context.Background(), 1)
					success.Store(true)
				} else if !reprovide {
					// Individual provide failed, put key back in provide queue.
					s.failedProvide(prefix, []mh.Multihash{key}, err)
				}
			}()
		}
		wg.Wait()

		if !success.Load() {
			// Only errors if all provides failed.
			provideErr = fmt.Errorf("all individual provides failed for prefix %s", prefix)
		}
		if periodicReprovide {
			s.reschedulePrefix(prefix)
		}
	}
	if reprovide && provideErr != nil {
		s.failedReprovide(prefix, provideErr)
	}
}

// provideRegions contains common logic to batchProvide() and batchReprovide().
// It iterate over supplied regions, and allocates the regions provider records
// to the appropriate DHT servers.
func (s *SweepingProvider) provideRegions(regions []keyspace.Region, addrInfo peer.AddrInfo, reprovide, periodicReprovide bool) bool {
	errCount := 0
	for _, r := range regions {
		nKeys := r.Keys.Size()
		if nKeys == 0 {
			if reprovide {
				s.releaseRegionReprovide(r.Prefix)
			}
			continue
		}
		// Add keys to local provider store
		for _, h := range keyspace.AllValues(r.Keys, s.order) {
			s.addLocalRecord(h)
		}
		keysAllocations := keyspace.AllocateToKClosest(r.Keys, r.Peers, s.replicationFactor)
		err := s.sendProviderRecords(keysAllocations, addrInfo)
		if reprovide {
			s.releaseRegionReprovide(r.Prefix)
			if periodicReprovide {
				s.reschedulePrefix(r.Prefix)
			}
		}
		if err != nil {
			errCount++
			err = fmt.Errorf("cannot send provider records for region %s: %s", r.Prefix, err)
			if reprovide {
				s.failedReprovide(r.Prefix, err)
			} else { // provide operation
				s.failedProvide(r.Prefix, keyspace.AllValues(r.Keys, s.order), err)
			}
			continue
		}
		s.provideCounter.Add(context.Background(), int64(nKeys))

	}
	// If at least 1 regions was provided, we don't consider it a failure.
	return errCount < len(regions)
}

// claimRegionReprovide checks if the region is already being reprovided by
// another thread. If not it marks the region as being currently reprovided.
func (s *SweepingProvider) claimRegionReprovide(regions []keyspace.Region) []keyspace.Region {
	out := regions[:0]
	s.ongoingReprovidesLk.Lock()
	defer s.ongoingReprovidesLk.Unlock()
	for _, r := range regions {
		if r.Peers.IsEmptyLeaf() {
			continue
		}
		if _, ok := keyspace.FindPrefixOfKey(s.ongoingReprovides, r.Prefix); !ok {
			// Prune superstrings of r.Prefix if any
			keyspace.PruneSubtrie(s.ongoingReprovides, r.Prefix)
			out = append(out, r)
			s.ongoingReprovides.Add(r.Prefix, struct{}{})
		}
	}
	return out
}

// releaseRegionReprovide marks the region as no longer being reprovided.
func (s *SweepingProvider) releaseRegionReprovide(prefix bitstr.Key) {
	s.ongoingReprovidesLk.Lock()
	defer s.ongoingReprovidesLk.Unlock()
	s.ongoingReprovides.Remove(prefix)
}

// ProvideOnce only sends provider records for the given keys out to the DHT
// swarm. It does NOT take the responsibility to reprovide these keys.
func (s *SweepingProvider) ProvideOnce(keys ...mh.Multihash) {
	s.handleProvide(true, false, keys...)
}

// StartProviding provides the given keys to the DHT swarm unless they were
// already provided in the past. The keys will be periodically reprovided until
// StopProviding is called for the same keys or user defined garbage collection
// deletes the keys.
func (s *SweepingProvider) StartProviding(force bool, keys ...mh.Multihash) {
	s.handleProvide(force, true, keys...)
}

// StopProviding stops reproviding the given keys to the DHT swarm. The node
// stops being referred as a provider when the provider records in the DHT
// swarm expire.
func (s *SweepingProvider) StopProviding(keys ...mh.Multihash) {
	err := s.keyStore.Delete(context.Background(), keys...)
	if err != nil {
		logger.Errorf("failed to stop providing keys: %s", err)
	}
	s.provideQueue.Remove(keys...)
}

// ClearProvideQueue clears the all the keys from the provide queue and returns
// the number of keys that were cleared.
func (s *SweepingProvider) ClearProvideQueue() int {
	return s.provideQueue.Clear()
}

// ProvideState encodes the current relationship between this node and `key`.
type ProvideState uint8

const (
	StateUnknown  ProvideState = iota // we have no record of the key
	StateQueued                       // key is queued to be provided
	StateProvided                     // key was provided at least once
)

// ProvideStatus reports the provider’s view of a key.
//
// When `state == StateProvided`, `lastProvide` is the wall‑clock time of the
// most recent successful provide operation (UTC).
// For `StateQueued` or `StateUnknown`, `lastProvide` is the zero `time.Time`.
func (s *SweepingProvider) ProvideStatus(key mh.Multihash) (state ProvideState, lastProvide time.Time) {
	// TODO: implement me
	return StateUnknown, time.Time{}
}<|MERGE_RESOLUTION|>--- conflicted
+++ resolved
@@ -782,7 +782,6 @@
 	}
 }
 
-<<<<<<< HEAD
 // reprovideLateRegions is the loop reproviding regions that failed to be
 // reprovided on time. It returns once the reprovide queue is empty.
 func (s *SweepingProvider) reprovideLateRegions() {
@@ -813,10 +812,6 @@
 	}
 }
 
-const individualProvideThreshold = 2
-
-=======
->>>>>>> b3edc8c5
 func (s *SweepingProvider) batchProvide(prefix bitstr.Key, keys []mh.Multihash) {
 	if len(keys) == 0 {
 		return
