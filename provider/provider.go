--- conflicted
+++ resolved
@@ -145,10 +145,6 @@
 
 // FIXME: remove me
 func (s *SweepingProvider) SatisfyLinter() {
-<<<<<<< HEAD
-=======
-	s.vanillaProvide([]byte{})
->>>>>>> ec7c271b
 	s.measureInitialPrefixLen()
 	s.batchReprovide("", true)
 }
@@ -790,7 +786,6 @@
 	keys = append(keys, extraKeys...)
 	regions = keyspace.AssignKeysToRegions(regions, keys)
 
-<<<<<<< HEAD
 	if !s.provideRegions(regions, addrInfo, false, false) {
 		logger.Errorf("failed to reprovide any region for prefix %s", prefix)
 	}
@@ -862,9 +857,6 @@
 	regions = keyspace.AssignKeysToRegions(regions, keys)
 
 	if !s.provideRegions(regions, addrInfo, true, periodicReprovide) {
-=======
-	if !s.provideRegions(regions, addrInfo) {
->>>>>>> ec7c271b
 		logger.Errorf("failed to reprovide any region for prefix %s", prefix)
 	}
 }
@@ -877,7 +869,6 @@
 	s.connectivity.TriggerCheck()
 }
 
-<<<<<<< HEAD
 func (s *SweepingProvider) failedReprovide(prefix bitstr.Key, err error) {
 	logger.Error(err)
 	// Put prefix in the reprovide queue.
@@ -886,8 +877,6 @@
 	s.connectivity.TriggerCheck()
 }
 
-=======
->>>>>>> ec7c271b
 // selfAddrInfo returns the current peer.AddrInfo to be used in the provider
 // records sent to remote peers.
 //
@@ -907,7 +896,6 @@
 // provides for the supplied keys, handles failures and schedules next
 // reprovide is necessary.
 func (s *SweepingProvider) individualProvide(prefix bitstr.Key, keys []mh.Multihash, reprovide bool, periodicReprovide bool) {
-<<<<<<< HEAD
 	if len(keys) == 0 {
 		return
 	}
@@ -1027,9 +1015,6 @@
 	s.ongoingReprovidesLk.Lock()
 	defer s.ongoingReprovidesLk.Unlock()
 	s.ongoingReprovides.Remove(prefix)
-=======
-	// TODO: implement me
->>>>>>> ec7c271b
 }
 
 // provideRegions contains common logic to batchProvide() and batchReprovide().
