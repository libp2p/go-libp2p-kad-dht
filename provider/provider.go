--- conflicted
+++ resolved
@@ -4,7 +4,6 @@
 	"context"
 	"errors"
 	"fmt"
-	"slices"
 	"strconv"
 	"sync"
 	"sync/atomic"
@@ -264,11 +263,7 @@
 
 	prov.connectivity, err = connectivity.New(
 		func() bool {
-<<<<<<< HEAD
-			peers, err := cfg.router.GetClosestPeers(prov.ctx, string(cfg.peerid))
-=======
 			peers, err := cfg.router.GetClosestPeers(ctx, string(cfg.peerid))
->>>>>>> 29328251
 			return err == nil && len(peers) > 0
 		},
 		prov.catchupPendingWork,
@@ -288,13 +283,7 @@
 	return prov, nil
 }
 
-const retryInterval = 5 * time.Minute
-
 func (s *SweepingProvider) run() {
-<<<<<<< HEAD
-	s.wg.Add(1)
-=======
->>>>>>> 29328251
 	defer s.wg.Done()
 
 	logger.Debug("Starting SweepingProvider")
@@ -333,24 +322,6 @@
 }
 
 func cleanup(funcs []func() error) error {
-<<<<<<< HEAD
-	slices.Reverse(funcs) // LIFO: last-added is cleaned up first
-	var errs []error
-	for _, f := range funcs {
-		if f == nil {
-			continue
-		}
-		func() {
-			defer func() {
-				if r := recover(); r != nil {
-					errs = append(errs, fmt.Errorf("cleanup panic: %v", r))
-				}
-			}()
-			if err := f(); err != nil {
-				errs = append(errs, err)
-			}
-		}()
-=======
 	var errs []error
 	for i := len(funcs) - 1; i >= 0; i-- { // LIFO: last-added is cleaned up first
 		if f := funcs[i]; f != nil {
@@ -358,7 +329,6 @@
 				errs = append(errs, err)
 			}
 		}
->>>>>>> 29328251
 	}
 	return errors.Join(errs...)
 }
@@ -519,10 +489,6 @@
 // This function blocks until GetClosestPeers succeeds or the provider is
 // closed. No provide operation can happen until this function returns.
 func (s *SweepingProvider) measureInitialPrefixLen() {
-<<<<<<< HEAD
-	s.wg.Add(1)
-=======
->>>>>>> 29328251
 	defer s.wg.Done()
 
 	cplSum := atomic.Int32{}
@@ -1095,10 +1061,6 @@
 // reprovideLateRegions is the loop reproviding regions that failed to be
 // reprovided on time. It returns once the reprovide queue is empty.
 func (s *SweepingProvider) reprovideLateRegions() {
-<<<<<<< HEAD
-	s.wg.Add(1)
-=======
->>>>>>> 29328251
 	defer s.wg.Done()
 	for !s.reprovideQueue.IsEmpty() {
 		if s.closed() {
@@ -1364,12 +1326,7 @@
 			}
 			continue
 		}
-<<<<<<< HEAD
-		s.provideCounter.Add(s.ctx, int64(nKeys))
-=======
 		s.provideCounter.Add(s.ctx, int64(len(allKeys)))
->>>>>>> 29328251
-
 	}
 	// If at least 1 regions was provided, we don't consider it a failure.
 	return errCount < len(regions)
