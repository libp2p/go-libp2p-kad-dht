// Package provider implements a content provider for the libp2p Kademlia DHT.
//
// The core component is SweepingProvider, which efficiently announces content
// availability to the DHT network through a region-based approach. Instead of
// providing each key individually, it divides the keyspace into regions and
// provides all keys within a region together, reducing network overhead.
//
// Key features:
//   - Batched providing: Groups keys by keyspace regions for efficient batch operations
//   - Automatic reproviding: Continuously reprovides content at configurable intervals
//   - Adaptive scheduling: Balances load across time using keyspace-aware scheduling
//   - Network resilience: Handles connectivity issues and peer churn gracefully
//   - Performance monitoring: Comprehensive statistics collection and reporting
//   - Worker pool management: Configurable parallelism for provide operations
//
// The provider tracks performance metrics including operation counts, timing
// information, and network statistics over configurable time windows.
package provider

import (
	"context"
	"errors"
	"fmt"
	"path"
	"strconv"
	"strings"
	"sync"
	"sync/atomic"
	"time"

	pool "github.com/guillaumemichel/reservedpool"
	"go.opentelemetry.io/otel"
	"go.opentelemetry.io/otel/metric"

	ds "github.com/ipfs/go-datastore"
	"github.com/ipfs/go-datastore/namespace"
<<<<<<< HEAD
	"github.com/ipfs/go-datastore/query"
	dssync "github.com/ipfs/go-datastore/sync"
	logging "github.com/ipfs/go-log/v2"
=======
	"github.com/ipfs/go-log/v2"
>>>>>>> 0eafef6e
	"github.com/ipfs/go-test/random"
	"github.com/libp2p/go-libp2p/core/peer"
	ma "github.com/multiformats/go-multiaddr"
	mh "github.com/multiformats/go-multihash"

	"github.com/probe-lab/go-libdht/kad/key"
	"github.com/probe-lab/go-libdht/kad/key/bit256"
	"github.com/probe-lab/go-libdht/kad/key/bitstr"
	"github.com/probe-lab/go-libdht/kad/trie"

	pb "github.com/libp2p/go-libp2p-kad-dht/pb"
	"github.com/libp2p/go-libp2p-kad-dht/provider/internal"
	"github.com/libp2p/go-libp2p-kad-dht/provider/internal/connectivity"
	"github.com/libp2p/go-libp2p-kad-dht/provider/internal/keyspace"
	"github.com/libp2p/go-libp2p-kad-dht/provider/internal/queue"
	"github.com/libp2p/go-libp2p-kad-dht/provider/keystore"
	kb "github.com/libp2p/go-libp2p-kbucket"
)

const (
	// maxPrefixSize is the maximum size of a prefix used to define a keyspace
	// region.
	maxPrefixSize = 24

	// approxPrefixLenGCPCount is the number of GetClosestPeers calls run by the
	// approxPrefixLen function. This function makes GetClosestPeers requests to
	// get an estimate of the network size, to set the initial keyspace region
	// prefix length. A high number increases the precision of the measurement,
	// but adds network load and latency before the initial provide request can
	// be performed.
	approxPrefixLenGCPCount = 4
	// defaultPrefixLenValidity is the validity of the cached average region
	// prefix length computed from the schedule. It allows to avoid recomputing
	// the average everytime we need to average prefix length.
	defaultPrefixLenValidity = 5 * time.Minute

	// retryInterval is the interval at which the provider tries to perform any
	// previously failed work (provide or reprovide).
	retryInterval = 5 * time.Minute

	// individualProvideThreshold is the threshold for the number of keys to
	// trigger a region exploration. If the number of keys to provide for a
	// region is less or equal to the threshold, the keys will be individually
	// provided.
	individualProvideThreshold = 2

	// maxExplorationPrefixSearches is the maximum number of GetClosestPeers
	// operations that are allowed to explore a prefix, preventing an infinite
	// loop, since the exit condition depends on the network topology.
	// A lower bound estimate on the number of fresh peers returned by GCP is
	// replicationFactor/2. Hence, 64 GCP are expected to return at least
	// 32*replicatonFactor peers, which should be more than enough, even if the
	// supplied prefix is too short.
	maxExplorationPrefixSearches = 64

	// maxConsecutiveProvideFailuresAllowed is the maximum number of consecutive
	// provides that are allowed to fail to the same remote peer before cancelling
	// all pending requests to this peer.
	maxConsecutiveProvideFailuresAllowed = 2
	// minimalRegionReachablePeersRatio is the minimum ratio of reachable peers
	// in a region for the provide to be considered a success.
	minimalRegionReachablePeersRatio float32 = 0.2

	// providerDatastoreNamespace is the namespace in the datastore where
	// provider data is stored.
	providerDatastoreNamespace string = "provider"
)

var (
	// ErrClosed is returned when the provider is closed.
	ErrClosed = errors.New("provider: closed")
	// ErrOffline is returned when the provider is offline, and cannot process
	// the request. When a node is offline, operations on the keystore are
	// performed as usual, but keys aren't added to provide queue nor advertised
	// to the network.
	ErrOffline = errors.New("provider: offline")

	// reprovideHistoryKeyPrefix is the prefix for keys storing the timestamp of
	// the last reprovide for a given region in the datastore.
	reprovideHistoryKeyPrefix = path.Join(providerDatastoreNamespace, "history")
	// reprovideCycleStartKey is the key storing the start time of the initial
	// reprovide cycle.
	reprovideCycleStartKey = ds.NewKey(path.Join(providerDatastoreNamespace, "cycle_start"))
)

type KadClosestPeersRouter interface {
	GetClosestPeers(context.Context, string) ([]peer.ID, error)
}

type workerType uint8

const (
	periodicWorker workerType = iota
	burstWorker
)

var _ internal.Provider = (*SweepingProvider)(nil)

type SweepingProvider struct {
	done         chan struct{}
	ctx          context.Context
	cancelCtx    context.CancelFunc
	closeOnce    sync.Once
	wg           sync.WaitGroup
	cleanupFuncs []func() error

	peerid peer.ID
	order  bit256.Key
	router KadClosestPeersRouter

	connectivity *connectivity.ConnectivityChecker

	keystore keystore.Keystore

	datastore              ds.Batching
	lastReprovideHistoryGC atomic.Int64
	resumeReprovidesOnce   sync.Once

	replicationFactor int

	provideQueue         *queue.ProvideQueue
	provideRunning       sync.Mutex
	reprovideQueue       *queue.ReprovideQueue
	lateReprovideRunning sync.Mutex

	workerPool               *pool.Pool[workerType]
	maxProvideConnsPerWorker int

	startedAt         time.Time
	cycleStart        time.Time
	reprovideInterval time.Duration
	maxReprovideDelay time.Duration

	// Schedule state - grouped for better organization
	scheduleLk             sync.Mutex
	schedule               *trie.Trie[bitstr.Key, time.Duration]
	scheduleCursor         bitstr.Key
	scheduleTimer          *time.Timer
	scheduleTimerStartedAt time.Time

	// Active reprovides tracking
	activeReprovidesLk sync.Mutex
	activeReprovides   *trie.Trie[bitstr.Key, struct{}]

	// Prefix length estimation state
	avgPrefixLenLk         sync.Mutex
	approxPrefixLenRunning sync.Mutex
	cachedAvgPrefixLen     int
	lastAvgPrefixLen       time.Time
	avgPrefixLenValidity   time.Duration

	msgSender      pb.MessageSender
	getSelfAddrs   func() []ma.Multiaddr
	addLocalRecord func(mh.Multihash) error

	provideCounter metric.Int64Counter
	logger         *log.ZapEventLogger
	stats          operationStats
}

// New creates a new SweepingProvider instance with the supplied options.
func New(opts ...Option) (*SweepingProvider, error) {
	cfg, err := getOpts(opts)
	if err != nil {
		return nil, err
	}
	cleanupFuncs := []func() error{}

	var mapDs ds.Batching
	if cfg.keystore == nil {
		// Setup KeyStore if missing
		mapDs = dssync.MutexWrap(ds.NewMapDatastore())
		cleanupFuncs = append(cleanupFuncs, mapDs.Close)
		cfg.keystore, err = keystore.NewKeystore(mapDs)
		if err != nil {
			cleanup(cleanupFuncs)
			return nil, err
		}
		cleanupFuncs = append(cleanupFuncs, cfg.keystore.Close)
	}
	if cfg.datastore == nil {
		// Setup datastore if missing
		if mapDs == nil {
			mapDs = dssync.MutexWrap(ds.NewMapDatastore())
			cleanupFuncs = append(cleanupFuncs, mapDs.Close)
		}
		cfg.datastore = mapDs
	}

	meter := otel.Meter("github.com/libp2p/go-libp2p-kad-dht/provider")
	providerCounter, err := meter.Int64Counter(
		"total_provide_count",
		metric.WithDescription("Number of successful provides since node is running"),
	)
	if err != nil {
		cleanup(cleanupFuncs)
		return nil, err
	}
	ctx, cancelCtx := context.WithCancel(context.Background())
	connChecker, err := connectivity.New(
		func() bool {
			peers, err := cfg.router.GetClosestPeers(ctx, string(cfg.peerid))
			return err == nil && len(peers) > 0
		},
		connectivity.WithOfflineDelay(cfg.offlineDelay),
		connectivity.WithOnlineCheckInterval(cfg.connectivityCheckOnlineInterval),
	)
	if err != nil {
		cancelCtx()
		cleanup(cleanupFuncs)
		return nil, err
	}
	cleanupFuncs = append(cleanupFuncs, connChecker.Close)

	prov := &SweepingProvider{
		done:         make(chan struct{}),
		ctx:          ctx,
		cancelCtx:    cancelCtx,
		cleanupFuncs: cleanupFuncs,

		router: cfg.router,
		peerid: cfg.peerid,
		order:  keyspace.PeerIDToBit256(cfg.peerid),

		connectivity: connChecker,

		replicationFactor: cfg.replicationFactor,
		reprovideInterval: cfg.reprovideInterval,
		maxReprovideDelay: cfg.maxReprovideDelay,

		workerPool: pool.New(cfg.maxWorkers, map[workerType]int{
			periodicWorker: cfg.dedicatedPeriodicWorkers,
			burstWorker:    cfg.dedicatedBurstWorkers,
		}),
		maxProvideConnsPerWorker: cfg.maxProvideConnsPerWorker,

		avgPrefixLenValidity: defaultPrefixLenValidity,
		cachedAvgPrefixLen:   -1,

		msgSender:      cfg.msgSender,
		getSelfAddrs:   cfg.selfAddrs,
		addLocalRecord: cfg.addLocalRecord,

		keystore:  cfg.keystore,
		datastore: cfg.datastore,

		schedule:      trie.New[bitstr.Key, time.Duration](),
		scheduleTimer: time.NewTimer(time.Hour),

		provideQueue:   queue.NewProvideQueue(),
		reprovideQueue: queue.NewReprovideQueue(),

		activeReprovides: trie.New[bitstr.Key, struct{}](),

		provideCounter: providerCounter,
		logger:         log.Logger(cfg.loggerName),
		stats:          newOperationStats(cfg.reprovideInterval, cfg.maxReprovideDelay),
	}
<<<<<<< HEAD
=======
	// Set up callbacks after both provider and connectivity checker are initialized
	// This breaks the circular dependency between connectivity, onOnline, and approxPrefixLen
	prov.connectivity.SetCallbacks(prov.onOnline, prov.onOffline)
	prov.connectivity.Start()

	pqueueDs := namespace.Wrap(cfg.datastore, ds.NewKey("pqueue"))
	// Load keys that were logged to the datastore back to the provide queue.
	if err := prov.provideQueue.DrainDatastore(ctx, pqueueDs); err != nil {
		prov.logger.Errorw("failed to drain provide queue from datastore", "error", err)
	}
>>>>>>> 0eafef6e

	// Provide queue is persisted on close, reuse keystore batch size.
	pqueueDs := namespace.Wrap(cfg.datastore, ds.NewKey("pqueue"))
	batchSize := prov.keystore.BatchSize()
	persistProvideQueue := func() error { return prov.provideQueue.Persist(ctx, pqueueDs, batchSize) }
	prov.cleanupFuncs = append(prov.cleanupFuncs, prov.workerPool.Close, persistProvideQueue)

	if cfg.resumeCycle {
		// Restore reprovide cycle start time from datastore or initialize it.
		prov.setCycleStart()

		// Load keys that were saved to the datastore back to the provide queue.
		if err := prov.provideQueue.DrainDatastore(ctx, pqueueDs); err != nil {
			logger.Errorw("failed to drain provide queue from datastore", "error", err)
		}
	}

	// Don't need to start schedule timer yet
	prov.scheduleTimer.Stop()

	// Set up callbacks after both provider and connectivity checker are initialized
	// This breaks the circular dependency between connectivity, onOnline, and approxPrefixLen
	prov.connectivity.SetCallbacks(prov.onOnline, prov.onOffline)
	prov.connectivity.Start()

	prov.wg.Add(1)
	go prov.run()

	return prov, nil
}

// initFromPersistedState initializes the provider from persisted state on
// startup. It restores the reprovide cycle start time and enqueues any regions
// that expired during downtime for immediate reproviding.
func (s *SweepingProvider) setCycleStart() {
	now := time.Now()
	cycleStart, err := s.readCycleStart()
	if err != nil || cycleStart.IsZero() {
		// cycle start time is zero on initial run.
		if err != nil {
			logger.Warnf("couldn't read cycle start time: %s", err)
		}
		s.writeCycleStart(now)
		cycleStart = now
	}
	s.startedAt = now
	s.cycleStart = cycleStart
}

// writeCycleStart persists the reprovide cycle start time to the datastore.
func (s *SweepingProvider) writeCycleStart(t time.Time) error {
	return s.datastore.Put(s.ctx, reprovideCycleStartKey, []byte(formatTimestampHex(t)))
}

// readCycleStart reads the reprovide cycle start time from the datastore.
// Returns a zero time if the key is not found (first run).
func (s *SweepingProvider) readCycleStart() (time.Time, error) {
	v, err := s.datastore.Get(s.ctx, reprovideCycleStartKey)
	if err != nil {
		if errors.Is(err, ds.ErrNotFound) {
			// Initial run, no cycle start time stored yet.
			return time.Time{}, nil
		}
		return time.Time{}, err
	}
	t, err := parseTimestampHex(string(v))
	if err != nil {
		return time.Time{}, err
	}
	return t, nil
}

// formatTimestampHex returns a hex representation of the given timestamp,
// suitable for lexicographical ordering.
//
// 8 hex digits = 32 bits, valid until year 2106.
func formatTimestampHex(t time.Time) string {
	return fmt.Sprintf("%08x", t.Unix())
}

// parseTimestampHex parses a hex representation of a timestamp as returned by
// formatTimestampHex.
func parseTimestampHex(s string) (time.Time, error) {
	var ts int64
	_, err := fmt.Sscanf(s, "%x", &ts)
	if err != nil {
		return time.Time{}, err
	}
	return time.Unix(ts, 0), nil
}

func (s *SweepingProvider) run() {
	defer s.wg.Done()

	s.logger.Debug("Starting SweepingProvider")
	retryTicker := time.NewTicker(retryInterval)
	defer retryTicker.Stop()

	for {
		select {
		case <-s.done:
			return
		case <-retryTicker.C:
			if s.connectivity.IsOnline() {
				s.catchupPendingWork()
			}
		case <-s.scheduleTimer.C:
			s.handleReprovide()
		}
	}
}

// Close stops the provider and releases all resources.
func (s *SweepingProvider) Close() error {
	var err error
	s.closeOnce.Do(func() {
		close(s.done)
		s.cancelCtx()
		s.wg.Wait()
		s.approxPrefixLenRunning.Lock()
		_ = struct{}{} // cannot have empty critical section
		s.approxPrefixLenRunning.Unlock()

		s.scheduleTimer.Stop()
		err = cleanup(s.cleanupFuncs)
	})
	return err
}

func cleanup(funcs []func() error) error {
	var errs []error
	for i := len(funcs) - 1; i >= 0; i-- { // LIFO: last-added is cleaned up first
		if f := funcs[i]; f != nil {
			if err := f(); err != nil {
				errs = append(errs, err)
			}
		}
	}
	return errors.Join(errs...)
}

func (s *SweepingProvider) closed() bool {
	select {
	case <-s.done:
		return true
	default:
		return false
	}
}

// scheduleNextReprovideNoLock makes sure the scheduler wakes up in
// `timeUntilReprovide` to reprovide the region identified by `prefix`.
func (s *SweepingProvider) scheduleNextReprovideNoLock(prefix bitstr.Key, timeUntilReprovide time.Duration) {
	s.scheduleCursor = prefix
	s.scheduleTimer.Reset(timeUntilReprovide)
	s.scheduleTimerStartedAt = time.Now()
}

func (s *SweepingProvider) reschedulePrefix(prefix bitstr.Key) {
	s.scheduleLk.Lock()
	s.schedulePrefixNoLock(prefix, true)
	s.scheduleLk.Unlock()
}

// schedulePrefixNoLock adds the supplied prefix to the schedule, unless
// already present.
//
// If `justReprovided` is true, it will schedule the next reprovide at most
// s.reprovideInterval+s.maxReprovideDelay in the future, allowing the
// reprovide to be delayed of at most maxReprovideDelay.
//
// If the supplied prefix is the next prefix to be reprovided, update the
// schedule cursor and timer.
func (s *SweepingProvider) schedulePrefixNoLock(prefix bitstr.Key, justReprovided bool) {
	nextReprovideTime := s.reprovideTimeForPrefix(prefix)
	if justReprovided {
		// Schedule next reprovide given that the prefix was just reprovided on
		// schedule. In the case the next reprovide time should be delayed due to a
		// growth in the number of network peers matching the prefix, don't delay
		// more than s.maxReprovideDelay.
		nextReprovideTime = min(nextReprovideTime, s.currentTimeOffset()+s.reprovideInterval+s.maxReprovideDelay)
	}
	// If schedule contains keys starting with prefix, remove them to avoid
	// overlap.
	if _, ok := keyspace.FindPrefixOfKey(s.schedule, prefix); ok {
		// Already scheduled.
		return
	}
	// Unschedule superstrings in schedule if any.
	s.unscheduleSubsumedPrefixesNoLock(prefix)

	s.schedule.Add(prefix, nextReprovideTime)

	// Check if the prefix that was just added is the next one to be reprovided.
	if s.schedule.IsNonEmptyLeaf() {
		// The prefix we insterted is the only element in the schedule.
		timeUntilPrefixReprovide := s.timeUntil(nextReprovideTime)
		s.scheduleNextReprovideNoLock(prefix, timeUntilPrefixReprovide)
		return
	}
	followingKey := keyspace.NextNonEmptyLeaf(s.schedule, prefix, s.order).Key
	if followingKey == s.scheduleCursor {
		// The key following prefix is the schedule cursor.
		timeUntilPrefixReprovide := s.timeUntil(nextReprovideTime)
		_, scheduledAlarm := trie.Find(s.schedule, s.scheduleCursor)
		if timeUntilPrefixReprovide < s.timeUntil(scheduledAlarm)%s.reprovideInterval {
			s.scheduleNextReprovideNoLock(prefix, timeUntilPrefixReprovide)
		}
	}
}

// unscheduleSubsumedPrefixes removes all superstrings of `prefix` that are
// scheduled in the future. Assumes that the schedule lock is held.
func (s *SweepingProvider) unscheduleSubsumedPrefixesNoLock(prefix bitstr.Key) {
	// Pop prefixes scheduled in the future being covered by the explored peers.
	keyspace.PruneSubtrie(s.schedule, prefix)

	// If we removed s.scheduleCursor from schedule, select the next one
	if keyspace.IsBitstrPrefix(prefix, s.scheduleCursor) {
		next := keyspace.NextNonEmptyLeaf(s.schedule, s.scheduleCursor, s.order)
		if next == nil {
			s.scheduleNextReprovideNoLock(prefix, s.reprovideInterval)
		} else {
			timeUntilReprovide := s.timeUntil(next.Data)
			s.scheduleNextReprovideNoLock(next.Key, timeUntilReprovide)
			s.logger.Debugf("next scheduled prefix now is %s", s.scheduleCursor)
		}
	}
}

// currentTimeOffset returns the current time offset in the reprovide cycle.
func (s *SweepingProvider) currentTimeOffset() time.Duration {
	return s.timeOffset(time.Now())
}

// timeOffset returns the time offset in the reprovide cycle for the given
// time.
func (s *SweepingProvider) timeOffset(t time.Time) time.Duration {
	return t.Sub(s.cycleStart) % s.reprovideInterval
}

// timeUntil returns the time left (duration) until the given time offset.
func (s *SweepingProvider) timeUntil(d time.Duration) time.Duration {
	return s.timeBetween(s.currentTimeOffset(), d)
}

// timeBetween returns the duration between the two provided offsets, assuming
// it is no more than s.reprovideInterval.
func (s *SweepingProvider) timeBetween(from, to time.Duration) time.Duration {
	return (to-from+s.reprovideInterval-1)%s.reprovideInterval + 1
}

// reprovideTimeForPrefix calculates the scheduled time offset for reproviding
// keys associated with a given prefix based on its bitstring prefix. The
// function maps the given binary prefix to a fraction of the overall reprovide
// interval (s.reprovideInterval), such that keys with prefixes closer to a
// configured target s.order (in XOR distance) are scheduled earlier and those
// further away later in the cycle.
//
// For any prefix of bit length n, the function generates 2^n distinct
// reprovide times that evenly partition the entire reprovide interval. The
// process first truncates s.order to n bits and then XORs it with the provided
// prefix. The resulting binary string is converted to an integer,
// corresponding to the index of the 2^n possible reprovide times to use for
// the prefix.
//
// This method ensures a deterministic and evenly distributed reprovide
// schedule, where the temporal position within the cycle is based on the
// binary representation of the key's prefix.
func (s *SweepingProvider) reprovideTimeForPrefix(prefix bitstr.Key) time.Duration {
	if len(prefix) == 0 {
		// Empty prefix: all reprovides occur at the beginning of the cycle.
		return 0
	}
	if len(prefix) > maxPrefixSize {
		// Truncate the prefix to the maximum allowed size to avoid overly fine
		// slicing of time.
		prefix = prefix[:maxPrefixSize]
	}
	// Number of possible bitstrings of the same length as prefix.
	maxInt := int64(1 << len(prefix))
	// XOR the prefix with the order key to reorder the schedule: keys "close" to
	// s.order are scheduled first in the cycle, and those "far" from it are
	// scheduled later.
	order := bitstr.Key(key.BitString(s.order)[:len(prefix)])
	k := prefix.Xor(order)
	val, _ := strconv.ParseInt(string(k), 2, 64)
	// Calculate the time offset as a fraction of the overall reprovide interval.
	return time.Duration(int64(s.reprovideInterval) * val / maxInt)
}

// nextPrefixToReprovideNoLock returns the next prefix to reprovide, based on
// the current time offset.
func (s *SweepingProvider) nextPrefixToReprovideNoLock(offset time.Duration) (bitstr.Key, error) {
	maxVal := 1 << maxPrefixSize
	// Division before multiplication to avoid integer overflow. This is why we
	// need to use float.
	intPrefix := uint64(float64(offset) / float64(s.reprovideInterval) * float64(maxVal))
	prefix := bitstr.Key(fmt.Sprintf("%0*b", maxPrefixSize, int64(intPrefix)))
	nextRegion := keyspace.NextNonEmptyLeaf(s.schedule, prefix, s.order)
	if nextRegion == nil {
		return "", errors.New("schedule is empty")
	}
	return nextRegion.Key, nil
}

// approxPrefixLen makes a few GetClosestPeers calls to get an estimate
// of the prefix length to be used in the network.
//
// This function blocks until GetClosestPeers succeeds or the provider is
// closed. No provide operation can happen until this function returns.
func (s *SweepingProvider) approxPrefixLen() {
	cplSum := atomic.Int32{}
	cplSamples := atomic.Int32{}
	wg := sync.WaitGroup{}
	wg.Add(approxPrefixLenGCPCount)
	for range approxPrefixLenGCPCount {
		go func() {
			defer wg.Done()
			randomMh := random.Multihashes(1)[0]
			for {
				if s.closed() || !s.connectivity.IsOnline() {
					return
				}
				peers, err := s.router.GetClosestPeers(s.ctx, string(randomMh))
				if err != nil {
					s.logger.Infof("GetClosestPeers failed during prefix len approximation measurement: %s", err)
				} else {
					if len(peers) < 2 {
						return // Ignore result if less than 2 other peers in DHT.
					}
					cpl := keyspace.KeyLen
					firstPeerKey := keyspace.PeerIDToBit256(peers[0])
					for _, p := range peers[1:] {
						cpl = min(cpl, key.CommonPrefixLength(firstPeerKey, keyspace.PeerIDToBit256(p)))
					}
					cplSum.Add(int32(cpl))
					cplSamples.Add(1)
					return
				}

				s.connectivity.TriggerCheck()
				time.Sleep(time.Second) // retry every second until success
			}
		}()
	}
	wg.Wait()

	nSamples := cplSamples.Load()
	s.avgPrefixLenLk.Lock()
	defer s.avgPrefixLenLk.Unlock()
	if nSamples == 0 {
		// At most 2 other peers in the DHT -> single region of prefix len 0
		s.cachedAvgPrefixLen = 0
	} else {
		s.cachedAvgPrefixLen = int(cplSum.Load() / nSamples)
	}
	s.logger.Debugf("prefix len approximation is %d", s.cachedAvgPrefixLen)
	s.lastAvgPrefixLen = time.Now()
}

// getAvgPrefixLenNoLock returns the average prefix length of all scheduled
// prefixes.
//
// Hangs until the first measurement is done if the average prefix length is
// missing.
func (s *SweepingProvider) getAvgPrefixLenNoLock() (int, error) {
	s.avgPrefixLenLk.Lock()
	defer s.avgPrefixLenLk.Unlock()

	if s.cachedAvgPrefixLen == -1 {
		return -1, ErrOffline
	}

	if s.lastAvgPrefixLen.Add(s.avgPrefixLenValidity).After(time.Now()) {
		// Return cached value if it is still valid.
		return s.cachedAvgPrefixLen, nil
	}
	prefixLenSum := 0
	if !s.schedule.IsEmptyLeaf() {
		// Take average prefix length of all scheduled prefixes.
		scheduleEntries := keyspace.AllEntries(s.schedule, s.order)
		for _, entry := range scheduleEntries {
			prefixLenSum += len(entry.Key)
		}
		s.cachedAvgPrefixLen = prefixLenSum / len(scheduleEntries)
		s.lastAvgPrefixLen = time.Now()
	}
	return s.cachedAvgPrefixLen, nil
}

// vanillaProvide provides a single key to the network without any
// optimization. It should be used for providing a small number of keys
// (typically 1 or 2), because exploring the keyspace would add too much
// overhead for a small number of keys.
func (s *SweepingProvider) vanillaProvide(k mh.Multihash, reprovide bool) (bitstr.Key, error) {
	keys := []mh.Multihash{k}
	// Add provider record to local provider store.
	s.addLocalRecord(k)
	// Get peers to which the record will be allocated.
	peers, err := s.router.GetClosestPeers(s.ctx, string(k))
	if err != nil {
		return "", err
	}
	coveredPrefix, _ := keyspace.ShortestCoveredPrefix(bitstr.Key(key.BitString(keyspace.MhToBit256(k))), peers)
	addrInfo := peer.AddrInfo{ID: s.peerid, Addrs: s.getSelfAddrs()}
	keysAllocations := make(map[peer.ID][]mh.Multihash)
	for _, p := range peers {
		keysAllocations[p] = keys
	}
	reachablePeers, err := s.sendProviderRecords(keysAllocations, addrInfo, 1)

	s.stats.cycleStatsLk.Lock()
	if reprovide {
		s.stats.peers.Add(coveredPrefix, int64(len(keysAllocations)))
		s.stats.reachable.Add(coveredPrefix, int64(reachablePeers))
		s.stats.keysPerReprovide.Add(coveredPrefix, 1)
	} else {
		s.stats.keysPerProvide.Add(1)
	}
	s.stats.cycleStatsLk.Unlock()

	if err == nil {
		s.logger.Debugw("sent provider record", "prefix", coveredPrefix, "count", 1, "keys", keys)
	}

	return coveredPrefix, err
}

// exploreSwarm finds all peers whose kademlia identifier matches `prefix` in
// the DHT swarm, and organizes them in keyspace regions.
//
// A region is identified by a keyspace prefix, and contains all the peers
// matching this prefix. A region always has at least s.replicationFactor
// peers. Regions are non-overlapping.
//
// If there less than s.replicationFactor peers match `prefix`, explore
// shorter prefixes until at least s.replicationFactor peers are included in
// the region.
//
// The returned `coveredPrefix` represents the keyspace prefix covered by all
// returned regions combined. It is different to the supplied `prefix` if there
// aren't enough peers matching `prefix`.
func (s *SweepingProvider) exploreSwarm(prefix bitstr.Key) (regions []keyspace.Region, coveredPrefix bitstr.Key, err error) {
	peers, err := s.closestPeersToPrefix(prefix)
	if err != nil {
		return nil, "", fmt.Errorf("exploreSwarm '%s': %w", prefix, err)
	}
	if len(peers) == 0 {
		return nil, "", fmt.Errorf("no peers found when exploring prefix %s", prefix)
	}
	s.stats.regionSize.Add(int64(len(peers)))
	regions, coveredPrefix = keyspace.RegionsFromPeers(peers, s.replicationFactor, s.order)
	return regions, coveredPrefix, nil
}

// closestPeersToPrefix returns at least s.replicationFactor peers
// corresponding to the branch of the network peers trie matching the provided
// prefix. In the case there aren't enough peers matching the provided prefix,
// it will find and return the closest peers to the prefix, even if they don't
// exactly match it.
func (s *SweepingProvider) closestPeersToPrefix(prefix bitstr.Key) ([]peer.ID, error) {
	allClosestPeers := make(map[peer.ID]struct{})

	nextPrefix := prefix
	startTime := time.Now()
	coverageTrie := trie.New[bitstr.Key, struct{}]()

	var gaps []bitstr.Key
	i := 0
	// Go down the trie to fully cover prefix.
	for ; i < maxExplorationPrefixSearches; i++ {
		if !s.connectivity.IsOnline() {
			return nil, ErrOffline
		}
		fullKey := keyspace.FirstFullKeyWithPrefix(nextPrefix, s.order)
		closestPeers, err := s.closestPeersToKey(fullKey)
		if err != nil {
			// We only get an err if something really bad happened, e.g no peers in
			// routing table, invalid key, etc.
			return nil, err
		}
		if len(closestPeers) == 0 {
			return nil, errors.New("dht lookup did not return any peers")
		}
		coveredPrefix, coveredPeers := keyspace.ShortestCoveredPrefix(fullKey, closestPeers)
		for _, p := range coveredPeers {
			allClosestPeers[p] = struct{}{}
		}

		if _, ok := keyspace.FindPrefixOfKey(coverageTrie, coveredPrefix); !ok {
			keyspace.PruneSubtrie(coverageTrie, coveredPrefix)
			coverageTrie.Add(coveredPrefix, struct{}{})
		}

		gaps = keyspace.TrieGaps(coverageTrie, prefix, s.order)
		if len(gaps) == 0 {
			if len(allClosestPeers) >= s.replicationFactor {
				// We have full coverage of `prefix`.
				break
			}
			for len(gaps) == 0 && len(prefix) > 0 {
				// We don't have enough peers, but we have covered the prefix. Let's
				// cover a shorter prefix.
				prefix = prefix[:len(prefix)-1]
				gaps = keyspace.TrieGaps(coverageTrie, prefix, s.order)
			}
			if len(gaps) == 0 {
				// We don't have enough peers, but we have covered the whole keyspace.
				break
			}
		}
		s.logger.Debugw("closestPeersToPrefix", "i", i, "prefix", prefix, "prevPrefix", nextPrefix, "fullKey[:12]", fullKey[:12], "coveredPrefix", coveredPrefix, "len(coveredPeers)", len(coveredPeers), "len(allClosestPeers)", len(allClosestPeers), "gaps", gaps)

		nextPrefix = gaps[0]
	}
	if i == maxExplorationPrefixSearches {
		s.logger.Warnw("closestPeersToPrefix needed more than maxPrefixSearches iterations", "gaps", gaps)
	}
	peers := make([]peer.ID, 0, len(allClosestPeers))
	for p := range allClosestPeers {
		peers = append(peers, p)
	}
	s.logger.Debugf("region %s exploration required %d requests to discover %d peers in %s", prefix, i+1, len(allClosestPeers), time.Since(startTime))
	return peers, nil
}

// closestPeersToKey returns a valid peer ID sharing a long common prefix with
// the provided key. Note that the returned peer IDs aren't random, they are
// taken from a static list of preimages.
func (s *SweepingProvider) closestPeersToKey(k bitstr.Key) ([]peer.ID, error) {
	p, _ := kb.GenRandPeerIDWithCPL(keyspace.KeyToBytes(k), kb.PeerIDPreimageMaxCpl)
	return s.router.GetClosestPeers(s.ctx, string(p))
}

type provideJob struct {
	pid  peer.ID
	keys []mh.Multihash
}

// sendProviderRecords manages reprovides for all given peer ids and allocated
// keys. Upon failure to reprovide a key, or to connect to a peer, it will NOT
// retry.
//
// Returns the number of reachable peers and an error if we were unable to
// reprovide keys to a given threshold of peers. In this case, the region
// reprovide is considered failed and the caller is responsible for trying
// again. This allows detecting if we are offline.
func (s *SweepingProvider) sendProviderRecords(keysAllocations map[peer.ID][]mh.Multihash, addrInfo peer.AddrInfo, nKeys int) (reachablePeers int, err error) {
	nPeers := len(keysAllocations)
	if nPeers == 0 {
		return reachablePeers, err
	}
	startTime := time.Now()
	errCount := atomic.Uint32{}
	nWorkers := s.maxProvideConnsPerWorker
	jobChan := make(chan provideJob, nWorkers)

	failedKeysCount := make(map[string]int) // count the number of failures for each key
	failedKeysCountLk := sync.Mutex{}

	wg := sync.WaitGroup{}
	wg.Add(nWorkers)
	for range nWorkers {
		go func() {
			pmes := genProvideMessage(addrInfo)
			defer wg.Done()
			for job := range jobChan {
				err := s.provideKeysToPeer(job.pid, job.keys, pmes)
				if err != nil {
					errCount.Add(1)
					failedKeysCountLk.Lock()
					for _, k := range job.keys {
						failedKeysCount[string(k)]++
					}
					failedKeysCountLk.Unlock()
				}
			}
		}()
	}

	for p, keys := range keysAllocations {
		jobChan <- provideJob{p, keys}
	}
	close(jobChan)
	wg.Wait()

	var failedKeys int
	holdersSum := s.replicationFactor * nKeys
	for _, c := range failedKeysCount {
		holdersSum -= c
		if c == s.replicationFactor {
			failedKeys++
		}
	}
	successfulKeys := nKeys - failedKeys
	s.stats.avgHolders.AddWeighted(float64(holdersSum)/float64(nKeys), nKeys)
	s.stats.addCompletedKeys(successfulKeys, failedKeys)
	s.provideCounter.Add(s.ctx, int64(successfulKeys))

	errCountLoaded := int(errCount.Load())
	s.logger.Infof("sent provider records to peers in %s, errors %d/%d", time.Since(startTime), errCountLoaded, len(keysAllocations))
	reachablePeers = nPeers - errCountLoaded

	if errCountLoaded == nPeers || errCountLoaded > int(float32(nPeers)*(1-minimalRegionReachablePeersRatio)) {
		err = fmt.Errorf("unable to provide to enough peers (%d/%d)", reachablePeers, nPeers)
	}
	return reachablePeers, err
}

// genProvideMessage generates a new provide message with the supplied
// AddrInfo. The message contains no keys, as they will be set later before
// sending the message.
func genProvideMessage(addrInfo peer.AddrInfo) *pb.Message {
	pmes := pb.NewMessage(pb.Message_ADD_PROVIDER, []byte{}, 0)
	pmes.ProviderPeers = pb.RawPeerInfosToPBPeers([]peer.AddrInfo{addrInfo})
	return pmes
}

// provideKeysToPeer performs the network operation to advertise to the given
// DHT server (p) that we serve all the given keys.
func (s *SweepingProvider) provideKeysToPeer(p peer.ID, keys []mh.Multihash, pmes *pb.Message) error {
	var errCount, errStreak int
	for i, mh := range keys {
		pmes.Key = mh
		err := s.msgSender.SendMessage(s.ctx, p, pmes)
		if err != nil {
			errStreak++
			errCount++

			if errStreak == len(keys) || errStreak > maxConsecutiveProvideFailuresAllowed {
				s.stats.addProvidedRecords(i + 1 - errCount)
				return fmt.Errorf("failed to provide to %s: %s", p, err.Error())
			}
		} else if errStreak > 0 {
			// Reset error count
			errStreak = 0
		}
	}
	s.stats.addProvidedRecords(len(keys) - errCount)
	return nil
}

// handleReprovide advances the reprovider schedule and (asynchronously)
// reprovides the region at the current schedule cursor.
//
// Behavior:
//   - Determines the next region to reprovide based on the current cursor and
//     the schedule, reprovides the region under the cursor, and moves the cursor
//     to the next region.
//   - Programs the schedule timer (alarm) for the next region’s reprovide
//     time. When the timer fires, this method must be invoked again.
//   - If the node has been blocked past the reprovide interval or if one or
//     more regions’ times are already in the past, those regions are added to
//     the reprovide queue for catch-up and a connectivity check is triggered.
//   - If the node is currently offline, it skips the immediate reprovide of
//     the current region and enqueues it to the reprovide queue for later.
//   - If the node is online it removes the current region from the reprovide
//     queue (if present) and starts an asynchronous batch reprovide using a
//     periodic worker.
func (s *SweepingProvider) handleReprovide() {
	s.scheduleLk.Lock()
	currentPrefix := s.scheduleCursor
	// Get next prefix to reprovide, and set timer for it.
	next := keyspace.NextNonEmptyLeaf(s.schedule, currentPrefix, s.order)

	if next == nil {
		// Schedule is empty, don't reprovide anything.
		s.scheduleLk.Unlock()
		return
	}

	var nextPrefix bitstr.Key
	var timeUntilNextReprovide time.Duration
	if next.Key == currentPrefix {
		// There is a single prefix in the schedule.
		nextPrefix = currentPrefix
		timeUntilNextReprovide = s.timeUntil(s.reprovideTimeForPrefix(currentPrefix))
	} else {
		currentTimeOffset := s.currentTimeOffset()
		timeSinceTimerRunning := s.timeBetween(s.timeOffset(s.scheduleTimerStartedAt), currentTimeOffset)
		timeSinceTimerUntilNext := s.timeBetween(s.timeOffset(s.scheduleTimerStartedAt), next.Data)

		if s.scheduleTimerStartedAt.Add(s.reprovideInterval).Before(time.Now()) {
			// Alarm was programmed more than reprovideInterval ago, which means that
			// no regions has been reprovided since. Add all regions to the reprovide
			// queue. This only happens if the main thread gets blocked for more than
			// reprovideInterval.
			nextKeyFound := false
			scheduleEntries := keyspace.AllEntries(s.schedule, s.order)
			next = &scheduleEntries[0]
			for _, entry := range scheduleEntries {
				// Add all regions from the schedule to the reprovide queue. The next
				// region to be scheduled for reprovide is the one immediately
				// following the current time offset in the schedule.
				if !nextKeyFound && entry.Data > currentTimeOffset {
					next = &entry
					nextKeyFound = true
				}
				s.reprovideQueue.Enqueue(entry.Key)
			}
			// Don't reprovide any region now, but schedule the next one. All regions
			// are expected to be reprovided when the provider is catching up with
			// failed regions.
			s.scheduleNextReprovideNoLock(next.Key, s.timeUntil(next.Data))
			s.scheduleLk.Unlock()
			return
		}
		if timeSinceTimerUntilNext < timeSinceTimerRunning {
			// next is scheduled in the past. While next is in the past, add next to
			// failedRegions and take nextLeaf as next.
			count := 0
			scheduleSize := s.schedule.Size()
			for timeSinceTimerUntilNext < timeSinceTimerRunning && count < scheduleSize {
				prefix := next.Key
				s.reprovideQueue.Enqueue(prefix)
				next = keyspace.NextNonEmptyLeaf(s.schedule, next.Key, s.order)
				timeSinceTimerUntilNext = s.timeBetween(s.timeOffset(s.scheduleTimerStartedAt), next.Data)
				count++
			}
		}

		// next is in the future
		nextPrefix = next.Key
		timeUntilNextReprovide = s.timeUntil(next.Data)
	}

	s.scheduleNextReprovideNoLock(nextPrefix, timeUntilNextReprovide)
	s.scheduleLk.Unlock()

	// If we are offline, don't try to reprovide region.
	if !s.connectivity.IsOnline() {
		s.reprovideQueue.Enqueue(currentPrefix)
		return
	}

	// Remove prefix that is about to be reprovided from the reprovide queue if
	// present.
	s.reprovideQueue.Remove(currentPrefix)

	s.wg.Add(1)
	go func() {
		if err := s.workerPool.Acquire(periodicWorker); err == nil {
			s.batchReprovide(currentPrefix)
			s.workerPool.Release(periodicWorker)
		}
		s.wg.Done()
	}()
}

// handleProvide provides supplied keys to the network if needed and schedules
// the keys to be reprovided if needed.
func (s *SweepingProvider) handleProvide(force, reprovide bool, keys ...mh.Multihash) error {
	if len(keys) == 0 {
		return nil
	}
	if reprovide {
		// Add keys to list of keys to be reprovided. Returned keys are deduplicated
		// newly added keys.
		newKeys, err := s.keystore.Put(s.ctx, keys...)
		if err != nil {
			return fmt.Errorf("couldn't add keys to keystore: %w", err)
		}
		if !force {
			keys = newKeys
		}
	}

	if s.isOffline() {
		return ErrOffline
	}
	prefixes, err := s.groupAndScheduleKeysByPrefix(keys, reprovide)
	if err != nil {
		return err
	}
	if len(prefixes) == 0 {
		return nil
	}
	// Sort prefixes by number of keys.
	sortedPrefixesAndKeys := keyspace.SortPrefixesBySize(prefixes)
	// Add keys to the provide queue.
	for _, prefixAndKeys := range sortedPrefixesAndKeys {
		s.provideQueue.Enqueue(prefixAndKeys.Prefix, prefixAndKeys.Keys...)
	}

	s.wg.Add(1)
	go s.provideLoop()
	return nil
}

// groupAndScheduleKeysByPrefix groups the supplied keys by their prefixes as
// present in the schedule, and if `schedule` is set to true, add these
// prefixes to the schedule to be reprovided.
func (s *SweepingProvider) groupAndScheduleKeysByPrefix(keys []mh.Multihash, schedule bool) (map[bitstr.Key][]mh.Multihash, error) {
	seen := make(map[string]struct{})
	prefixTrie := trie.New[bitstr.Key, struct{}]()
	prefixes := make(map[bitstr.Key][]mh.Multihash)
	avgPrefixLen := -1

	s.scheduleLk.Lock()
	defer s.scheduleLk.Unlock()
	for _, h := range keys {
		k := keyspace.MhToBit256(h)
		kStr := string(keyspace.KeyToBytes(k))
		// Don't add duplicates
		if _, ok := seen[kStr]; ok {
			continue
		}
		seen[kStr] = struct{}{}

		if prefix, ok := keyspace.FindPrefixOfKey(prefixTrie, k); ok {
			prefixes[prefix] = append(prefixes[prefix], h)
			continue
		}

		prefix, inSchedule := keyspace.FindPrefixOfKey(s.schedule, k)
		if !inSchedule {
			if avgPrefixLen == -1 {
				var err error
				avgPrefixLen, err = s.getAvgPrefixLenNoLock()
				if err != nil {
					return nil, err
				}
			}
			prefix = bitstr.Key(key.BitString(k)[:avgPrefixLen])
			if schedule {
				s.schedulePrefixNoLock(prefix, false)
			}
		}
		mhs := []mh.Multihash{h}
		if subtrie, ok := keyspace.FindSubtrie(prefixTrie, prefix); ok {
			// If prefixes already contains superstrings of prefix, consolidate the
			// keys to prefix.
			for _, entry := range keyspace.AllEntries(subtrie, s.order) {
				mhs = append(mhs, prefixes[entry.Key]...)
				delete(prefixes, entry.Key)
			}
			keyspace.PruneSubtrie(prefixTrie, prefix)
		}
		prefixTrie.Add(prefix, struct{}{})
		prefixes[prefix] = mhs
	}
	return prefixes, nil
}

func (s *SweepingProvider) isOffline() bool {
	s.avgPrefixLenLk.Lock()
	defer s.avgPrefixLenLk.Unlock()
	return s.cachedAvgPrefixLen == -1
}

func (s *SweepingProvider) onOffline() {
	s.provideQueue.Clear()

	s.avgPrefixLenLk.Lock()
	s.cachedAvgPrefixLen = -1 // Invalidate cached avg prefix len.
	s.avgPrefixLenLk.Unlock()
}

func (s *SweepingProvider) onOnline() {
	if s.closed() {
		return
	}

	s.avgPrefixLenLk.Lock()
	cachedAvgPrefixLen := s.cachedAvgPrefixLen
	s.avgPrefixLenLk.Unlock()

	if cachedAvgPrefixLen == -1 {
		// Provider was previously Offline (not Disconnected).
		// Run prefix length measurement, and refresh schedule afterwards.
		if !s.approxPrefixLenRunning.TryLock() {
			return
		}
		s.approxPrefixLen()
		s.approxPrefixLenRunning.Unlock()

		s.RefreshSchedule()

		// When the node initially comes online, add all regions that weren't
		// reprovided in the last reprovideInterval to the reprovide queue.
		s.resumeReprovidesOnce.Do(func() {
			now := time.Now()
			currentOffset := s.timeOffset(now)
			recentlyReprovided, err := s.loadRecentlyReprovidedRegions(now)
			s.scheduleLk.Lock()
			if err == nil {
				s.enqueueExpiredRegionsNoLock(recentlyReprovided)
			} else {
				logger.Warnf("couldn't load not expired regions: %s", err)
			}
			if nextPrefix, err := s.nextPrefixToReprovideNoLock(currentOffset); err == nil {
				timeUntilReprovide := s.timeUntil(s.reprovideTimeForPrefix(nextPrefix)) % s.reprovideInterval
				s.scheduleNextReprovideNoLock(nextPrefix, timeUntilReprovide)
			}
			s.scheduleLk.Unlock()
		})
	}

	s.catchupPendingWork()
}

// enqueueExpiredRegionsNoLock identifies regions in the schedule that haven't
// been reprovided within the reprovide interval and adds them to the reprovide
// queue. Assumes the schedule lock is held.
func (s *SweepingProvider) enqueueExpiredRegionsNoLock(recentlyReprovided *trie.Trie[bitstr.Key, struct{}]) {
	keyspace.CoalesceTrie(recentlyReprovided)
	// Take a copy of schedule from which we remove recently reprovided regions.
	toReprovideTrie := keyspace.SubtractTrie(s.schedule, recentlyReprovided)
	toReprovideEntries := keyspace.AllEntries(toReprovideTrie, s.order)
	toReprovideKeys := make([]bitstr.Key, len(toReprovideEntries))
	for i, entry := range toReprovideEntries {
		toReprovideKeys[i] = entry.Key
	}
	s.reprovideQueue.Enqueue(toReprovideKeys...)
}

// persistSuccessfulReprovide logs a successful reprovide to the datastore for
// resumption after restarts.
func (s *SweepingProvider) persistSuccessfulReprovide(prefix bitstr.Key) {
	now := time.Now()
	k := ds.NewKey(path.Join(reprovideHistoryKeyPrefix, formatTimestampHex(now), string(prefix)))
	if err := s.datastore.Put(s.ctx, k, []byte{}); err != nil {
		logger.Warnf("couldn't persist successful reprovide for prefix %s: %s", prefix, err)
	}
	s.gcReprovideHistoryIfNeeded(now)
}

// loadRecentlyReprovidedRegions loads all regions that have been successfully
// reprovided within the last reprovide interval from the datastore.
func (s *SweepingProvider) loadRecentlyReprovidedRegions(now time.Time) (*trie.Trie[bitstr.Key, struct{}], error) {
	s.gcReprovideHistoryIfNeeded(now)

	q := query.Query{
		Prefix:   reprovideHistoryKeyPrefix,
		Orders:   []query.Order{query.OrderByKey{}},
		KeysOnly: true,
	}
	res, err := s.datastore.Query(s.ctx, q)
	if err != nil {
		return nil, err
	}
	regions := trie.New[bitstr.Key, struct{}]()
	for r := range res.Next() {
		if r.Error != nil {
			return nil, r.Error
		}
		_, key, err := parseReprovideHistoryKey(r.Key)
		if err != nil {
			s.datastore.Delete(s.ctx, ds.NewKey(r.Key))
			continue
		}
		regions.Add(key, struct{}{})
	}
	return regions, nil
}

// gcReprovideHistoryIfNeeded removes reprovide log entries older than the
// reprovide interval. GC runs at most once per reprovide interval.
func (s *SweepingProvider) gcReprovideHistoryIfNeeded(now time.Time) {
	lastGC := time.Unix(s.lastReprovideHistoryGC.Load(), 0)
	if now.Sub(lastGC) < s.reprovideInterval {
		// Only run GC once per reprovide interval.
		return
	}

	q := query.Query{
		Prefix:   reprovideHistoryKeyPrefix,
		Orders:   []query.Order{query.OrderByKey{}},
		KeysOnly: true,
	}
	deadline := now.Add(-s.reprovideInterval)
	res, err := s.datastore.Query(s.ctx, q)
	if err != nil {
		logger.Warnf("couldn't query reprovide history for gc: %s", err)
		return
	}
	for r := range res.Next() {
		if r.Error != nil {
			logger.Warnf("couldn't query reprovide history for gc: %s", r.Error)
			return
		}
		k := r.Key
		t, _, err := parseReprovideHistoryKey(k)
		if err == nil && t.After(deadline) {
			// Reached non-expired entries; cleanup complete as keys are sorted by
			// time.
			break
		}
		// Either key is invalid or log is expired, delete key.
		s.datastore.Delete(s.ctx, ds.NewKey(k))
	}
	s.lastReprovideHistoryGC.Store(now.Unix())
}

// parseReprovideLogKey parses a datastore key from the reprovide history log.
// Expected format: /provider/history/<hex-timestamp>/<prefix>
func parseReprovideHistoryKey(k string) (time.Time, bitstr.Key, error) {
	parts := strings.Split(k, "/")
	lenParts := len(parts)
	if lenParts < 4 || lenParts > 5 {
		return time.Time{}, "", fmt.Errorf("invalid reprovide log key: %s", k)
	}
	t, err := parseTimestampHex(parts[3])
	if err != nil {
		return time.Time{}, "", fmt.Errorf("invalid reprovide log key: %s", k)
	}
	var prefix bitstr.Key
	if lenParts == 5 {
		prefix = bitstr.Key(parts[4])
	}
	// lenParts == 4 means empty prefix ("").
	return t, prefix, nil
}

// catchupPendingWork is called when the provider comes back online after being offline.
//
// 1. Try again to reprovide regions that failed to be reprovided on time.
// 2. Try again to provide keys that failed to be provided.
//
// This function is guarded by s.lateReprovideRunning, ensuring the function
// cannot be called again while it is working on reproviding late regions.
func (s *SweepingProvider) catchupPendingWork() {
	if s.closed() || !s.lateReprovideRunning.TryLock() {
		return
	}
	s.wg.Add(2)
	go func() {
		// Reprovide late regions if any.
		s.reprovideLateRegions()
		s.lateReprovideRunning.Unlock()

		// Provides are handled after reprovides, because keys pending to be
		// provided will be provided as part of a region reprovide if they belong
		// to that region. Hence, the provideLoop will use less resources if run
		// after the reprovides.

		// Restart provide loop if it was stopped.
		s.provideLoop()
	}()
}

// provideLoop is the loop providing keys to the DHT swarm as long as the
// provide queue isn't empty.
//
// The s.provideRunning mutex prevents concurrent executions of the loop.
func (s *SweepingProvider) provideLoop() {
	defer s.wg.Done()
	if !s.provideRunning.TryLock() {
		// Ensure that only one goroutine is running the provide loop at a time.
		return
	}
	defer s.provideRunning.Unlock()

	for !s.provideQueue.IsEmpty() {
		if s.closed() {
			// Exit loop if provider is closed.
			return
		}
		if !s.connectivity.IsOnline() {
			// Don't try to provide if node is offline.
			return
		}
		// Block until we can acquire a worker from the pool.
		err := s.workerPool.Acquire(burstWorker)
		if err != nil {
			// Provider was closed while waiting for a worker.
			return
		}
		prefix, keys, ok := s.provideQueue.Dequeue()
		if ok {
			s.wg.Add(1)
			go func(prefix bitstr.Key, keys []mh.Multihash) {
				s.batchProvide(prefix, keys)
				s.workerPool.Release(burstWorker)
				s.wg.Done()
			}(prefix, keys)
		} else {
			s.workerPool.Release(burstWorker)
		}
	}
}

// reprovideLateRegions is the loop reproviding regions that failed to be
// reprovided on time. It returns once the reprovide queue is empty.
func (s *SweepingProvider) reprovideLateRegions() {
	defer s.wg.Done()
	for !s.reprovideQueue.IsEmpty() {
		if s.closed() {
			// Exit loop if provider is closed.
			return
		}
		if !s.connectivity.IsOnline() {
			// Don't try to reprovide a region if node is offline.
			return
		}
		// Block until we can acquire a worker from the pool.
		err := s.workerPool.Acquire(burstWorker)
		if err != nil {
			// Provider was closed while waiting for a worker.
			return
		}
		prefix, ok := s.reprovideQueue.Dequeue()
		if ok {
			s.wg.Add(1)
			go func(prefix bitstr.Key) {
				s.batchReprovide(prefix)
				s.workerPool.Release(burstWorker)
				s.wg.Done()
			}(prefix)
		} else {
			s.workerPool.Release(burstWorker)
		}
	}
}

func (s *SweepingProvider) batchProvide(prefix bitstr.Key, keys []mh.Multihash) {
	keyCount := len(keys)
	if keyCount == 0 {
		return
	}
	s.logger.Debugw("batchProvide called", "prefix", prefix, "count", keyCount)
	addrInfo, ok := s.selfAddrInfo()
	if !ok {
		// Don't provide if the node doesn't have a valid address to include in the
		// provider record.
		return
	}

	startTime := time.Now()
	s.stats.ongoingProvides.start(keyCount)
	defer func() {
		s.stats.ongoingProvides.finish(len(keys))
		s.stats.provideDuration.Add(int64(time.Since(startTime)))
	}()

	if keyCount <= individualProvideThreshold {
		// Don't fully explore the region, execute simple DHT provides for these
		// keys. It isn't worth it to fully explore a region for just a few keys.
		s.individualProvide(prefix, keys, false)
		return
	}

	regions, coveredPrefix, err := s.exploreSwarm(prefix)
	if err != nil {
		s.failedProvide(prefix, keys, fmt.Errorf("provide '%s': %w", prefix, err))
		return
	}
	s.logger.Debugf("provide: requested prefix '%s' (len %d), prefix covered '%s' (len %d)", prefix, len(prefix), coveredPrefix, len(coveredPrefix))

	// Add any key matching the covered prefix from the provide queue to the
	// current provide batch.
	extraKeys := s.provideQueue.DequeueMatching(coveredPrefix)
	if len(extraKeys) > 0 {
		keys = append(keys, extraKeys...)
		s.stats.ongoingProvides.addKeys(len(extraKeys))
	}
	regions = keyspace.AssignKeysToRegions(regions, keys)

<<<<<<< HEAD
	if !s.provideRegions(regions, addrInfo, false) {
		logger.Warnf("failed to provide any region for prefix %s", prefix)
=======
	if !s.provideRegions(regions, addrInfo, false, false) {
		s.logger.Warnf("failed to provide any region for prefix %s", prefix)
>>>>>>> 0eafef6e
	}
}

func (s *SweepingProvider) batchReprovide(prefix bitstr.Key) {
	addrInfo, ok := s.selfAddrInfo()
	if !ok {
		// Don't provide if the node doesn't have a valid address to include in the
		// provider record.
		return
	}

	// Load keys matching prefix from the keystore.
	keys, err := s.keystore.Get(s.ctx, prefix)
	if err != nil {
		s.failedReprovide(prefix, fmt.Errorf("couldn't reprovide, error when loading keys: %s", err))
		s.reschedulePrefix(prefix)
		return
	}
	keyCount := len(keys)
	if keyCount == 0 {
		s.logger.Infof("No keys to reprovide for prefix %s", prefix)
		return
	}

	startTime := time.Now()
	s.stats.ongoingReprovides.start(keyCount)
	defer func() {
		s.stats.ongoingReprovides.finish(len(keys))
		s.stats.reprovideDuration.Add(prefix, int64(time.Since(startTime)))
	}()

	if keyCount <= individualProvideThreshold {
		// Don't fully explore the region, execute simple DHT provides for these
		// keys. It isn't worth it to fully explore a region for just a few keys.
		s.individualProvide(prefix, keys, true)
		return
	}

	regions, coveredPrefix, err := s.exploreSwarm(prefix)
	if err != nil {
		s.failedReprovide(prefix, fmt.Errorf("reprovide '%s': %w", prefix, err))
		s.reschedulePrefix(prefix)
		return
	}
	s.logger.Debugf("reprovide: requested prefix '%s' (len %d), prefix covered '%s' (len %d)", prefix, len(prefix), coveredPrefix, len(coveredPrefix))

	regions = s.claimRegionReprovide(regions)

	// Remove all keys matching coveredPrefix from provide queue. No need to
	// provide them anymore since they are about to be reprovided.
	s.provideQueue.DequeueMatching(coveredPrefix)
	// Remove covered prefix from the reprovide queue, so since we are about the
	// reprovide the region.
	s.reprovideQueue.Remove(coveredPrefix)

	// When reproviding a region, remove all scheduled regions starting with
	// the currently covered prefix.
	s.scheduleLk.Lock()
	s.unscheduleSubsumedPrefixesNoLock(coveredPrefix)
	s.scheduleLk.Unlock()

	if len(coveredPrefix) < len(prefix) {
		// Covered prefix is shorter than the requested one, load all the keys
		// matching the covered prefix from the keystore.
		keys, err = s.keystore.Get(s.ctx, coveredPrefix)
		if err != nil {
			err = fmt.Errorf("couldn't reprovide, error when loading keys: %s", err)
			s.failedReprovide(prefix, err)
			s.reschedulePrefix(prefix)
		}
		s.stats.ongoingReprovides.addKeys(len(keys) - keyCount)
		prefix = coveredPrefix
	}
	regions = keyspace.AssignKeysToRegions(regions, keys)

<<<<<<< HEAD
	if s.provideRegions(regions, addrInfo, true) {
		s.persistSuccessfulReprovide(prefix)
	} else {
		logger.Warnf("failed to reprovide any region for prefix %s", prefix)
=======
	if !s.provideRegions(regions, addrInfo, true, periodicReprovide) {
		s.logger.Warnf("failed to reprovide any region for prefix %s", prefix)
>>>>>>> 0eafef6e
	}
}

func (s *SweepingProvider) failedProvide(prefix bitstr.Key, keys []mh.Multihash, err error) {
	s.logger.Warn(err)
	// Put keys back to the provide queue.
	s.provideQueue.Enqueue(prefix, keys...)

	s.connectivity.TriggerCheck()
}

func (s *SweepingProvider) failedReprovide(prefix bitstr.Key, err error) {
	s.logger.Warn(err)
	// Put prefix in the reprovide queue.
	s.reprovideQueue.Enqueue(prefix)

	s.connectivity.TriggerCheck()
}

// selfAddrInfo returns the current peer.AddrInfo to be used in the provider
// records sent to remote peers.
//
// If the node currently has no valid multiaddress, return an empty AddrInfo
// and false.
func (s *SweepingProvider) selfAddrInfo() (peer.AddrInfo, bool) {
	addrs := s.getSelfAddrs()
	if len(addrs) == 0 {
		s.logger.Warn("provider: no self addresses available for providing keys")
		return peer.AddrInfo{}, false
	}
	return peer.AddrInfo{ID: s.peerid, Addrs: addrs}, true
}

// individualProvide provides the keys sharing the same prefix to the network
// without exploring the associated keyspace regions. It performs "normal" DHT
// provides for the supplied keys, handles failures and schedules next
// reprovide is necessary.
func (s *SweepingProvider) individualProvide(prefix bitstr.Key, keys []mh.Multihash, reprovide bool) {
	if len(keys) == 0 {
		return
	}

	var provideErr error
	if len(keys) == 1 {
		coveredPrefix, err := s.vanillaProvide(keys[0], reprovide)
		// Schedule next reprovide for the prefix that was actually covered by
		// the GCP, otherwise we may schedule a reprovide for a prefix too short
		// or too long.
		if err != nil && !reprovide {
			// Put the key back in the provide queue.
			s.failedProvide(prefix, keys, fmt.Errorf("individual provide failed for prefix '%s', %w", prefix, err))
		}
		if reprovide && err == nil {
			prefix = coveredPrefix
		}
		provideErr = err
	} else {
		wg := sync.WaitGroup{}
		success := atomic.Bool{}
		for _, key := range keys {
			wg.Add(1)
			go func() {
				defer wg.Done()
				_, err := s.vanillaProvide(key, reprovide)
				if err == nil {
					success.Store(true)
				} else if !reprovide {
					// Individual provide failed, put key back in provide queue.
					s.failedProvide(prefix, []mh.Multihash{key}, err)
				}
			}()
		}
		wg.Wait()

		if !success.Load() {
			// Only errors if all provides failed.
			provideErr = fmt.Errorf("all individual provides failed for prefix %s", prefix)
		}
	}
	if reprovide {
		s.reschedulePrefix(prefix)
		if provideErr == nil {
			s.persistSuccessfulReprovide(prefix)
		} else {
			s.failedReprovide(prefix, provideErr)
		}
	}
}

// provideRegions contains common logic to batchProvide() and batchReprovide().
// It iterate over supplied regions, and allocates the regions provider records
// to the appropriate DHT servers.
func (s *SweepingProvider) provideRegions(regions []keyspace.Region, addrInfo peer.AddrInfo, reprovide bool) bool {
	errCount := 0
	for _, r := range regions {
		allKeys := keyspace.AllValues(r.Keys, s.order)
		nKeys := len(allKeys)
		if nKeys == 0 {
			if reprovide {
				s.releaseRegionReprovide(r.Prefix)
			}
			continue
		}
		// Add keys to local provider store
		for _, h := range allKeys {
			s.addLocalRecord(h)
		}
		keysAllocations := keyspace.AllocateToKClosest(r.Keys, r.Peers, s.replicationFactor)
		reachablePeers, err := s.sendProviderRecords(keysAllocations, addrInfo, nKeys)

		s.stats.cycleStatsLk.Lock()
		if reprovide {
			// reprovide stats
			s.stats.peers.Add(r.Prefix, int64(len(keysAllocations)))
			s.stats.reachable.Add(r.Prefix, int64(reachablePeers))
			s.stats.keysPerReprovide.Add(r.Prefix, int64(nKeys))
			s.stats.cycleStatsLk.Unlock()

			s.releaseRegionReprovide(r.Prefix)
			s.reschedulePrefix(r.Prefix)
		} else {
			s.stats.keysPerProvide.Add(int64(nKeys))
			s.stats.cycleStatsLk.Unlock()
		}
		if err != nil {
			errCount++
			err = fmt.Errorf("cannot send provider records for region %s: %s", r.Prefix, err)
			if reprovide {
				s.failedReprovide(r.Prefix, err)
			} else { // provide operation
				s.failedProvide(r.Prefix, keyspace.AllValues(r.Keys, s.order), err)
			}
			continue
		}
		keyCount := len(allKeys)
		s.provideCounter.Add(s.ctx, int64(keyCount))
		s.logger.Debugw("sent provider records", "prefix", r.Prefix, "count", keyCount, "keys", allKeys)
	}
	// If at least 1 regions was provided, we don't consider it a failure.
	return errCount < len(regions)
}

// claimRegionReprovide checks if the region is already being reprovided by
// another thread. If not it marks the region as being currently reprovided.
func (s *SweepingProvider) claimRegionReprovide(regions []keyspace.Region) []keyspace.Region {
	out := regions[:0]
	s.activeReprovidesLk.Lock()
	defer s.activeReprovidesLk.Unlock()
	for _, r := range regions {
		if r.Peers.IsEmptyLeaf() {
			continue
		}
		if _, ok := keyspace.FindPrefixOfKey(s.activeReprovides, r.Prefix); !ok {
			// Prune superstrings of r.Prefix if any
			keyspace.PruneSubtrie(s.activeReprovides, r.Prefix)
			out = append(out, r)
			s.activeReprovides.Add(r.Prefix, struct{}{})
		}
	}
	return out
}

// releaseRegionReprovide marks the region as no longer being reprovided.
func (s *SweepingProvider) releaseRegionReprovide(prefix bitstr.Key) {
	s.activeReprovidesLk.Lock()
	defer s.activeReprovidesLk.Unlock()
	s.activeReprovides.Remove(prefix)
}

// ProvideOnce only sends provider records for the given keys out to the DHT
// swarm. It does NOT take the responsibility to reprovide these keys.
//
// Returns an error if the keys couldn't be added to the provide queue. This
// can happen if the provider is closed or if the node is currently Offline
// (either never bootstrapped, or disconnected since more than `OfflineDelay`).
// The schedule and provide queue depend on the network size, hence recent
// network connectivity is essential.
func (s *SweepingProvider) ProvideOnce(keys ...mh.Multihash) error {
	if s.closed() {
		return ErrClosed
	}
	return s.handleProvide(true, false, keys...)
}

// StartProviding provides the given keys to the DHT swarm unless they were
// already provided in the past. The keys will be periodically reprovided until
// StopProviding is called for the same keys or user defined garbage collection
// deletes the keys.
//
// Returns an error if the keys couldn't be added to the provide queue. This
// can happen if the provider is closed or if the node is currently Offline
// (either never bootstrapped, or disconnected since more than `OfflineDelay`).
// The schedule and provide queue depend on the network size, hence recent
// network connectivity is essential.
func (s *SweepingProvider) StartProviding(force bool, keys ...mh.Multihash) error {
	if s.closed() {
		return ErrClosed
	}
	return s.handleProvide(force, true, keys...)
}

// StopProviding stops reproviding the given keys to the DHT swarm. The node
// stops being referred as a provider when the provider records in the DHT
// swarm expire.
func (s *SweepingProvider) StopProviding(keys ...mh.Multihash) error {
	if s.closed() {
		return ErrClosed
	}
	err := s.keystore.Delete(s.ctx, keys...)
	if err != nil {
		err = fmt.Errorf("failed to stop providing keys: %w", err)
	}
	s.provideQueue.Remove(keys...)
	return err
}

// Clear clears the all the keys from the provide queue and returns the number
// of keys that were cleared.
//
// The keys are not deleted from the keystore, so they will continue to be
// reprovided as scheduled.
func (s *SweepingProvider) Clear() int {
	if s.closed() {
		return 0
	}
	return s.provideQueue.Clear()
}

// AddToSchedule makes sure the prefixes associated with the supplied keys are
// scheduled to be reprovided.
//
// Returns an error if the provider is closed or if the node is currently
// Offline (either never bootstrapped, or disconnected since more than
// `OfflineDelay`). The schedule depends on the network size, hence recent
// network connectivity is essential.
func (s *SweepingProvider) AddToSchedule(keys ...mh.Multihash) error {
	if s.closed() {
		return ErrClosed
	}
	if s.isOffline() {
		return ErrOffline
	}
	_, err := s.groupAndScheduleKeysByPrefix(keys, true)
	return err
}

// RefreshSchedule scans the KeyStore for any keys that are not currently
// scheduled for reproviding. If such keys are found, it schedules their
// associated keyspace region to be reprovided.
//
// This function doesn't remove prefixes that have no keys from the schedule.
// This is done automatically during the reprovide operation if a region has no
// keys.
//
// Returns an error if the provider is closed or if the node is currently
// Offline (either never bootstrapped, or disconnected since more than
// `OfflineDelay`). The schedule depends on the network size, hence recent
// network connectivity is essential.
func (s *SweepingProvider) RefreshSchedule() error {
	if s.closed() {
		return ErrClosed
	}
	// Look for prefixes not included in the schedule
	s.scheduleLk.Lock()
	prefixLen, err := s.getAvgPrefixLenNoLock()
	if err != nil {
		s.scheduleLk.Unlock()
		return err
	}
	gaps := keyspace.TrieGaps(s.schedule, "", s.order)
	s.scheduleLk.Unlock()

	missing := make([]bitstr.Key, 0, len(gaps))
	for _, p := range gaps {
		if len(p) >= prefixLen {
			missing = append(missing, p)
		} else {
			missing = append(missing, keyspace.ExtendBinaryPrefix(p, prefixLen)...)
		}
	}

	// Only keep the missing prefixes for which there are keys in the KeyStore.
	toInsert := make([]bitstr.Key, 0)
	for _, p := range missing {
		ok, err := s.keystore.ContainsPrefix(s.ctx, p)
		if err != nil {
			s.logger.Warnf("couldn't refresh schedule for prefix %s: %s", p, err)
		}
		if ok {
			toInsert = append(toInsert, p)
		}
	}
	if len(toInsert) == 0 {
		return nil
	}

	// Insert prefixes into the schedule
	s.scheduleLk.Lock()
	for _, p := range toInsert {
		s.schedulePrefixNoLock(p, false)
	}
	s.scheduleLk.Unlock()
	return nil
}<|MERGE_RESOLUTION|>--- conflicted
+++ resolved
@@ -34,13 +34,9 @@
 
 	ds "github.com/ipfs/go-datastore"
 	"github.com/ipfs/go-datastore/namespace"
-<<<<<<< HEAD
 	"github.com/ipfs/go-datastore/query"
 	dssync "github.com/ipfs/go-datastore/sync"
-	logging "github.com/ipfs/go-log/v2"
-=======
 	"github.com/ipfs/go-log/v2"
->>>>>>> 0eafef6e
 	"github.com/ipfs/go-test/random"
 	"github.com/libp2p/go-libp2p/core/peer"
 	ma "github.com/multiformats/go-multiaddr"
@@ -299,19 +295,6 @@
 		logger:         log.Logger(cfg.loggerName),
 		stats:          newOperationStats(cfg.reprovideInterval, cfg.maxReprovideDelay),
 	}
-<<<<<<< HEAD
-=======
-	// Set up callbacks after both provider and connectivity checker are initialized
-	// This breaks the circular dependency between connectivity, onOnline, and approxPrefixLen
-	prov.connectivity.SetCallbacks(prov.onOnline, prov.onOffline)
-	prov.connectivity.Start()
-
-	pqueueDs := namespace.Wrap(cfg.datastore, ds.NewKey("pqueue"))
-	// Load keys that were logged to the datastore back to the provide queue.
-	if err := prov.provideQueue.DrainDatastore(ctx, pqueueDs); err != nil {
-		prov.logger.Errorw("failed to drain provide queue from datastore", "error", err)
-	}
->>>>>>> 0eafef6e
 
 	// Provide queue is persisted on close, reuse keystore batch size.
 	pqueueDs := namespace.Wrap(cfg.datastore, ds.NewKey("pqueue"))
@@ -325,7 +308,7 @@
 
 		// Load keys that were saved to the datastore back to the provide queue.
 		if err := prov.provideQueue.DrainDatastore(ctx, pqueueDs); err != nil {
-			logger.Errorw("failed to drain provide queue from datastore", "error", err)
+			prov.logger.Errorw("failed to drain provide queue from datastore", "error", err)
 		}
 	}
 
@@ -352,7 +335,7 @@
 	if err != nil || cycleStart.IsZero() {
 		// cycle start time is zero on initial run.
 		if err != nil {
-			logger.Warnf("couldn't read cycle start time: %s", err)
+			s.logger.Warnf("couldn't read cycle start time: %s", err)
 		}
 		s.writeCycleStart(now)
 		cycleStart = now
@@ -1201,7 +1184,7 @@
 			if err == nil {
 				s.enqueueExpiredRegionsNoLock(recentlyReprovided)
 			} else {
-				logger.Warnf("couldn't load not expired regions: %s", err)
+				s.logger.Warnf("couldn't load not expired regions: %s", err)
 			}
 			if nextPrefix, err := s.nextPrefixToReprovideNoLock(currentOffset); err == nil {
 				timeUntilReprovide := s.timeUntil(s.reprovideTimeForPrefix(nextPrefix)) % s.reprovideInterval
@@ -1235,7 +1218,7 @@
 	now := time.Now()
 	k := ds.NewKey(path.Join(reprovideHistoryKeyPrefix, formatTimestampHex(now), string(prefix)))
 	if err := s.datastore.Put(s.ctx, k, []byte{}); err != nil {
-		logger.Warnf("couldn't persist successful reprovide for prefix %s: %s", prefix, err)
+		s.logger.Warnf("couldn't persist successful reprovide for prefix %s: %s", prefix, err)
 	}
 	s.gcReprovideHistoryIfNeeded(now)
 }
@@ -1286,12 +1269,12 @@
 	deadline := now.Add(-s.reprovideInterval)
 	res, err := s.datastore.Query(s.ctx, q)
 	if err != nil {
-		logger.Warnf("couldn't query reprovide history for gc: %s", err)
+		s.logger.Warnf("couldn't query reprovide history for gc: %s", err)
 		return
 	}
 	for r := range res.Next() {
 		if r.Error != nil {
-			logger.Warnf("couldn't query reprovide history for gc: %s", r.Error)
+			s.logger.Warnf("couldn't query reprovide history for gc: %s", r.Error)
 			return
 		}
 		k := r.Key
@@ -1471,13 +1454,8 @@
 	}
 	regions = keyspace.AssignKeysToRegions(regions, keys)
 
-<<<<<<< HEAD
 	if !s.provideRegions(regions, addrInfo, false) {
-		logger.Warnf("failed to provide any region for prefix %s", prefix)
-=======
-	if !s.provideRegions(regions, addrInfo, false, false) {
 		s.logger.Warnf("failed to provide any region for prefix %s", prefix)
->>>>>>> 0eafef6e
 	}
 }
 
@@ -1553,15 +1531,10 @@
 	}
 	regions = keyspace.AssignKeysToRegions(regions, keys)
 
-<<<<<<< HEAD
 	if s.provideRegions(regions, addrInfo, true) {
 		s.persistSuccessfulReprovide(prefix)
 	} else {
-		logger.Warnf("failed to reprovide any region for prefix %s", prefix)
-=======
-	if !s.provideRegions(regions, addrInfo, true, periodicReprovide) {
 		s.logger.Warnf("failed to reprovide any region for prefix %s", prefix)
->>>>>>> 0eafef6e
 	}
 }
 
