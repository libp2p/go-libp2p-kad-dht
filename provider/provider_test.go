--- conflicted
+++ resolved
@@ -12,10 +12,7 @@
 	"time"
 
 	"github.com/filecoin-project/go-clock"
-<<<<<<< HEAD
 	logging "github.com/ipfs/go-log/v2"
-=======
->>>>>>> 1b086a7f
 	"github.com/ipfs/go-test/random"
 	"github.com/libp2p/go-libp2p/core/peer"
 	ma "github.com/multiformats/go-multiaddr"
@@ -188,7 +185,6 @@
 	require.Equal(t, 15*time.Second, s.reprovideTimeForPrefix("0000"))
 }
 
-<<<<<<< HEAD
 func TestClosestPeersToPrefixRandom(t *testing.T) {
 	replicationFactor := 10
 	nPeers := 128
@@ -234,6 +230,72 @@
 	}
 }
 
+func TestGroupAndScheduleKeysByPrefix(t *testing.T) {
+	mockClock := clock.NewMock()
+	prov := SweepingProvider{
+		order:             bit256.ZeroKey(),
+		clock:             mockClock,
+		reprovideInterval: time.Hour,
+
+		schedule:      trie.New[bitstr.Key, time.Duration](),
+		scheduleTimer: mockClock.Timer(time.Hour),
+
+		cachedAvgPrefixLen: 3,
+		lastAvgPrefixLen:   mockClock.Now(),
+	}
+
+	mhs00000 := genMultihashesMatchingPrefix("00000", 3)
+	mhs00000 = append(mhs00000, mhs00000[0])
+	mhs1000 := genMultihashesMatchingPrefix("0100", 2)
+
+	mhs := append(mhs00000, mhs1000...)
+
+	prefixes := prov.groupAndScheduleKeysByPrefix(mhs, false)
+	require.Len(t, prefixes, 2)
+	require.Contains(t, prefixes, bitstr.Key("000"))
+	require.Len(t, prefixes["000"], 3) // no duplicate entry
+	require.Contains(t, prefixes, bitstr.Key("010"))
+	require.Len(t, prefixes["010"], 2)
+
+	// Schedule is still empty
+	require.True(t, prov.schedule.IsEmptyLeaf())
+
+	prefixes = prov.groupAndScheduleKeysByPrefix(mhs, true)
+	require.Len(t, prefixes, 2)
+	require.Contains(t, prefixes, bitstr.Key("000"))
+	require.Len(t, prefixes["000"], 3)
+	require.Contains(t, prefixes, bitstr.Key("010"))
+	require.Len(t, prefixes["010"], 2)
+
+	// Schedule now contains the 2 prefixes
+	require.Equal(t, 2, prov.schedule.Size())
+
+	// Manually add prefix to schedule
+	prov.schedule.Add(bitstr.Key("11111"), 0*time.Second)
+	mhs11111 := genMultihashesMatchingPrefix("11111", 4)
+	mhs1110 := genMultihashesMatchingPrefix("1110", 4)
+	mhs = append(mhs11111, mhs1110...)
+	prefixes = prov.groupAndScheduleKeysByPrefix(mhs, true)
+	// All keys should be consolidated into "111"
+	require.Len(t, prefixes, 1)
+	require.Contains(t, prefixes, bitstr.Key("111"))
+	require.Len(t, prefixes["111"], 8)
+
+	// "11111" is removed from schedule
+	found, _ := trie.Find(prov.schedule, bitstr.Key("11111"))
+	require.False(t, found)
+	found, _ = trie.Find(prov.schedule, bitstr.Key("111"))
+	require.True(t, found)
+
+	prov.schedule.Add(bitstr.Key("10"), 0*time.Second)
+
+	mhs1 := genMultihashesMatchingPrefix("10", 6)
+	prefixes = prov.groupAndScheduleKeysByPrefix(mhs1, true)
+	require.Len(t, prefixes, 1)
+	require.Contains(t, prefixes, bitstr.Key("10"))
+	require.Len(t, prefixes["10"], 6)
+}
+
 func noWarningsNorAbove(obsLogs *observer.ObservedLogs) bool {
 	return obsLogs.Filter(func(le observer.LoggedEntry) bool {
 		return le.Level >= zap.WarnLevel
@@ -483,70 +545,4 @@
 	// reprovide didn't completely failed.
 	require.True(t, r.reprovideQueue.IsEmpty())
 	require.True(t, r.provideQueue.IsEmpty())
-=======
-func TestGroupAndScheduleKeysByPrefix(t *testing.T) {
-	mockClock := clock.NewMock()
-	prov := SweepingProvider{
-		order:             bit256.ZeroKey(),
-		clock:             mockClock,
-		reprovideInterval: time.Hour,
-
-		schedule:      trie.New[bitstr.Key, time.Duration](),
-		scheduleTimer: mockClock.Timer(time.Hour),
-
-		cachedAvgPrefixLen: 3,
-		lastAvgPrefixLen:   mockClock.Now(),
-	}
-
-	mhs00000 := genMultihashesMatchingPrefix("00000", 3)
-	mhs00000 = append(mhs00000, mhs00000[0])
-	mhs1000 := genMultihashesMatchingPrefix("0100", 2)
-
-	mhs := append(mhs00000, mhs1000...)
-
-	prefixes := prov.groupAndScheduleKeysByPrefix(mhs, false)
-	require.Len(t, prefixes, 2)
-	require.Contains(t, prefixes, bitstr.Key("000"))
-	require.Len(t, prefixes["000"], 3) // no duplicate entry
-	require.Contains(t, prefixes, bitstr.Key("010"))
-	require.Len(t, prefixes["010"], 2)
-
-	// Schedule is still empty
-	require.True(t, prov.schedule.IsEmptyLeaf())
-
-	prefixes = prov.groupAndScheduleKeysByPrefix(mhs, true)
-	require.Len(t, prefixes, 2)
-	require.Contains(t, prefixes, bitstr.Key("000"))
-	require.Len(t, prefixes["000"], 3)
-	require.Contains(t, prefixes, bitstr.Key("010"))
-	require.Len(t, prefixes["010"], 2)
-
-	// Schedule now contains the 2 prefixes
-	require.Equal(t, 2, prov.schedule.Size())
-
-	// Manually add prefix to schedule
-	prov.schedule.Add(bitstr.Key("11111"), 0*time.Second)
-	mhs11111 := genMultihashesMatchingPrefix("11111", 4)
-	mhs1110 := genMultihashesMatchingPrefix("1110", 4)
-	mhs = append(mhs11111, mhs1110...)
-	prefixes = prov.groupAndScheduleKeysByPrefix(mhs, true)
-	// All keys should be consolidated into "111"
-	require.Len(t, prefixes, 1)
-	require.Contains(t, prefixes, bitstr.Key("111"))
-	require.Len(t, prefixes["111"], 8)
-
-	// "11111" is removed from schedule
-	found, _ := trie.Find(prov.schedule, bitstr.Key("11111"))
-	require.False(t, found)
-	found, _ = trie.Find(prov.schedule, bitstr.Key("111"))
-	require.True(t, found)
-
-	prov.schedule.Add(bitstr.Key("10"), 0*time.Second)
-
-	mhs1 := genMultihashesMatchingPrefix("10", 6)
-	prefixes = prov.groupAndScheduleKeysByPrefix(mhs1, true)
-	require.Len(t, prefixes, 1)
-	require.Contains(t, prefixes, bitstr.Key("10"))
-	require.Len(t, prefixes["10"], 6)
->>>>>>> 1b086a7f
 }