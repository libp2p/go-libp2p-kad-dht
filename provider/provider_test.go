--- conflicted
+++ resolved
@@ -1586,7 +1586,6 @@
 	})
 }
 
-<<<<<<< HEAD
 // TestWithHostOption tests that the WithHost option properly sets the host
 // and extracts the peer ID when not provided separately
 func TestWithHostOption(t *testing.T) {
@@ -1649,7 +1648,9 @@
 		// Verify peer ID was extracted from host
 		require.Equal(t, h.ID(), prov.peerid, "peer ID should be extracted from host")
 		require.Equal(t, h, prov.host, "host should be set")
-=======
+	})
+}
+
 func TestResumeReprovides(t *testing.T) {
 	synctest.Test(t, func(t *testing.T) {
 		ctx := context.Background()
@@ -1835,6 +1836,5 @@
 		require.Len(t, reprovided, nRegions, "should have reprovided all regions")
 		reprovidedLk.Unlock()
 		requireNoPendingReprovides()
->>>>>>> 5b8fefc2
 	})
 }