package provider

import (
	"bytes"
	"context"
	"crypto/sha256"
	"errors"
	"strconv"
	"strings"
	"sync"
	"sync/atomic"
	"testing"
	"time"

	"github.com/filecoin-project/go-clock"
	"github.com/guillaumemichel/reservedpool"
	logging "github.com/ipfs/go-log/v2"
	"github.com/ipfs/go-test/random"
	"github.com/libp2p/go-libp2p/core/peer"
	ma "github.com/multiformats/go-multiaddr"
	mh "github.com/multiformats/go-multihash"

	"go.opentelemetry.io/otel"
	"go.opentelemetry.io/otel/metric"
	"go.uber.org/zap"
	"go.uber.org/zap/zaptest/observer"

	"github.com/probe-lab/go-libdht/kad/key"
	"github.com/probe-lab/go-libdht/kad/key/bit256"
	"github.com/probe-lab/go-libdht/kad/key/bitstr"
	"github.com/probe-lab/go-libdht/kad/trie"

	pb "github.com/libp2p/go-libp2p-kad-dht/pb"
	"github.com/libp2p/go-libp2p-kad-dht/provider/datastore"
	"github.com/libp2p/go-libp2p-kad-dht/provider/internal/connectivity"
	"github.com/libp2p/go-libp2p-kad-dht/provider/internal/keyspace"
	"github.com/libp2p/go-libp2p-kad-dht/provider/internal/queue"
	kb "github.com/libp2p/go-libp2p-kbucket"

	"github.com/stretchr/testify/require"
)

func genMultihashes(n int) []mh.Multihash {
	mhs := make([]mh.Multihash, n)
	var err error
	for i := range n {
		mhs[i], err = mh.Sum([]byte(strconv.Itoa(i)), mh.SHA2_256, -1)
		if err != nil {
			panic(err)
		}
	}
	return mhs
}

<<<<<<< HEAD
// genBalancedMultihashes generates 2^exponent multihashes, with balanced
// prefixes, in a random order.
//
// e.g genBalancedMultihashes(3) will generate 8 multihashes, with each
// kademlia identifier starting with a distinct prefix (000, 001, 010, ...,
// 111) of len 3.
func genBalancedMultihashes(exponent int) []mh.Multihash {
	n := 1 << exponent
	mhs := make([]mh.Multihash, 0, n)
	seen := make(map[bitstr.Key]struct{}, n)
	for i := 0; len(mhs) < n; i++ {
		h, err := mh.Sum([]byte(strconv.Itoa(i)), mh.SHA2_256, -1)
		if err != nil {
			panic(err)
		}
		prefix := bitstr.Key(key.BitString(keyspace.MhToBit256(h))[:exponent])
		if _, ok := seen[prefix]; !ok {
			mhs = append(mhs, h)
			seen[prefix] = struct{}{}
=======
func genMultihashesMatchingPrefix(prefix bitstr.Key, n int) []mh.Multihash {
	mhs := make([]mh.Multihash, 0, n)
	for i := 0; len(mhs) < n; i++ {
		h := random.Multihashes(1)[0]
		k := keyspace.MhToBit256(h)
		if keyspace.IsPrefix(prefix, k) {
			mhs = append(mhs, h)
>>>>>>> 1940029c
		}
	}
	return mhs
}

var _ pb.MessageSender = (*mockMsgSender)(nil)

type mockMsgSender struct {
	sendMessageFunc func(ctx context.Context, p peer.ID, m *pb.Message) error
}

func (ms *mockMsgSender) SendRequest(ctx context.Context, p peer.ID, m *pb.Message) (*pb.Message, error) {
	// Unused
	return nil, nil
}

func (ms *mockMsgSender) SendMessage(ctx context.Context, p peer.ID, m *pb.Message) error {
	if ms.sendMessageFunc == nil {
		return nil
	}
	return ms.sendMessageFunc(ctx, p, m)
}

var _ KadClosestPeersRouter = (*mockRouter)(nil)

type mockRouter struct {
	getClosestPeersFunc func(ctx context.Context, k string) ([]peer.ID, error)
}

func (r *mockRouter) GetClosestPeers(ctx context.Context, k string) ([]peer.ID, error) {
	if r.getClosestPeersFunc == nil {
		return nil, nil
	}
	return r.getClosestPeersFunc(ctx, k)
}

func TestProvideKeysToPeer(t *testing.T) {
	msgCount := 0
	msgSender := &mockMsgSender{
		sendMessageFunc: func(ctx context.Context, p peer.ID, m *pb.Message) error {
			msgCount++
			return errors.New("error")
		},
	}
	prov := SweepingProvider{
		msgSender: msgSender,
	}

	nKeys := 16
	pid, err := peer.Decode("12BoooooPEER")
	require.NoError(t, err)
	mhs := genMultihashes(nKeys)
	pmes := &pb.Message{}

	// All ADD_PROVIDER RPCs fail, return an error after reprovideInitialFailuresAllowed+1 attempts
	err = prov.provideKeysToPeer(pid, mhs, pmes)
	require.Error(t, err)
	require.Equal(t, maxConsecutiveProvideFailuresAllowed+1, msgCount)

	// Only fail 33% of requests. The operation should be considered a success.
	msgCount = 0
	msgSender.sendMessageFunc = func(ctx context.Context, p peer.ID, m *pb.Message) error {
		msgCount++
		if msgCount%3 == 0 {
			return errors.New("error")
		}
		return nil
	}
	err = prov.provideKeysToPeer(pid, mhs, pmes)
	require.NoError(t, err)
	require.Equal(t, nKeys, msgCount)
}

func TestKeysAllocationsToPeers(t *testing.T) {
	nKeys := 1024
	nPeers := 128
	replicationFactor := 10

	mhs := genMultihashes(nKeys)
	keysTrie := trie.New[bit256.Key, mh.Multihash]()
	for _, c := range mhs {
		keysTrie.Add(keyspace.MhToBit256(c), c)
	}
	peers := random.Peers(nPeers)
	peersTrie := trie.New[bit256.Key, peer.ID]()
	for i := range peers {
		peersTrie.Add(keyspace.PeerIDToBit256(peers[i]), peers[i])
	}
	keysAllocations := keyspace.AllocateToKClosest(keysTrie, peersTrie, replicationFactor)

	for _, c := range mhs {
		k := sha256.Sum256(c)
		closestPeers := kb.SortClosestPeers(peers, k[:])[:replicationFactor]
		for _, p := range closestPeers[:replicationFactor] {
			require.Contains(t, keysAllocations[p], c)
		}
		for _, p := range closestPeers[replicationFactor:] {
			require.NotContains(t, keysAllocations[p], c)
		}
	}
}

func TestReprovideTimeForPrefixWithOrderZero(t *testing.T) {
	s := SweepingProvider{
		reprovideInterval: 16 * time.Second,
		order:             bit256.ZeroKey(),
	}

	require.Equal(t, 0*time.Second, s.reprovideTimeForPrefix("0"))
	require.Equal(t, 8*time.Second, s.reprovideTimeForPrefix("1"))
	require.Equal(t, 0*time.Second, s.reprovideTimeForPrefix("000"))
	require.Equal(t, 8*time.Second, s.reprovideTimeForPrefix("1000"))
	require.Equal(t, 10*time.Second, s.reprovideTimeForPrefix("1010"))
	require.Equal(t, 15*time.Second, s.reprovideTimeForPrefix("1111"))
}

func TestReprovideTimeForPrefixWithCustomOrder(t *testing.T) {
	s := SweepingProvider{
		reprovideInterval: 16 * time.Second,
		order:             bit256.NewKey(bytes.Repeat([]byte{0xFF}, 32)), // 111...1
	}

	require.Equal(t, 0*time.Second, s.reprovideTimeForPrefix("1"))
	require.Equal(t, 8*time.Second, s.reprovideTimeForPrefix("0"))
	require.Equal(t, 0*time.Second, s.reprovideTimeForPrefix("111"))
	require.Equal(t, 8*time.Second, s.reprovideTimeForPrefix("0111"))
	require.Equal(t, 10*time.Second, s.reprovideTimeForPrefix("0101"))
	require.Equal(t, 15*time.Second, s.reprovideTimeForPrefix("0000"))
}

func TestClosestPeersToPrefixRandom(t *testing.T) {
	replicationFactor := 10
	nPeers := 128
	peers := random.Peers(nPeers)
	peersTrie := trie.New[bit256.Key, peer.ID]()
	for _, p := range peers {
		peersTrie.Add(keyspace.PeerIDToBit256(p), p)
	}

	router := &mockRouter{
		getClosestPeersFunc: func(ctx context.Context, k string) ([]peer.ID, error) {
			sortedPeers := kb.SortClosestPeers(peers, kb.ConvertKey(k))
			return sortedPeers[:min(replicationFactor, len(peers))], nil
		},
	}

	connChecker, err := connectivity.New(func() bool { return true }, func() {})
	require.NoError(t, err)
	defer connChecker.Close()
	r := SweepingProvider{
		router:            router,
		replicationFactor: replicationFactor,
		connectivity:      connChecker,
	}

	for _, prefix := range []bitstr.Key{"", "0", "1", "00", "01", "10", "11", "000", "001", "010", "011", "100", "101", "110", "111"} {
		closestPeers, err := r.closestPeersToPrefix(prefix)
		require.NoError(t, err, "failed for prefix %s", prefix)
		subtrieSize := 0
		currPrefix := prefix
		// Reduce prefix if necessary as closestPeersToPrefix always returns at
		// least replicationFactor peers if possible.
		for {
			subtrie, ok := keyspace.FindSubtrie(peersTrie, currPrefix)
			require.True(t, ok)
			subtrieSize = subtrie.Size()
			if subtrieSize >= replicationFactor {
				break
			}
			currPrefix = currPrefix[:len(currPrefix)-1]
		}
		require.Len(t, closestPeers, subtrieSize, "prefix: %s", prefix)
	}
}

func TestGroupAndScheduleKeysByPrefix(t *testing.T) {
	mockClock := clock.NewMock()
	prov := SweepingProvider{
		order:             bit256.ZeroKey(),
		clock:             mockClock,
		reprovideInterval: time.Hour,

		schedule:      trie.New[bitstr.Key, time.Duration](),
		scheduleTimer: mockClock.Timer(time.Hour),

		cachedAvgPrefixLen: 3,
		lastAvgPrefixLen:   mockClock.Now(),
	}

	mhs00000 := genMultihashesMatchingPrefix("00000", 3)
	mhs00000 = append(mhs00000, mhs00000[0])
	mhs1000 := genMultihashesMatchingPrefix("0100", 2)

	mhs := append(mhs00000, mhs1000...)

	prefixes := prov.groupAndScheduleKeysByPrefix(mhs, false)
	require.Len(t, prefixes, 2)
	require.Contains(t, prefixes, bitstr.Key("000"))
	require.Len(t, prefixes["000"], 3) // no duplicate entry
	require.Contains(t, prefixes, bitstr.Key("010"))
	require.Len(t, prefixes["010"], 2)

	// Schedule is still empty
	require.True(t, prov.schedule.IsEmptyLeaf())

	prefixes = prov.groupAndScheduleKeysByPrefix(mhs, true)
	require.Len(t, prefixes, 2)
	require.Contains(t, prefixes, bitstr.Key("000"))
	require.Len(t, prefixes["000"], 3)
	require.Contains(t, prefixes, bitstr.Key("010"))
	require.Len(t, prefixes["010"], 2)

	// Schedule now contains the 2 prefixes
	require.Equal(t, 2, prov.schedule.Size())

	// Manually add prefix to schedule
	prov.schedule.Add(bitstr.Key("11111"), 0*time.Second)
	mhs11111 := genMultihashesMatchingPrefix("11111", 4)
	mhs1110 := genMultihashesMatchingPrefix("1110", 4)
	mhs = append(mhs11111, mhs1110...)
	prefixes = prov.groupAndScheduleKeysByPrefix(mhs, true)
	// All keys should be consolidated into "111"
	require.Len(t, prefixes, 1)
	require.Contains(t, prefixes, bitstr.Key("111"))
	require.Len(t, prefixes["111"], 8)

	// "11111" is removed from schedule
	found, _ := trie.Find(prov.schedule, bitstr.Key("11111"))
	require.False(t, found)
	found, _ = trie.Find(prov.schedule, bitstr.Key("111"))
	require.True(t, found)

	prov.schedule.Add(bitstr.Key("10"), 0*time.Second)

	mhs1 := genMultihashesMatchingPrefix("10", 6)
	prefixes = prov.groupAndScheduleKeysByPrefix(mhs1, true)
	require.Len(t, prefixes, 1)
	require.Contains(t, prefixes, bitstr.Key("10"))
	require.Len(t, prefixes["10"], 6)
}

func noWarningsNorAbove(obsLogs *observer.ObservedLogs) bool {
	return obsLogs.Filter(func(le observer.LoggedEntry) bool {
		return le.Level >= zap.WarnLevel
	}).Len() == 0
}

func takeAllContainsErr(obsLogs *observer.ObservedLogs, errStr string) bool {
	for _, le := range obsLogs.TakeAll() {
		if le.Level >= zap.WarnLevel && strings.Contains(le.Message, errStr) {
			return true
		}
	}
	return false
}

func noopConnectivityChecker() *connectivity.ConnectivityChecker {
	connChecker, err := connectivity.New(func() bool { return true }, func() {})
	if err != nil {
		panic(err)
	}
	return connChecker
}

func provideCounter() metric.Int64Counter {
	meter := otel.Meter("github.com/libp2p/go-libp2p-kad-dht/provider")
	provideCounter, err := meter.Int64Counter(
		"total_provide_count",
		metric.WithDescription("Number of successful provides since node is running"),
	)
	if err != nil {
		panic(err)
	}
	return provideCounter
}

func TestIndividualProvideSingle(t *testing.T) {
	obsCore, obsLogs := observer.New(zap.WarnLevel)
	logging.SetPrimaryCore(obsCore)
	logging.SetAllLoggers(logging.LevelError)
	logging.SetLogLevel(loggerName, "warn")

	mhs := genMultihashes(1)
	prefix := bitstr.Key("1011101111")

	closestPeers := []peer.ID{peer.ID("12BoooooPEER1"), peer.ID("12BoooooPEER2")}
	router := &mockRouter{
		getClosestPeersFunc: func(ctx context.Context, k string) ([]peer.ID, error) {
			return closestPeers, nil
		},
	}

	advertisements := make(map[peer.ID]int, len(closestPeers))
	msgSenderLk := sync.Mutex{}
	msgSender := &mockMsgSender{
		sendMessageFunc: func(ctx context.Context, p peer.ID, m *pb.Message) error {
			msgSenderLk.Lock()
			defer msgSenderLk.Unlock()
			advertisements[p]++
			return nil
		},
	}
	mockClock := clock.NewMock()
	r := SweepingProvider{
		router:                   router,
		msgSender:                msgSender,
		clock:                    mockClock,
		reprovideInterval:        time.Hour,
		maxProvideConnsPerWorker: 2,
		provideQueue:             queue.NewProvideQueue(),
		reprovideQueue:           queue.NewReprovideQueue(),
		connectivity:             noopConnectivityChecker(),
		schedule:                 trie.New[bitstr.Key, time.Duration](),
		scheduleTimer:            mockClock.Timer(time.Hour),
		getSelfAddrs:             func() []ma.Multiaddr { return nil },
		addLocalRecord:           func(mh mh.Multihash) error { return nil },
		provideCounter:           provideCounter(),
	}

	assertAdvertisementCount := func(n int) {
		msgSenderLk.Lock()
		defer msgSenderLk.Unlock()
		for _, count := range advertisements {
			require.Equal(t, n, count)
		}
	}

	// Providing no keys returns no error
	r.individualProvide(prefix, nil, false, false)
	require.True(t, noWarningsNorAbove(obsLogs))
	assertAdvertisementCount(0)

	// Providing a single key - success
	r.individualProvide(prefix, mhs, false, false)
	require.True(t, noWarningsNorAbove(obsLogs))
	assertAdvertisementCount(1)

	// Providing a single key - failure
	gcpErr := errors.New("GetClosestPeers error")
	router.getClosestPeersFunc = func(ctx context.Context, k string) ([]peer.ID, error) {
		return nil, gcpErr
	}
	r.individualProvide(prefix, mhs, false, false)
	require.True(t, takeAllContainsErr(obsLogs, gcpErr.Error()))
	assertAdvertisementCount(1)
	// Verify failed key ends up in the provide queue.
	_, keys, ok := r.provideQueue.Dequeue()
	require.True(t, ok)
	require.Equal(t, mhs, keys)

	// Reproviding a single key - failure
	r.individualProvide(prefix, mhs, true, true)
	require.True(t, takeAllContainsErr(obsLogs, gcpErr.Error()))
	assertAdvertisementCount(1)
	// Verify failed prefix ends up in the reprovide queue.
	dequeued, ok := r.reprovideQueue.Dequeue()
	require.True(t, ok)
	require.Equal(t, prefix, dequeued)
}

func TestIndividualProvideMultiple(t *testing.T) {
	obsCore, obsLogs := observer.New(zap.WarnLevel)
	logging.SetPrimaryCore(obsCore)
	logging.SetAllLoggers(logging.LevelError)
	logging.SetLogLevel(loggerName, "warn")

	ks := genMultihashes(2)
	prefix := bitstr.Key("")
	closestPeers := []peer.ID{peer.ID("12BoooooPEER1"), peer.ID("12BoooooPEER2")}
	router := &mockRouter{
		getClosestPeersFunc: func(ctx context.Context, k string) ([]peer.ID, error) {
			return closestPeers, nil
		},
	}
	advertisements := make(map[string]map[peer.ID]int, len(closestPeers))
	for _, k := range ks {
		advertisements[string(k)] = make(map[peer.ID]int, len(closestPeers))
	}
	msgSenderLk := sync.Mutex{}
	msgSender := &mockMsgSender{
		sendMessageFunc: func(ctx context.Context, p peer.ID, m *pb.Message) error {
			msgSenderLk.Lock()
			defer msgSenderLk.Unlock()
			_, k, err := mh.MHFromBytes(m.GetKey())
			require.NoError(t, err)
			advertisements[string(k)][p]++
			return nil
		},
	}
	mockClock := clock.NewMock()
	r := SweepingProvider{
		router:                   router,
		msgSender:                msgSender,
		clock:                    mockClock,
		reprovideInterval:        time.Hour,
		maxProvideConnsPerWorker: 2,
		provideQueue:             queue.NewProvideQueue(),
		reprovideQueue:           queue.NewReprovideQueue(),
		connectivity:             noopConnectivityChecker(),
		schedule:                 trie.New[bitstr.Key, time.Duration](),
		scheduleTimer:            mockClock.Timer(time.Hour),
		getSelfAddrs:             func() []ma.Multiaddr { return nil },
		addLocalRecord:           func(mh mh.Multihash) error { return nil },
		provideCounter:           provideCounter(),
	}

	assertAdvertisementCount := func(n int) {
		msgSenderLk.Lock()
		defer msgSenderLk.Unlock()
		for _, peerAllocs := range advertisements {
			for _, count := range peerAllocs {
				require.Equal(t, n, count)
			}
		}
	}

	// Providing two keys - success
	r.individualProvide(prefix, ks, false, false)
	require.True(t, noWarningsNorAbove(obsLogs))
	assertAdvertisementCount(1)

	// Providing two keys - failure
	gcpErr := errors.New("GetClosestPeers error")
	router.getClosestPeersFunc = func(ctx context.Context, k string) ([]peer.ID, error) {
		return nil, gcpErr
	}
	r.individualProvide(prefix, ks, false, false)
	require.True(t, takeAllContainsErr(obsLogs, gcpErr.Error()))
	assertAdvertisementCount(1)
	// Assert keys are added to provide queue
	require.Equal(t, len(ks), r.provideQueue.Size())
	pendingKeys := []mh.Multihash{}
	for !r.provideQueue.IsEmpty() {
		_, keys, ok := r.provideQueue.Dequeue()
		require.True(t, ok)
		pendingKeys = append(pendingKeys, keys...)
	}
	require.ElementsMatch(t, pendingKeys, ks)

	// Reproviding two keys - failure
	r.individualProvide(prefix, ks, true, true)
	require.True(t, takeAllContainsErr(obsLogs, "all individual provides failed for prefix"))
	assertAdvertisementCount(1)
	// Assert prefix is added to reprovide queue.
	dequeued, ok := r.reprovideQueue.Dequeue()
	require.True(t, ok)
	require.Equal(t, prefix, dequeued)

	// Providing two keys - 1 success, 1 failure
	lk := sync.Mutex{}
	counter := 0
	router.getClosestPeersFunc = func(ctx context.Context, k string) ([]peer.ID, error) {
		lk.Lock()
		defer lk.Unlock()
		counter++
		if counter%2 == 1 {
			return nil, errors.New("GetClosestPeers error")
		}
		return closestPeers, nil
	}

	r.individualProvide(prefix, ks, false, false)
	require.True(t, takeAllContainsErr(obsLogs, gcpErr.Error()))
	// Verify one key was now provided 2x, and other key only 1x since it just failed.
	msgSenderLk.Lock()
	require.Equal(t, 3, advertisements[string(ks[0])][closestPeers[0]]+advertisements[string(ks[1])][closestPeers[0]])
	require.Equal(t, 3, advertisements[string(ks[0])][closestPeers[1]]+advertisements[string(ks[1])][closestPeers[1]])
	msgSenderLk.Unlock()

	// Failed key was added to provide queue
	require.Equal(t, 1, r.provideQueue.Size())
	_, pendingKeys, ok = r.provideQueue.Dequeue()
	require.True(t, ok)
	require.Len(t, pendingKeys, 1)
	require.Contains(t, ks, pendingKeys[0])
	require.True(t, r.reprovideQueue.IsEmpty())
	require.True(t, r.provideQueue.IsEmpty())

	r.individualProvide(prefix, ks, true, true)
	require.True(t, noWarningsNorAbove(obsLogs))
	// Verify only one of the 2 keys was provided. Providing failed for the other.
	msgSenderLk.Lock()
	require.Equal(t, 4, advertisements[string(ks[0])][closestPeers[0]]+advertisements[string(ks[1])][closestPeers[0]])
	require.Equal(t, 4, advertisements[string(ks[0])][closestPeers[1]]+advertisements[string(ks[1])][closestPeers[1]])
	msgSenderLk.Unlock()

	// Failed key shouldn't be added to provide nor reprovide queue, since the
	// reprovide didn't completely failed.
	require.True(t, r.reprovideQueue.IsEmpty())
	require.True(t, r.provideQueue.IsEmpty())
}

func waitUntil(t *testing.T, condition func() bool, maxDelay time.Duration, args ...any) {
	step := time.Millisecond
	for range maxDelay / step {
		if condition() {
			return
		}
		time.Sleep(step)
	}
	t.Fatal(args...)
}

func TestHandleReprovide(t *testing.T) {
	mockClock := clock.NewMock()

	online := atomic.Bool{}
	online.Store(true)
	connectivityCheckInterval := time.Second
	connChecker, err := connectivity.New(
		func() bool { return online.Load() },
		func() {},
		connectivity.WithClock(mockClock),
		connectivity.WithOfflineCheckInterval(connectivityCheckInterval),
		connectivity.WithOnlineCheckInterval(connectivityCheckInterval),
	)
	require.NoError(t, err)
	defer connChecker.Close()

	prov := SweepingProvider{
		order: bit256.ZeroKey(),

		connectivity: connChecker,

		clock:         mockClock,
		cycleStart:    mockClock.Now(),
		scheduleTimer: mockClock.Timer(time.Hour),
		schedule:      trie.New[bitstr.Key, time.Duration](),

		reprovideQueue: queue.NewReprovideQueue(),
		workerPool:     reservedpool.New[workerType](1, nil), // single worker

		reprovideInterval: time.Minute,
		maxReprovideDelay: 5 * time.Second,

		getSelfAddrs: func() []ma.Multiaddr { return nil },
	}
	prov.scheduleTimer.Stop()

	prefixes := []bitstr.Key{
		"00",
		"10",
		"11",
	}

	// Empty schedule -> early return
	prov.handleReprovide()
	require.Zero(t, prov.scheduleCursor)

	// Single prefix in schedule
	prov.schedule.Add(prefixes[0], prov.reprovideTimeForPrefix(prefixes[0]))
	prov.scheduleCursor = prefixes[0]
	prov.handleReprovide()
	require.Equal(t, prefixes[0], prov.scheduleCursor)

	// Two prefixes in schedule
	mockClock.Add(1)
	prov.schedule.Add(prefixes[1], prov.reprovideTimeForPrefix(prefixes[1]))
	prov.handleReprovide() // reprovides prefixes[0], set scheduleCursor to prefixes[1]
	require.Equal(t, prefixes[1], prov.scheduleCursor)

	// Wait more than reprovideInterval to call handleReprovide again.
	// All prefixes should be added to the reprovide queue.
	mockClock.Add(prov.reprovideInterval + 1)
	require.True(t, prov.reprovideQueue.IsEmpty())
	prov.handleReprovide()
	require.Equal(t, prefixes[1], prov.scheduleCursor)

	require.Equal(t, 2, prov.reprovideQueue.Size())
	dequeued, ok := prov.reprovideQueue.Dequeue()
	require.True(t, ok)
	require.Equal(t, prefixes[0], dequeued)
	dequeued, ok = prov.reprovideQueue.Dequeue()
	require.True(t, ok)
	require.Equal(t, prefixes[1], dequeued)
	require.True(t, prov.reprovideQueue.IsEmpty())

	// Go in time past prefixes[1] and prefixes[2]
	prov.schedule.Add(prefixes[2], prov.reprovideTimeForPrefix(prefixes[2]))
	mockClock.Add(3 * prov.reprovideInterval / 4)
	// reprovides prefixes[1], add prefixes[2] to reprovide queue, set
	// scheduleCursor to prefixes[0]
	prov.handleReprovide()
	require.Equal(t, prefixes[0], prov.scheduleCursor)

	require.Equal(t, 1, prov.reprovideQueue.Size())
	dequeued, ok = prov.reprovideQueue.Dequeue()
	require.True(t, ok)
	require.Equal(t, prefixes[2], dequeued)
	require.True(t, prov.reprovideQueue.IsEmpty())

	mockClock.Add(prov.reprovideInterval / 4)

	// Node goes offline -> prefixes are queued
	online.Store(false)
	prov.connectivity.TriggerCheck()
	waitUntil(t, func() bool { return !prov.connectivity.IsOnline() }, 100*time.Millisecond, "connectivity should be offline")
	// require.True(t, prov.reprovideQueue.IsEmpty())
	prov.handleReprovide()
	// require.Equal(t, 1, prov.reprovideQueue.Size())

	// Node comes back online
	online.Store(true)
	mockClock.Add(connectivityCheckInterval)
	waitUntil(t, func() bool { return prov.connectivity.IsOnline() }, 100*time.Millisecond, "connectivity should be online")
}

func TestClose(t *testing.T) {
	pid, err := peer.Decode("12BoooooPEER")
	require.NoError(t, err)
	router := &mockRouter{
		getClosestPeersFunc: func(ctx context.Context, k string) ([]peer.ID, error) {
			if ctx.Err() != nil {
				return nil, ctx.Err()
			}
			return []peer.ID{peer.ID("12BoooooPEER1"), peer.ID("12BoooooPEER2")}, nil
		},
	}
	msgSender := &mockMsgSender{
		sendMessageFunc: func(ctx context.Context, p peer.ID, m *pb.Message) error {
			if ctx.Err() != nil {
				return ctx.Err()
			}
			return nil
		},
	}
	mockClock := clock.NewMock()
	prov, err := New(
		WithPeerID(pid),
		WithClock(mockClock),
		WithRouter(router),
		WithMessageSender(msgSender),
		WithReplicationFactor(1),

		WithMaxWorkers(4),
		WithDedicatedBurstWorkers(0),
		WithDedicatedPeriodicWorkers(0),

		WithSelfAddrs(func() []ma.Multiaddr {
			addr, err := ma.NewMultiaddr("/ip4/127.0.0.1/tcp/4001")
			require.NoError(t, err)
			return []ma.Multiaddr{addr}
		}),
	)
	require.NoError(t, err)

	mhs := genMultihashes(128)
	prov.StartProviding(false, mhs...)

	time.Sleep(20 * time.Millisecond)         // leave time to perform provide
	mockClock.Add(prov.reprovideInterval / 2) // some keys should have been reprovided
	time.Sleep(20 * time.Millisecond)         // leave time to perform reprovide

	err = prov.Close()
	require.NoError(t, err)

	newMh := random.Multihashes(1)[0]

	prov.StartProviding(false, newMh)
	prov.StopProviding(newMh)
	prov.ProvideOnce(newMh)
	require.Equal(t, 0, prov.ClearProvideQueue())

	_, err = prov.keyStore.Get(context.Background(), "")
	require.ErrorIs(t, err, datastore.ErrKeyStoreClosed)

	err = prov.workerPool.Acquire(burstWorker)
	require.ErrorIs(t, err, reservedpool.ErrClosed)
}

func TestProvideOnce(t *testing.T) {
	pid, err := peer.Decode("12BoooooPEER")
	require.NoError(t, err)

	online := atomic.Bool{}
	online.Store(true) // start online
	router := &mockRouter{
		getClosestPeersFunc: func(ctx context.Context, k string) ([]peer.ID, error) {
			if online.Load() {
				return []peer.ID{pid}, nil
			}
			return nil, errors.New("offline")
		},
	}
	provideCount := atomic.Int32{}
	msgSender := &mockMsgSender{
		sendMessageFunc: func(ctx context.Context, p peer.ID, m *pb.Message) error {
			provideCount.Add(1)
			return nil
		},
	}
	clk := clock.NewMock()

	checkInterval := time.Minute

	opts := []Option{
		WithPeerID(pid),
		WithRouter(router),
		WithMessageSender(msgSender),
		WithSelfAddrs(func() []ma.Multiaddr {
			addr, err := ma.NewMultiaddr("/ip4/127.0.0.1/tcp/4001")
			require.NoError(t, err)
			return []ma.Multiaddr{addr}
		}),
		WithClock(clk),
		WithConnectivityCheckOnlineInterval(checkInterval),
		WithConnectivityCheckOfflineInterval(checkInterval),
	}
	reprovider, err := New(opts...)
	require.NoError(t, err)
	defer reprovider.Close()
	reprovider.avgPrefixLenLk.Lock()
	reprovider.cachedAvgPrefixLen = 4
	reprovider.avgPrefixLenLk.Unlock()

	h := genMultihashes(1)[0]

	// Set the reprovider as offline
	online.Store(false)
	reprovider.connectivity.TriggerCheck()
	time.Sleep(5 * time.Millisecond) // wait for connectivity check to finish
	reprovider.ProvideOnce(h)
	time.Sleep(5 * time.Millisecond) // wait for ProvideOnce to finish
	require.Equal(t, int32(0), provideCount.Load(), "should not have provided when offline")
	// Ensure the key is in the provide queue
	_, keys, ok := reprovider.provideQueue.Dequeue()
	require.True(t, ok)
	require.Equal(t, 1, len(keys))
	require.Equal(t, h, keys[0])

	// Set the reprovider as online
	online.Store(true)
	clk.Add(checkInterval)           // trigger connectivity check
	time.Sleep(5 * time.Millisecond) // wait for connectivity check to finish
	reprovider.ProvideOnce(h)
	waitUntil(t, func() bool { return provideCount.Load() == 1 }, 100*time.Millisecond, "waiting for ProvideOnce to finish")
}

func TestStartProvidingSingle(t *testing.T) {
	pid, err := peer.Decode("12BoooooPEER")
	require.NoError(t, err)
	replicationFactor := 4
	h := genMultihashes(1)[0]

	mockClock := clock.NewMock()
	reprovideInterval := time.Hour

	prefixLen := 4
	peers := make([]peer.ID, replicationFactor)
	peers[0], err = peer.Decode("12BooooPEER1")
	require.NoError(t, err)
	kbKey := keyspace.KeyToBytes(keyspace.PeerIDToBit256(peers[0]))
	for i := range peers[1:] {
		peers[i+1], err = kb.GenRandPeerIDWithCPL(kbKey, uint(prefixLen))
		require.NoError(t, err)
	}

	getClosestPeersCount := atomic.Int32{}
	router := &mockRouter{
		getClosestPeersFunc: func(ctx context.Context, k string) ([]peer.ID, error) {
			getClosestPeersCount.Add(1)
			return peers, nil
		},
	}
	provideCount := atomic.Int32{}
	msgSender := &mockMsgSender{
		sendMessageFunc: func(ctx context.Context, p peer.ID, m *pb.Message) error {
			provideCount.Add(1)
			return nil
		},
	}
	opts := []Option{
		WithReplicationFactor(replicationFactor),
		WithReprovideInterval(reprovideInterval),
		WithPeerID(pid),
		WithRouter(router),
		WithMessageSender(msgSender),
		WithSelfAddrs(func() []ma.Multiaddr {
			addr, err := ma.NewMultiaddr("/ip4/127.0.0.1/tcp/4001")
			require.NoError(t, err)
			return []ma.Multiaddr{addr}
		}),
		WithClock(mockClock),
	}
	reprovider, err := New(opts...)
	require.NoError(t, err)
	defer reprovider.Close()

	// Blocks until key is provided
	reprovider.StartProviding(true, h)
	waitUntil(t, func() bool { return provideCount.Load() == int32(len(peers)) }, 100*time.Millisecond, "waiting for ProvideOnce to finish")
	require.Equal(t, 1+initialGetClosestPeers, int(getClosestPeersCount.Load()))

	// Verify reprovide is scheduled.
	prefix := bitstr.Key(key.BitString(keyspace.MhToBit256(h))[:prefixLen])
	reprovider.scheduleLk.Lock()
	require.Equal(t, 1, reprovider.schedule.Size())
	found, reprovideTime := trie.Find(reprovider.schedule, prefix)
	if !found {
		t.Log(prefix)
		t.Log(keyspace.AllEntries(reprovider.schedule, reprovider.order)[0].Key)
		t.Fatal("prefix not inserted in schedule")
	}
	require.Equal(t, reprovider.reprovideTimeForPrefix(prefix), reprovideTime)
	reprovider.scheduleLk.Unlock()

	// Try to provide the same key again -> noop
	reprovider.StartProviding(false, h)
	time.Sleep(5 * time.Millisecond)
	require.Equal(t, int32(len(peers)), provideCount.Load())
	require.Equal(t, 1+initialGetClosestPeers, int(getClosestPeersCount.Load()))

	// Verify reprovide happens as scheduled.
	mockClock.Add(reprovideTime - 1)
	require.Equal(t, 1+initialGetClosestPeers, int(getClosestPeersCount.Load()))
	require.Equal(t, int32(len(peers)), provideCount.Load())
	mockClock.Add(1)
	waitUntil(t, func() bool { return provideCount.Load() == 2*int32(len(peers)) }, 200*time.Millisecond, "waiting for reprovide to finish 0")
	require.Equal(t, 2+initialGetClosestPeers, int(getClosestPeersCount.Load()))
	mockClock.Add(reprovideInterval - 1)
	require.Equal(t, 2+initialGetClosestPeers, int(getClosestPeersCount.Load()))
	require.Equal(t, 2*int32(len(peers)), provideCount.Load())
	mockClock.Add(reprovideInterval) // 1
	waitUntil(t, func() bool { return provideCount.Load() == 3*int32(len(peers)) }, 200*time.Millisecond, "waiting for reprovide to finish 1")
	require.Equal(t, 3+initialGetClosestPeers, int(getClosestPeersCount.Load()))
}

const bitsPerByte = 8

func TestStartProvidingMany(t *testing.T) {
	pid, err := peer.Decode("12BoooooPEER")
	require.NoError(t, err)

	nKeysExponent := 10
	nKeys := 1 << nKeysExponent
	mhs := genBalancedMultihashes(nKeysExponent)

	replicationFactor := 4
	peerPrefixBitlen := 6
	require.LessOrEqual(t, peerPrefixBitlen, bitsPerByte)
	var nPeers byte = 1 << peerPrefixBitlen // 2**peerPrefixBitlen
	peers := make([]peer.ID, nPeers)
	for i := range nPeers {
		b := i << (bitsPerByte - peerPrefixBitlen)
		k := [32]byte{b}
		peers[i], err = kb.GenRandPeerIDWithCPL(k[:], uint(peerPrefixBitlen))
		require.NoError(t, err)
	}

	mockClock := clock.NewMock()
	reprovideInterval := time.Hour

	router := &mockRouter{
		getClosestPeersFunc: func(ctx context.Context, k string) ([]peer.ID, error) {
			sortedPeers := kb.SortClosestPeers(peers, kb.ConvertKey(k))
			return sortedPeers[:min(replicationFactor, len(peers))], nil
		},
	}
	msgSenderLk := sync.Mutex{}
	addProviderRpcs := make(map[string]map[peer.ID]int) // key -> peerid -> count
	provideCount := atomic.Int32{}
	msgSender := &mockMsgSender{
		sendMessageFunc: func(ctx context.Context, p peer.ID, m *pb.Message) error {
			msgSenderLk.Lock()
			defer msgSenderLk.Unlock()
			_, k, err := mh.MHFromBytes(m.GetKey())
			require.NoError(t, err)
			if _, ok := addProviderRpcs[string(k)]; !ok {
				addProviderRpcs[string(k)] = make(map[peer.ID]int)
			}
			addProviderRpcs[string(k)][p]++
			provideCount.Add(1)
			return nil
		},
	}
	opts := []Option{
		WithReprovideInterval(reprovideInterval),
		WithReplicationFactor(replicationFactor),
		WithMaxWorkers(1),
		WithDedicatedBurstWorkers(0),
		WithDedicatedPeriodicWorkers(0),
		WithPeerID(pid),
		WithRouter(router),
		WithMessageSender(msgSender),
		WithSelfAddrs(func() []ma.Multiaddr {
			addr, err := ma.NewMultiaddr("/ip4/127.0.0.1/tcp/4001")
			require.NoError(t, err)
			return []ma.Multiaddr{addr}
		}),
		WithClock(mockClock),
	}
	reprovider, err := New(opts...)
	require.NoError(t, err)
	defer reprovider.Close()

	reprovider.StartProviding(true, mhs...)
	waitUntil(t, func() bool { return provideCount.Load() == int32(len(mhs)*replicationFactor) }, 100*time.Millisecond, "waiting for ProvideMany to finish")

	// Each key should have been provided at least once.
	msgSenderLk.Lock()
	require.Equal(t, nKeys, len(addProviderRpcs))
	for k, holders := range addProviderRpcs {
		// Verify that all keys have been provided to exactly replicationFactor
		// distinct peers.
		require.Len(t, holders, replicationFactor)
		for _, count := range holders {
			require.Equal(t, 1, count)
		}
		// Verify provider records are assigned to the closest peers
		closestPeers := kb.SortClosestPeers(peers, kb.ConvertKey(k))[:replicationFactor]
		for _, p := range closestPeers {
			require.Contains(t, holders, p)
		}
	}

	step := 10 * time.Second
	// Test reprovides, clear addProviderRpcs
	clear(addProviderRpcs)
	msgSenderLk.Unlock()
	for range reprovideInterval / step {
		mockClock.Add(step)
	}
	waitUntil(t, func() bool { return provideCount.Load() == 2*int32(len(mhs)*replicationFactor) }, 200*time.Millisecond, "waiting for reprovide to finish 0")

	msgSenderLk.Lock()
	require.Equal(t, nKeys, len(addProviderRpcs))
	for k, holders := range addProviderRpcs {
		// Verify that all keys have been provided to exactly replicationFactor
		// distinct peers.
		require.Len(t, holders, replicationFactor, key.BitString(keyspace.MhToBit256([]byte(k))))
		for _, count := range holders {
			require.Equal(t, 1, count)
		}
		// Verify provider records are assigned to the closest peers
		closestPeers := kb.SortClosestPeers(peers, kb.ConvertKey(k))[:replicationFactor]
		for _, p := range closestPeers {
			require.Contains(t, holders, p)
		}
	}

	// Test reprovides again, clear addProviderRpcs
	clear(addProviderRpcs)
	msgSenderLk.Unlock()
	for range reprovideInterval / step {
		mockClock.Add(step)
	}
	waitUntil(t, func() bool { return provideCount.Load() == 3*int32(len(mhs)*replicationFactor) }, 200*time.Millisecond, "waiting for reprovide to finish 1")

	msgSenderLk.Lock()
	require.Equal(t, nKeys, len(addProviderRpcs))
	for k, holders := range addProviderRpcs {
		// Verify that all keys have been provided to exactly replicationFactor
		// distinct peers.
		require.Len(t, holders, replicationFactor)
		for _, count := range holders {
			require.Equal(t, 1, count)
		}
		// Verify provider records are assigned to the closest peers
		closestPeers := kb.SortClosestPeers(peers, kb.ConvertKey(k))[:replicationFactor]
		for _, p := range closestPeers {
			require.Contains(t, holders, p)
		}
	}
	msgSenderLk.Unlock()
}

func TestStartProvidingUnstableNetwork(t *testing.T) {
	pid, err := peer.Decode("12BoooooPEER")
	require.NoError(t, err)

	nKeysExponent := 10
	nKeys := 1 << nKeysExponent
	mhs := genBalancedMultihashes(nKeysExponent)

	replicationFactor := 4
	peerPrefixBitlen := 6
	require.LessOrEqual(t, peerPrefixBitlen, bitsPerByte)
	var nPeers byte = 1 << peerPrefixBitlen // 2**peerPrefixBitlen
	peers := make([]peer.ID, nPeers)
	for i := range nPeers {
		b := i << (bitsPerByte - peerPrefixBitlen)
		k := [32]byte{b}
		peers[i], err = kb.GenRandPeerIDWithCPL(k[:], uint(peerPrefixBitlen))
		require.NoError(t, err)
	}

	mockClock := clock.NewMock()
	reprovideInterval := time.Hour
	connectivityCheckInterval := time.Second

	routerOffline := atomic.Bool{}
	router := &mockRouter{
		getClosestPeersFunc: func(ctx context.Context, k string) ([]peer.ID, error) {
			if routerOffline.Load() {
				return nil, errors.New("offline")
			}
			sortedPeers := kb.SortClosestPeers(peers, kb.ConvertKey(k))
			return sortedPeers[:min(replicationFactor, len(peers))], nil
		},
	}
	msgSenderLk := sync.Mutex{}
	addProviderRpcs := make(map[string]map[peer.ID]int) // key -> peerid -> count
	provideCount := atomic.Int32{}
	msgSender := &mockMsgSender{
		sendMessageFunc: func(ctx context.Context, p peer.ID, m *pb.Message) error {
			msgSenderLk.Lock()
			defer msgSenderLk.Unlock()
			if routerOffline.Load() {
				return errors.New("offline")
			}
			_, k, err := mh.MHFromBytes(m.GetKey())
			require.NoError(t, err)
			if _, ok := addProviderRpcs[string(k)]; !ok {
				addProviderRpcs[string(k)] = make(map[peer.ID]int)
			}
			addProviderRpcs[string(k)][p]++
			provideCount.Add(1)
			return nil
		},
	}
	opts := []Option{
		WithReprovideInterval(reprovideInterval),
		WithReplicationFactor(replicationFactor),
		WithMaxWorkers(1),
		WithDedicatedBurstWorkers(0),
		WithDedicatedPeriodicWorkers(0),
		WithPeerID(pid),
		WithRouter(router),
		WithMessageSender(msgSender),
		WithSelfAddrs(func() []ma.Multiaddr {
			addr, err := ma.NewMultiaddr("/ip4/127.0.0.1/tcp/4001")
			require.NoError(t, err)
			return []ma.Multiaddr{addr}
		}),
		WithClock(mockClock),
		WithConnectivityCheckOnlineInterval(connectivityCheckInterval),
		WithConnectivityCheckOfflineInterval(connectivityCheckInterval),
	}
	reprovider, err := New(opts...)
	require.NoError(t, err)
	defer reprovider.Close()
	time.Sleep(10 * time.Millisecond)
	routerOffline.Store(true)

	reprovider.StartProviding(true, mhs...)
	time.Sleep(10 * time.Millisecond) // wait for StartProviding to finish
	require.Equal(t, int32(0), provideCount.Load(), "should not have provided when offline")

	nodeOffline := func() bool {
		return !reprovider.connectivity.IsOnline()
	}
	waitUntil(t, nodeOffline, 100*time.Millisecond, "waiting for node to be offline")
	mockClock.Add(connectivityCheckInterval)

	routerOffline.Store(false)
	mockClock.Add(connectivityCheckInterval)
	waitUntil(t, reprovider.connectivity.IsOnline, 100*time.Millisecond, "waiting for node to come back online")

	providedAllKeys := func() bool {
		msgSenderLk.Lock()
		defer msgSenderLk.Unlock()
		if len(addProviderRpcs) != nKeys {
			return false
		}
		for _, peers := range addProviderRpcs {
			// Verify that all keys have been provided to exactly replicationFactor
			// distinct peers.
			if len(peers) != replicationFactor {
				return false
			}
		}
		return true
	}
	waitUntil(t, providedAllKeys, 200*time.Millisecond, "waiting for all keys to be reprovided")
}<|MERGE_RESOLUTION|>--- conflicted
+++ resolved
@@ -52,7 +52,6 @@
 	return mhs
 }
 
-<<<<<<< HEAD
 // genBalancedMultihashes generates 2^exponent multihashes, with balanced
 // prefixes, in a random order.
 //
@@ -72,7 +71,11 @@
 		if _, ok := seen[prefix]; !ok {
 			mhs = append(mhs, h)
 			seen[prefix] = struct{}{}
-=======
+		}
+	}
+	return mhs
+}
+
 func genMultihashesMatchingPrefix(prefix bitstr.Key, n int) []mh.Multihash {
 	mhs := make([]mh.Multihash, 0, n)
 	for i := 0; len(mhs) < n; i++ {
@@ -80,7 +83,6 @@
 		k := keyspace.MhToBit256(h)
 		if keyspace.IsPrefix(prefix, k) {
 			mhs = append(mhs, h)
->>>>>>> 1940029c
 		}
 	}
 	return mhs
