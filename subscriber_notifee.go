--- conflicted
+++ resolved
@@ -108,11 +108,7 @@
 		logger.Errorf("could not check peerstore for protocol support: err: %s", err)
 		return
 	} else if valid {
-<<<<<<< HEAD
-		dht.peerFound(dht.ctx, p)
-=======
-		dht.peerFound(p, false)
->>>>>>> 8d07d578
+		dht.peerFound(p)
 		dht.fixRTIfNeeded()
 	} else {
 		dht.peerStoppedDHT(p)
