--- conflicted
+++ resolved
@@ -268,13 +268,9 @@
 }
 
 func (c *Coordinator) eventLoop(ctx context.Context) {
-<<<<<<< HEAD
 	defer close(c.done)
 
-	ctx, span := c.cfg.Tele.Tracer.Start(ctx, "Coordinator.eventLoop")
-=======
 	ctx, span := c.tele.Tracer.Start(ctx, "Coordinator.eventLoop")
->>>>>>> 3723b8a1
 	defer span.End()
 	for {
 		var ev BehaviourEvent
@@ -470,16 +466,12 @@
 
 // Bootstrap instructs the dht to begin bootstrapping the routing table.
 func (c *Coordinator) Bootstrap(ctx context.Context, seeds []peer.ID) error {
-<<<<<<< HEAD
 	seedStrs := make([]string, len(seeds))
 	for i, seed := range seeds {
 		seedStrs[i] = seed.String()
 	}
 
-	ctx, span := c.cfg.Tele.Tracer.Start(ctx, "Coordinator.Bootstrap", trace.WithAttributes(attribute.StringSlice("peers", seedStrs)))
-=======
-	ctx, span := c.tele.Tracer.Start(ctx, "Coordinator.Bootstrap")
->>>>>>> 3723b8a1
+	ctx, span := c.tele.Tracer.Start(ctx, "Coordinator.Bootstrap", trace.WithAttributes(attribute.StringSlice("peers", seedStrs)))
 	defer span.End()
 
 	c.routingBehaviour.Notify(ctx, &EventStartBootstrap{
