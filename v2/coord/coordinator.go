package coord

import (
	"context"
	"errors"
	"fmt"
	"reflect"
	"sync"
	"time"

	"github.com/benbjohnson/clock"
	logging "github.com/ipfs/go-log/v2"
	"github.com/plprobelab/go-kademlia/kad"
	"github.com/plprobelab/go-kademlia/kaderr"
	"go.opentelemetry.io/otel"
	"go.opentelemetry.io/otel/attribute"
	"go.opentelemetry.io/otel/metric"
	"go.opentelemetry.io/otel/trace"
	"go.uber.org/zap/exp/zapslog"
	"golang.org/x/exp/slog"

	"github.com/libp2p/go-libp2p-kad-dht/v2/coord/query"
	"github.com/libp2p/go-libp2p-kad-dht/v2/coord/routing"
	"github.com/libp2p/go-libp2p-kad-dht/v2/kadt"
	"github.com/libp2p/go-libp2p-kad-dht/v2/pb"
)

// A Coordinator coordinates the state machines that comprise a Kademlia DHT
type Coordinator struct {
	// self is the peer id of the system the dht is running on
	self kadt.PeerID

	// cancel is used to cancel all running goroutines when the coordinator is cleaning up
	cancel context.CancelFunc

	// done will be closed when the coordinator's eventLoop exits. Block-read
	// from this channel to wait until resources of this coordinator were
	// cleaned up
	done chan struct{}

	// cfg is a copy of the optional configuration supplied to the dht
	cfg CoordinatorConfig

	// rt is the routing table used to look up nodes by distance
	rt kad.RoutingTable[kadt.Key, kadt.PeerID]

	// rtr is the message router used to send messages
	rtr Router[kadt.Key, kadt.PeerID, *pb.Message]

	// networkBehaviour is the behaviour responsible for communicating with the network
	networkBehaviour *NetworkBehaviour

	// routingBehaviour is the behaviour responsible for maintaining the routing table
	routingBehaviour Behaviour[BehaviourEvent, BehaviourEvent]

	// queryBehaviour is the behaviour responsible for running user-submitted queries
	queryBehaviour Behaviour[BehaviourEvent, BehaviourEvent]

	// tele provides tracing and metric reporting capabilities
	tele *Telemetry
}

type RoutingNotifier interface {
	Notify(context.Context, RoutingNotification)
}

type CoordinatorConfig struct {
	PeerstoreTTL time.Duration // duration for which a peer is kept in the peerstore

	Clock clock.Clock // a clock that may replaced by a mock when testing

	QueryConcurrency int           // the maximum number of queries that may be waiting for message responses at any one time
	QueryTimeout     time.Duration // the time to wait before terminating a query that is not making progress

	RequestConcurrency int           // the maximum number of concurrent requests that each query may have in flight
	RequestTimeout     time.Duration // the timeout queries should use for contacting a single node

	Logger *slog.Logger // a structured logger that should be used when logging.

	MeterProvider  metric.MeterProvider // the meter provider to use when initialising metric instruments
	TracerProvider trace.TracerProvider // the tracer provider to use when initialising tracing

	RoutingNotifier RoutingNotifier // receives notifications of routing events
}

// Validate checks the configuration options and returns an error if any have invalid values.
func (cfg *CoordinatorConfig) Validate() error {
	if cfg.Clock == nil {
		return &kaderr.ConfigurationError{
			Component: "CoordinatorConfig",
			Err:       fmt.Errorf("clock must not be nil"),
		}
	}

	if cfg.QueryConcurrency < 1 {
		return &kaderr.ConfigurationError{
			Component: "CoordinatorConfig",
			Err:       fmt.Errorf("query concurrency must be greater than zero"),
		}
	}
	if cfg.QueryTimeout < 1 {
		return &kaderr.ConfigurationError{
			Component: "CoordinatorConfig",
			Err:       fmt.Errorf("query timeout must be greater than zero"),
		}
	}

	if cfg.RequestConcurrency < 1 {
		return &kaderr.ConfigurationError{
			Component: "CoordinatorConfig",
			Err:       fmt.Errorf("request concurrency must be greater than zero"),
		}
	}

	if cfg.RequestTimeout < 1 {
		return &kaderr.ConfigurationError{
			Component: "CoordinatorConfig",
			Err:       fmt.Errorf("request timeout must be greater than zero"),
		}
	}

	if cfg.Logger == nil {
		return &kaderr.ConfigurationError{
			Component: "CoordinatorConfig",
			Err:       fmt.Errorf("logger must not be nil"),
		}
	}

	if cfg.MeterProvider == nil {
		return &kaderr.ConfigurationError{
			Component: "CoordinatorConfig",
			Err:       fmt.Errorf("meter provider must not be nil"),
		}
	}

	if cfg.TracerProvider == nil {
		return &kaderr.ConfigurationError{
			Component: "CoordinatorConfig",
			Err:       fmt.Errorf("tracer provider must not be nil"),
		}
	}

	if cfg.RoutingNotifier == nil {
		return &kaderr.ConfigurationError{
			Component: "CoordinatorConfig",
			Err:       fmt.Errorf("routing notifier must not be nil"),
		}
	}

	return nil
}

func DefaultCoordinatorConfig() *CoordinatorConfig {
	return &CoordinatorConfig{
		Clock:              clock.New(),
		PeerstoreTTL:       10 * time.Minute,
		QueryConcurrency:   3,
		QueryTimeout:       5 * time.Minute,
		RequestConcurrency: 3,
		RequestTimeout:     time.Minute,
		Logger:             slog.New(zapslog.NewHandler(logging.Logger("coord").Desugar().Core())),
		MeterProvider:      otel.GetMeterProvider(),
		TracerProvider:     otel.GetTracerProvider(),
		RoutingNotifier:    nullRoutingNotifier{},
	}
}

func NewCoordinator(self kadt.PeerID, rtr Router[kadt.Key, kadt.PeerID, *pb.Message], rt routing.RoutingTableCpl[kadt.Key, kadt.PeerID], cfg *CoordinatorConfig) (*Coordinator, error) {
	if cfg == nil {
		cfg = DefaultCoordinatorConfig()
	} else if err := cfg.Validate(); err != nil {
		return nil, err
	}

	// initialize a new telemetry struct
	tele, err := NewTelemetry(cfg.MeterProvider, cfg.TracerProvider)
	if err != nil {
		return nil, fmt.Errorf("init telemetry: %w", err)
	}

	qpCfg := query.DefaultPoolConfig()
	qpCfg.Clock = cfg.Clock
	qpCfg.Concurrency = cfg.QueryConcurrency
	qpCfg.Timeout = cfg.QueryTimeout
	qpCfg.QueryConcurrency = cfg.RequestConcurrency
	qpCfg.RequestTimeout = cfg.RequestTimeout

	qp, err := query.NewPool[kadt.Key](self, qpCfg)
	if err != nil {
		return nil, fmt.Errorf("query pool: %w", err)
	}
	queryBehaviour := NewPooledQueryBehaviour(qp, cfg.Logger, tele.Tracer)

	bootstrapCfg := routing.DefaultBootstrapConfig[kadt.Key]()
	bootstrapCfg.Clock = cfg.Clock
	bootstrapCfg.Timeout = cfg.QueryTimeout
	bootstrapCfg.RequestConcurrency = cfg.RequestConcurrency
	bootstrapCfg.RequestTimeout = cfg.RequestTimeout

	bootstrap, err := routing.NewBootstrap[kadt.Key](self, bootstrapCfg)
	if err != nil {
		return nil, fmt.Errorf("bootstrap: %w", err)
	}

	includeCfg := routing.DefaultIncludeConfig()
	includeCfg.Clock = cfg.Clock
	includeCfg.Timeout = cfg.QueryTimeout

	// TODO: expose config
	// includeCfg.QueueCapacity = cfg.IncludeQueueCapacity
	// includeCfg.Concurrency = cfg.IncludeConcurrency
	// includeCfg.Timeout = cfg.IncludeTimeout

	include, err := routing.NewInclude[kadt.Key, kadt.PeerID](rt, includeCfg)
	if err != nil {
		return nil, fmt.Errorf("include: %w", err)
	}

	probeCfg := routing.DefaultProbeConfig()
	probeCfg.Clock = cfg.Clock
	probeCfg.Timeout = cfg.QueryTimeout

	// TODO: expose config
	// probeCfg.Concurrency = cfg.ProbeConcurrency
	probe, err := routing.NewProbe[kadt.Key](rt, probeCfg)
	if err != nil {
		return nil, fmt.Errorf("probe: %w", err)
	}

	routingBehaviour := NewRoutingBehaviour(self, bootstrap, include, probe, cfg.Logger, tele.Tracer)

	networkBehaviour := NewNetworkBehaviour(rtr, cfg.Logger, tele.Tracer)

	ctx, cancel := context.WithCancel(context.Background())

	d := &Coordinator{
		self:   self,
		tele:   tele,
		cfg:    *cfg,
		rtr:    rtr,
		rt:     rt,
		cancel: cancel,
		done:   make(chan struct{}),

		networkBehaviour: networkBehaviour,
		routingBehaviour: routingBehaviour,
		queryBehaviour:   queryBehaviour,
	}

	go d.eventLoop(ctx)

	return d, nil
}

// Close cleans up all resources associated with this Coordinator.
func (c *Coordinator) Close() error {
	c.cancel()
	<-c.done
	return nil
}

func (c *Coordinator) ID() kadt.PeerID {
	return c.self
}

func (c *Coordinator) eventLoop(ctx context.Context) {
	defer close(c.done)

	ctx, span := c.tele.Tracer.Start(ctx, "Coordinator.eventLoop")
	defer span.End()
	for {
		var ev BehaviourEvent
		var ok bool
		select {
		case <-ctx.Done():
			// coordinator is closing
			return
		case <-c.networkBehaviour.Ready():
			ev, ok = c.networkBehaviour.Perform(ctx)
		case <-c.routingBehaviour.Ready():
			ev, ok = c.routingBehaviour.Perform(ctx)
		case <-c.queryBehaviour.Ready():
			ev, ok = c.queryBehaviour.Perform(ctx)
		}

		if ok {
			c.dispatchEvent(ctx, ev)
		}
	}
}

func (c *Coordinator) dispatchEvent(ctx context.Context, ev BehaviourEvent) {
	ctx, span := c.tele.Tracer.Start(ctx, "Coordinator.dispatchEvent", trace.WithAttributes(attribute.String("event_type", fmt.Sprintf("%T", ev))))
	defer span.End()

	switch ev := ev.(type) {
	case NetworkCommand:
		c.networkBehaviour.Notify(ctx, ev)
	case QueryCommand:
		c.queryBehaviour.Notify(ctx, ev)
	case RoutingCommand:
		c.routingBehaviour.Notify(ctx, ev)
	case RoutingNotification:
		c.cfg.RoutingNotifier.Notify(ctx, ev)
	default:
		panic(fmt.Sprintf("unexpected event: %T", ev))
	}
}

// GetNode retrieves the node associated with the given node id from the DHT's local routing table.
// If the node isn't found in the table, it returns ErrNodeNotFound.
func (c *Coordinator) GetNode(ctx context.Context, id kadt.PeerID) (Node, error) {
	ctx, span := c.tele.Tracer.Start(ctx, "Coordinator.GetNode")
	defer span.End()
	if _, exists := c.rt.GetNode(id.Key()); !exists {
		return nil, ErrNodeNotFound
	}

	nh, err := c.networkBehaviour.getNodeHandler(ctx, id)
	if err != nil {
		return nil, err
	}
	return nh, nil
}

// GetClosestNodes requests the n closest nodes to the key from the node's local routing table.
func (c *Coordinator) GetClosestNodes(ctx context.Context, k kadt.Key, n int) ([]Node, error) {
	ctx, span := c.tele.Tracer.Start(ctx, "Coordinator.GetClosestNodes")
	defer span.End()
	closest := c.rt.NearestNodes(k, n)
	nodes := make([]Node, 0, len(closest))
	for _, id := range closest {
		nh, err := c.networkBehaviour.getNodeHandler(ctx, id)
		if err != nil {
			return nil, err
		}
		nodes = append(nodes, nh)
	}
	return nodes, nil
}

// GetValue requests that the node return any value associated with the supplied key.
// If the node does not have a value for the key it returns ErrValueNotFound.
func (c *Coordinator) GetValue(ctx context.Context, k kadt.Key) (Value, error) {
	panic("not implemented")
}

// PutValue requests that the node stores a value to be associated with the supplied key.
// If the node cannot or chooses not to store the value for the key it returns ErrValueNotAccepted.
func (c *Coordinator) PutValue(ctx context.Context, r Value, q int) error {
	panic("not implemented")
}

// Query traverses the DHT calling fn for each node visited.
func (c *Coordinator) Query(ctx context.Context, target kadt.Key, fn QueryFunc) (QueryStats, error) {
	ctx, span := c.tele.Tracer.Start(ctx, "Coordinator.Query")
	defer span.End()

	ctx, cancel := context.WithCancel(ctx)
	defer cancel()

	seeds, err := c.GetClosestNodes(ctx, target, 20)
	if err != nil {
		return QueryStats{}, err
	}

	seedIDs := make([]kadt.PeerID, 0, len(seeds))
	for _, s := range seeds {
		seedIDs = append(seedIDs, kadt.PeerID(s.ID()))
	}

	waiter := NewWaiter[BehaviourEvent]()
	queryID := query.QueryID("foo") // TODO: choose query ID

	cmd := &EventStartQuery{
		QueryID:           queryID,
		Target:            target,
		KnownClosestNodes: seedIDs,
		Notify:            waiter,
	}

	// queue the start of the query
	c.queryBehaviour.Notify(ctx, cmd)

	var lastStats QueryStats
	for {
		select {
		case <-ctx.Done():
			return lastStats, ctx.Err()
		case wev := <-waiter.Chan():
			ctx, ev := wev.Ctx, wev.Event
			switch ev := ev.(type) {
			case *EventQueryProgressed:
				lastStats = QueryStats{
					Start:    ev.Stats.Start,
					Requests: ev.Stats.Requests,
					Success:  ev.Stats.Success,
					Failure:  ev.Stats.Failure,
				}
				nh, err := c.networkBehaviour.getNodeHandler(ctx, kadt.PeerID(ev.NodeID))
				if err != nil {
					// ignore unknown node
					break
				}

				err = fn(ctx, nh, lastStats)
				if errors.Is(err, ErrSkipRemaining) {
					// done
					c.queryBehaviour.Notify(ctx, &EventStopQuery{QueryID: queryID})
					return lastStats, nil
				}
				if errors.Is(err, ErrSkipNode) {
					// TODO: don't add closer nodes from this node
					break
				}
				if err != nil {
					// user defined error that terminates the query
					c.queryBehaviour.Notify(ctx, &EventStopQuery{QueryID: queryID})
					return lastStats, err
				}

			case *EventQueryFinished:
				// query is done
				lastStats.Exhausted = true
				return lastStats, nil

			default:
				panic(fmt.Sprintf("unexpected event: %T", ev))
			}
		}
	}
}

// AddNodes suggests new DHT nodes to be added to the routing table.
// If the routing table is updated as a result of this operation an EventRoutingUpdated notification
// is emitted on the routing notification channel.
func (c *Coordinator) AddNodes(ctx context.Context, ids []kadt.PeerID) error {
	ctx, span := c.tele.Tracer.Start(ctx, "Coordinator.AddNodes")
	defer span.End()
	for _, id := range ids {
		if id.Equal(c.self) {
			// skip self
			continue
		}

		c.routingBehaviour.Notify(ctx, &EventAddNode{
			NodeID: id,
		})

	}

	return nil
}

// Bootstrap instructs the dht to begin bootstrapping the routing table.
<<<<<<< HEAD
func (c *Coordinator) Bootstrap(ctx context.Context, seeds []peer.ID) error {
	seedStrs := make([]string, len(seeds))
	for i, seed := range seeds {
		seedStrs[i] = seed.String()
	}

	ctx, span := c.tele.Tracer.Start(ctx, "Coordinator.Bootstrap", trace.WithAttributes(attribute.StringSlice("peers", seedStrs)))
=======
func (c *Coordinator) Bootstrap(ctx context.Context, seeds []kadt.PeerID) error {
	ctx, span := c.tele.Tracer.Start(ctx, "Coordinator.Bootstrap")
>>>>>>> b9b0a836
	defer span.End()

	c.routingBehaviour.Notify(ctx, &EventStartBootstrap{
<<<<<<< HEAD
		// Bootstrap state machine uses the message
		Message:   &fakeMessage{key: c.self.Key()},
=======
>>>>>>> b9b0a836
		SeedNodes: seeds,
	})

	return nil
}

// NotifyConnectivity notifies the coordinator that a peer has passed a connectivity check
// which means it is connected and supports finding closer nodes
func (c *Coordinator) NotifyConnectivity(ctx context.Context, id kadt.PeerID) error {
	ctx, span := c.tele.Tracer.Start(ctx, "Coordinator.NotifyConnectivity")
	defer span.End()

	c.routingBehaviour.Notify(ctx, &EventNotifyConnectivity{
		NodeID: id,
	})

	return nil
}

// NotifyNonConnectivity notifies the coordinator that a peer has failed a connectivity check
// which means it is not connected and/or it doesn't support finding closer nodes
func (c *Coordinator) NotifyNonConnectivity(ctx context.Context, id kadt.PeerID) error {
	ctx, span := c.tele.Tracer.Start(ctx, "Coordinator.NotifyNonConnectivity")
	defer span.End()

	c.routingBehaviour.Notify(ctx, &EventNotifyNonConnectivity{
		NodeID: id,
	})

	return nil
}

// A BufferedRoutingNotifier is a [RoutingNotifier] that buffers [RoutingNotification] events and provides methods
// to expect occurrences of specific events. It is designed for use in a test environment.
type BufferedRoutingNotifier struct {
	mu       sync.Mutex
	buffered []RoutingNotification
	signal   chan struct{}
}

func NewBufferedRoutingNotifier() *BufferedRoutingNotifier {
	return &BufferedRoutingNotifier{
		signal: make(chan struct{}, 1),
	}
}

func (w *BufferedRoutingNotifier) Notify(ctx context.Context, ev RoutingNotification) {
	w.mu.Lock()
	w.buffered = append(w.buffered, ev)
	select {
	case w.signal <- struct{}{}:
	default:
	}
	w.mu.Unlock()
}

func (w *BufferedRoutingNotifier) Expect(ctx context.Context, expected RoutingNotification) (RoutingNotification, error) {
	for {
		// look in buffered events
		w.mu.Lock()
		for i, ev := range w.buffered {
			if reflect.TypeOf(ev) == reflect.TypeOf(expected) {
				// remove first from buffer and return it
				w.buffered = w.buffered[:i+copy(w.buffered[i:], w.buffered[i+1:])]
				w.mu.Unlock()
				return ev, nil
			}
		}
		w.mu.Unlock()

		// wait to be signaled that there is a new event
		select {
		case <-ctx.Done():
			return nil, fmt.Errorf("test deadline exceeded while waiting for event %T", expected)
		case <-w.signal:
		}
	}
}

// ExpectRoutingUpdated blocks until an [EventRoutingUpdated] event is seen for the specified peer id
func (w *BufferedRoutingNotifier) ExpectRoutingUpdated(ctx context.Context, id kadt.PeerID) (*EventRoutingUpdated, error) {
	for {
		// look in buffered events
		w.mu.Lock()
		for i, ev := range w.buffered {
			if tev, ok := ev.(*EventRoutingUpdated); ok {
				if id.Equal(tev.NodeID) {
					// remove first from buffer and return it
					w.buffered = w.buffered[:i+copy(w.buffered[i:], w.buffered[i+1:])]
					w.mu.Unlock()
					return tev, nil
				}
			}
		}
		w.mu.Unlock()

		// wait to be signaled that there is a new event
		select {
		case <-ctx.Done():
			return nil, fmt.Errorf("test deadline exceeded while waiting for routing updated event")
		case <-w.signal:
		}
	}
}

// ExpectRoutingRemoved blocks until an [EventRoutingRemoved] event is seen for the specified peer id
func (w *BufferedRoutingNotifier) ExpectRoutingRemoved(ctx context.Context, id kadt.PeerID) (*EventRoutingRemoved, error) {
	for {
		// look in buffered events
		w.mu.Lock()
		for i, ev := range w.buffered {
			if tev, ok := ev.(*EventRoutingRemoved); ok {
				if id.Equal(tev.NodeID) {
					// remove first from buffer and return it
					w.buffered = w.buffered[:i+copy(w.buffered[i:], w.buffered[i+1:])]
					w.mu.Unlock()
					return tev, nil
				}
			}
		}
		w.mu.Unlock()

		// wait to be signaled that there is a new event
		select {
		case <-ctx.Done():
			return nil, fmt.Errorf("test deadline exceeded while waiting for routing removed event")
		case <-w.signal:
		}
	}
}

type nullRoutingNotifier struct{}

func (nullRoutingNotifier) Notify(context.Context, RoutingNotification) {}<|MERGE_RESOLUTION|>--- conflicted
+++ resolved
@@ -197,7 +197,7 @@
 	bootstrapCfg.RequestConcurrency = cfg.RequestConcurrency
 	bootstrapCfg.RequestTimeout = cfg.RequestTimeout
 
-	bootstrap, err := routing.NewBootstrap[kadt.Key](self, bootstrapCfg)
+	bootstrap, err := routing.NewBootstrap[kadt.Key](kadt.PeerID(self), bootstrapCfg)
 	if err != nil {
 		return nil, fmt.Errorf("bootstrap: %w", err)
 	}
@@ -453,26 +453,11 @@
 }
 
 // Bootstrap instructs the dht to begin bootstrapping the routing table.
-<<<<<<< HEAD
-func (c *Coordinator) Bootstrap(ctx context.Context, seeds []peer.ID) error {
-	seedStrs := make([]string, len(seeds))
-	for i, seed := range seeds {
-		seedStrs[i] = seed.String()
-	}
-
-	ctx, span := c.tele.Tracer.Start(ctx, "Coordinator.Bootstrap", trace.WithAttributes(attribute.StringSlice("peers", seedStrs)))
-=======
 func (c *Coordinator) Bootstrap(ctx context.Context, seeds []kadt.PeerID) error {
 	ctx, span := c.tele.Tracer.Start(ctx, "Coordinator.Bootstrap")
->>>>>>> b9b0a836
 	defer span.End()
 
 	c.routingBehaviour.Notify(ctx, &EventStartBootstrap{
-<<<<<<< HEAD
-		// Bootstrap state machine uses the message
-		Message:   &fakeMessage{key: c.self.Key()},
-=======
->>>>>>> b9b0a836
 		SeedNodes: seeds,
 	})
 
