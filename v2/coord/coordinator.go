package coord

import (
	"context"
	"errors"
	"fmt"
	"time"

	"github.com/benbjohnson/clock"
	logging "github.com/ipfs/go-log/v2"
	"github.com/libp2p/go-libp2p/core/peer"
	ma "github.com/multiformats/go-multiaddr"
	"github.com/plprobelab/go-kademlia/kad"
	"github.com/plprobelab/go-kademlia/kaderr"
	"github.com/plprobelab/go-kademlia/network/address"
	"github.com/plprobelab/go-kademlia/query"
	"github.com/plprobelab/go-kademlia/routing"
	"go.opentelemetry.io/otel/attribute"
	"go.opentelemetry.io/otel/trace"
	"go.uber.org/zap/exp/zapslog"
	"golang.org/x/exp/slog"

	"github.com/libp2p/go-libp2p-kad-dht/v2/kadt"
	"github.com/libp2p/go-libp2p-kad-dht/v2/tele"
)

// A Coordinator coordinates the state machines that comprise a Kademlia DHT
type Coordinator struct {
	// self is the peer id of the system the dht is running on
	self peer.ID

	// cancel is used to cancel all running goroutines when the coordinator is cleaning up
	cancel context.CancelFunc

	// cfg is a copy of the optional configuration supplied to the dht
	cfg CoordinatorConfig

	// rt is the routing table used to look up nodes by distance
	rt kad.RoutingTable[KadKey, kad.NodeID[KadKey]]

	// rtr is the message router used to send messages
	rtr Router

	routingNotifications chan RoutingNotification

	// networkBehaviour is the behaviour responsible for communicating with the network
	networkBehaviour *NetworkBehaviour

	// routingBehaviour is the behaviour responsible for maintaining the routing table
	routingBehaviour Behaviour[BehaviourEvent, BehaviourEvent]

	// queryBehaviour is the behaviour responsible for running user-submitted queries
	queryBehaviour Behaviour[BehaviourEvent, BehaviourEvent]
}

type CoordinatorConfig struct {
	PeerstoreTTL time.Duration // duration for which a peer is kept in the peerstore

	Clock clock.Clock // a clock that may replaced by a mock when testing

	QueryConcurrency int           // the maximum number of queries that may be waiting for message responses at any one time
	QueryTimeout     time.Duration // the time to wait before terminating a query that is not making progress

	RequestConcurrency int           // the maximum number of concurrent requests that each query may have in flight
	RequestTimeout     time.Duration // the timeout queries should use for contacting a single node

	Logger *slog.Logger    // a structured logger that should be used when logging.
	Tele   *tele.Telemetry // a struct holding a reference to various metric counters/histograms and a tracer
}

// Validate checks the configuration options and returns an error if any have invalid values.
func (cfg *CoordinatorConfig) Validate() error {
	if cfg.Clock == nil {
		return &kaderr.ConfigurationError{
			Component: "CoordinatorConfig",
			Err:       fmt.Errorf("clock must not be nil"),
		}
	}

	if cfg.QueryConcurrency < 1 {
		return &kaderr.ConfigurationError{
			Component: "CoordinatorConfig",
			Err:       fmt.Errorf("query concurrency must be greater than zero"),
		}
	}
	if cfg.QueryTimeout < 1 {
		return &kaderr.ConfigurationError{
			Component: "CoordinatorConfig",
			Err:       fmt.Errorf("query timeout must be greater than zero"),
		}
	}

	if cfg.RequestConcurrency < 1 {
		return &kaderr.ConfigurationError{
			Component: "CoordinatorConfig",
			Err:       fmt.Errorf("request concurrency must be greater than zero"),
		}
	}

	if cfg.RequestTimeout < 1 {
		return &kaderr.ConfigurationError{
			Component: "CoordinatorConfig",
			Err:       fmt.Errorf("request timeout must be greater than zero"),
		}
	}

	if cfg.Logger == nil {
		return &kaderr.ConfigurationError{
			Component: "CoordinatorConfig",
			Err:       fmt.Errorf("logger must not be nil"),
		}
	}

	if cfg.Tele == nil {
		return &kaderr.ConfigurationError{
			Component: "CoordinatorConfig",
			Err:       fmt.Errorf("telemetry must not be nil"),
		}
	}

	return nil
}

func DefaultConfig() (*CoordinatorConfig, error) {
	telemetry, err := tele.NewWithGlobalProviders()
	if err != nil {
		return nil, fmt.Errorf("new telemetry: %w", err)
	}

	return &CoordinatorConfig{
		Clock:              clock.New(),
		PeerstoreTTL:       10 * time.Minute,
		QueryConcurrency:   3,
		QueryTimeout:       5 * time.Minute,
		RequestConcurrency: 3,
		RequestTimeout:     time.Minute,
		Logger:             slog.New(zapslog.NewHandler(logging.Logger("coord").Desugar().Core())),
		Tele:               telemetry,
	}, nil
}

func NewCoordinator(self peer.ID, rtr Router, rt routing.RoutingTableCpl[KadKey, kad.NodeID[KadKey]], cfg *CoordinatorConfig) (*Coordinator, error) {
	if cfg == nil {
		c, err := DefaultConfig()
		if err != nil {
			return nil, fmt.Errorf("default config: %w", err)
		}
		cfg = c
	} else if err := cfg.Validate(); err != nil {
		return nil, err
	}

	qpCfg := query.DefaultPoolConfig()
	qpCfg.Clock = cfg.Clock
	qpCfg.Concurrency = cfg.QueryConcurrency
	qpCfg.Timeout = cfg.QueryTimeout
	qpCfg.QueryConcurrency = cfg.RequestConcurrency
	qpCfg.RequestTimeout = cfg.RequestTimeout

	qp, err := query.NewPool[KadKey, ma.Multiaddr](kadt.PeerID(self), qpCfg)
	if err != nil {
		return nil, fmt.Errorf("query pool: %w", err)
	}
	queryBehaviour := NewPooledQueryBehaviour(qp, cfg.Logger, cfg.Tele.Tracer)

	bootstrapCfg := routing.DefaultBootstrapConfig[KadKey, ma.Multiaddr]()
	bootstrapCfg.Clock = cfg.Clock
	bootstrapCfg.Timeout = cfg.QueryTimeout
	bootstrapCfg.RequestConcurrency = cfg.RequestConcurrency
	bootstrapCfg.RequestTimeout = cfg.RequestTimeout

	bootstrap, err := routing.NewBootstrap[KadKey, ma.Multiaddr](kadt.PeerID(self), bootstrapCfg)
	if err != nil {
		return nil, fmt.Errorf("bootstrap: %w", err)
	}

	includeCfg := routing.DefaultIncludeConfig()
	includeCfg.Clock = cfg.Clock
	includeCfg.Timeout = cfg.QueryTimeout

	// TODO: expose config
	// includeCfg.QueueCapacity = cfg.IncludeQueueCapacity
	// includeCfg.Concurrency = cfg.IncludeConcurrency
	// includeCfg.Timeout = cfg.IncludeTimeout

	include, err := routing.NewInclude[KadKey, ma.Multiaddr](rt, includeCfg)
	if err != nil {
		return nil, fmt.Errorf("include: %w", err)
	}

	probeCfg := routing.DefaultProbeConfig()
	probeCfg.Clock = cfg.Clock
	probeCfg.Timeout = cfg.QueryTimeout

	// TODO: expose config
	// probeCfg.Concurrency = cfg.ProbeConcurrency
	probe, err := routing.NewProbe[KadKey, ma.Multiaddr](rt, probeCfg)
	if err != nil {
		return nil, fmt.Errorf("probe: %w", err)
	}

	routingBehaviour := NewRoutingBehaviour(self, bootstrap, include, probe, cfg.Logger, cfg.Tele.Tracer)

	networkBehaviour := NewNetworkBehaviour(rtr, cfg.Logger)

	ctx, cancel := context.WithCancel(context.Background())

	d := &Coordinator{
		self:   self,
		cfg:    *cfg,
		rtr:    rtr,
		rt:     rt,
		cancel: cancel,

		networkBehaviour: networkBehaviour,
		routingBehaviour: routingBehaviour,
		queryBehaviour:   queryBehaviour,

		routingNotifications: make(chan RoutingNotification, 20), // buffered mainly to allow tests to read the channel after running an operation
	}
	go d.eventLoop(ctx)

	return d, nil
}

<<<<<<< HEAD
// Close cleans up all resources associated with this Coordinator.
func (d *Coordinator) Close() error {
	d.cancel()
	return nil
}

func (d *Coordinator) ID() peer.ID {
	return d.self
=======
func (c *Coordinator) ID() peer.ID {
	return c.self
>>>>>>> a749dcf2
}

func (c *Coordinator) Addresses() []ma.Multiaddr {
	// TODO: return configured listen addresses
	info, err := c.rtr.GetNodeInfo(context.TODO(), c.self)
	if err != nil {
		return nil
	}
	return info.Addrs
}

// RoutingNotifications returns a channel that may be read to be notified of routing updates
func (c *Coordinator) RoutingNotifications() <-chan RoutingNotification {
	return c.routingNotifications
}

<<<<<<< HEAD
func (d *Coordinator) eventLoop(ctx context.Context) {
	ctx, span := util.StartSpan(ctx, "Coordinator.eventLoop")
	defer span.End()
=======
func (c *Coordinator) eventLoop() {
	ctx := context.Background()

>>>>>>> a749dcf2
	for {
		var ev BehaviourEvent
		var ok bool
		select {
<<<<<<< HEAD
		case <-ctx.Done():
			// coordinator is closing
			return
		case <-d.networkBehaviour.Ready():
			ev, ok = d.networkBehaviour.Perform(ctx)
		case <-d.routingBehaviour.Ready():
			ev, ok = d.routingBehaviour.Perform(ctx)
		case <-d.queryBehaviour.Ready():
			ev, ok = d.queryBehaviour.Perform(ctx)
=======
		case <-c.networkBehaviour.Ready():
			ev, ok = c.networkBehaviour.Perform(ctx)
		case <-c.routingBehaviour.Ready():
			ev, ok = c.routingBehaviour.Perform(ctx)
		case <-c.queryBehaviour.Ready():
			ev, ok = c.queryBehaviour.Perform(ctx)
>>>>>>> a749dcf2
		}

		if ok {
			c.dispatchEvent(ctx, ev)
		}
	}
}

func (c *Coordinator) dispatchEvent(ctx context.Context, ev BehaviourEvent) {
	ctx, span := c.cfg.Tele.Tracer.Start(ctx, "Coordinator.dispatchEvent", trace.WithAttributes(attribute.String("event_type", fmt.Sprintf("%T", ev))))
	defer span.End()

	switch ev := ev.(type) {
	case NetworkCommand:
		c.networkBehaviour.Notify(ctx, ev)
	case QueryCommand:
		c.queryBehaviour.Notify(ctx, ev)
	case RoutingCommand:
		c.routingBehaviour.Notify(ctx, ev)
	case RoutingNotification:
		select {
		case <-ctx.Done():
		case c.routingNotifications <- ev:
		default:
		}
	default:
		panic(fmt.Sprintf("unexpected event: %T", ev))
	}
}

// GetNode retrieves the node associated with the given node id from the DHT's local routing table.
// If the node isn't found in the table, it returns ErrNodeNotFound.
func (c *Coordinator) GetNode(ctx context.Context, id peer.ID) (Node, error) {
	if _, exists := c.rt.GetNode(kadt.PeerID(id).Key()); !exists {
		return nil, ErrNodeNotFound
	}

	nh, err := c.networkBehaviour.getNodeHandler(ctx, id)
	if err != nil {
		return nil, err
	}
	return nh, nil
}

// GetClosestNodes requests the n closest nodes to the key from the node's local routing table.
func (c *Coordinator) GetClosestNodes(ctx context.Context, k KadKey, n int) ([]Node, error) {
	closest := c.rt.NearestNodes(k, n)
	nodes := make([]Node, 0, len(closest))
	for _, id := range closest {
		nh, err := c.networkBehaviour.getNodeHandler(ctx, NodeIDToPeerID(id))
		if err != nil {
			return nil, err
		}
		nodes = append(nodes, nh)
	}
	return nodes, nil
}

// GetValue requests that the node return any value associated with the supplied key.
// If the node does not have a value for the key it returns ErrValueNotFound.
func (c *Coordinator) GetValue(ctx context.Context, k KadKey) (Value, error) {
	panic("not implemented")
}

// PutValue requests that the node stores a value to be associated with the supplied key.
// If the node cannot or chooses not to store the value for the key it returns ErrValueNotAccepted.
func (c *Coordinator) PutValue(ctx context.Context, r Value, q int) error {
	panic("not implemented")
}

// Query traverses the DHT calling fn for each node visited.
func (c *Coordinator) Query(ctx context.Context, target KadKey, fn QueryFunc) (QueryStats, error) {
	ctx, span := c.cfg.Tele.Tracer.Start(ctx, "Coordinator.Query")
	defer span.End()

	ctx, cancel := context.WithCancel(ctx)
	defer cancel()

	seeds, err := c.GetClosestNodes(ctx, target, 20)
	if err != nil {
		return QueryStats{}, err
	}

	seedIDs := make([]peer.ID, 0, len(seeds))
	for _, s := range seeds {
		seedIDs = append(seedIDs, s.ID())
	}

	waiter := NewWaiter[BehaviourEvent]()
	queryID := query.QueryID("foo")

	cmd := &EventStartQuery{
		QueryID:           queryID,
		Target:            target,
		ProtocolID:        address.ProtocolID("TODO"),
		Message:           &fakeMessage{key: target},
		KnownClosestNodes: seedIDs,
		Notify:            waiter,
	}

	// queue the start of the query
	c.queryBehaviour.Notify(ctx, cmd)

	var lastStats QueryStats
	for {
		select {
		case <-ctx.Done():
			return lastStats, ctx.Err()
		case wev := <-waiter.Chan():
			ctx, ev := wev.Ctx, wev.Event
			switch ev := ev.(type) {
			case *EventQueryProgressed:
				lastStats = QueryStats{
					Start:    ev.Stats.Start,
					Requests: ev.Stats.Requests,
					Success:  ev.Stats.Success,
					Failure:  ev.Stats.Failure,
				}
				nh, err := c.networkBehaviour.getNodeHandler(ctx, ev.NodeID)
				if err != nil {
					// ignore unknown node
					break
				}

				err = fn(ctx, nh, lastStats)
				if errors.Is(err, SkipRemaining) {
					// done
					c.queryBehaviour.Notify(ctx, &EventStopQuery{QueryID: queryID})
					return lastStats, nil
				}
				if errors.Is(err, SkipNode) {
					// TODO: don't add closer nodes from this node
					break
				}
				if err != nil {
					// user defined error that terminates the query
					c.queryBehaviour.Notify(ctx, &EventStopQuery{QueryID: queryID})
					return lastStats, err
				}

			case *EventQueryFinished:
				// query is done
				lastStats.Exhausted = true
				return lastStats, nil

			default:
				panic(fmt.Sprintf("unexpected event: %T", ev))
			}
		}
	}
}

// AddNodes suggests new DHT nodes and their associated addresses to be added to the routing table.
// If the routing table is updated as a result of this operation an EventRoutingUpdated notification
// is emitted on the routing notification channel.
<<<<<<< HEAD
func (d *Coordinator) AddNodes(ctx context.Context, ais []peer.AddrInfo, ttl time.Duration) error {
	ctx, span := util.StartSpan(ctx, "Coordinator.AddNodes")
	defer span.End()
	for _, ai := range ais {
		if ai.ID == d.self {
=======
func (c *Coordinator) AddNodes(ctx context.Context, infos []peer.AddrInfo) error {
	ctx, span := c.cfg.Tele.Tracer.Start(ctx, "Coordinator.AddNodes")
	defer span.End()
	for _, info := range infos {
		if info.ID == c.self {
>>>>>>> a749dcf2
			// skip self
			continue
		}

<<<<<<< HEAD
		// TODO: apply address filter

		d.routingBehaviour.Notify(ctx, &EventAddAddrInfo{
			NodeInfo: ai,
			TTL:      ttl,
=======
		c.routingBehaviour.Notify(ctx, &EventAddAddrInfo{
			NodeInfo: info,
>>>>>>> a749dcf2
		})

	}

	return nil
}

// Bootstrap instructs the dht to begin bootstrapping the routing table.
func (c *Coordinator) Bootstrap(ctx context.Context, seeds []peer.ID) error {
	ctx, span := c.cfg.Tele.Tracer.Start(ctx, "Coordinator.Bootstrap")
	defer span.End()
	c.routingBehaviour.Notify(ctx, &EventStartBootstrap{
		// Bootstrap state machine uses the message
		Message:   &fakeMessage{key: kadt.PeerID(c.self).Key()},
		SeedNodes: seeds,
	})

	return nil
}<|MERGE_RESOLUTION|>--- conflicted
+++ resolved
@@ -223,19 +223,14 @@
 	return d, nil
 }
 
-<<<<<<< HEAD
 // Close cleans up all resources associated with this Coordinator.
-func (d *Coordinator) Close() error {
-	d.cancel()
+func (c *Coordinator) Close() error {
+	c.cancel()
 	return nil
 }
 
-func (d *Coordinator) ID() peer.ID {
-	return d.self
-=======
 func (c *Coordinator) ID() peer.ID {
 	return c.self
->>>>>>> a749dcf2
 }
 
 func (c *Coordinator) Addresses() []ma.Multiaddr {
@@ -252,37 +247,22 @@
 	return c.routingNotifications
 }
 
-<<<<<<< HEAD
-func (d *Coordinator) eventLoop(ctx context.Context) {
-	ctx, span := util.StartSpan(ctx, "Coordinator.eventLoop")
+func (c *Coordinator) eventLoop(ctx context.Context) {
+	ctx, span := c.cfg.Tele.Tracer.Start(ctx, "Coordinator.eventLoop")
 	defer span.End()
-=======
-func (c *Coordinator) eventLoop() {
-	ctx := context.Background()
-
->>>>>>> a749dcf2
 	for {
 		var ev BehaviourEvent
 		var ok bool
 		select {
-<<<<<<< HEAD
 		case <-ctx.Done():
 			// coordinator is closing
 			return
-		case <-d.networkBehaviour.Ready():
-			ev, ok = d.networkBehaviour.Perform(ctx)
-		case <-d.routingBehaviour.Ready():
-			ev, ok = d.routingBehaviour.Perform(ctx)
-		case <-d.queryBehaviour.Ready():
-			ev, ok = d.queryBehaviour.Perform(ctx)
-=======
 		case <-c.networkBehaviour.Ready():
 			ev, ok = c.networkBehaviour.Perform(ctx)
 		case <-c.routingBehaviour.Ready():
 			ev, ok = c.routingBehaviour.Perform(ctx)
 		case <-c.queryBehaviour.Ready():
 			ev, ok = c.queryBehaviour.Perform(ctx)
->>>>>>> a749dcf2
 		}
 
 		if ok {
@@ -438,33 +418,20 @@
 // AddNodes suggests new DHT nodes and their associated addresses to be added to the routing table.
 // If the routing table is updated as a result of this operation an EventRoutingUpdated notification
 // is emitted on the routing notification channel.
-<<<<<<< HEAD
-func (d *Coordinator) AddNodes(ctx context.Context, ais []peer.AddrInfo, ttl time.Duration) error {
-	ctx, span := util.StartSpan(ctx, "Coordinator.AddNodes")
+func (c *Coordinator) AddNodes(ctx context.Context, ais []peer.AddrInfo, ttl time.Duration) error {
+	ctx, span := c.cfg.Tele.Tracer.Start(ctx, "Coordinator.AddNodes")
 	defer span.End()
 	for _, ai := range ais {
-		if ai.ID == d.self {
-=======
-func (c *Coordinator) AddNodes(ctx context.Context, infos []peer.AddrInfo) error {
-	ctx, span := c.cfg.Tele.Tracer.Start(ctx, "Coordinator.AddNodes")
-	defer span.End()
-	for _, info := range infos {
-		if info.ID == c.self {
->>>>>>> a749dcf2
+		if ai.ID == c.self {
 			// skip self
 			continue
 		}
 
-<<<<<<< HEAD
 		// TODO: apply address filter
 
-		d.routingBehaviour.Notify(ctx, &EventAddAddrInfo{
+		c.routingBehaviour.Notify(ctx, &EventAddAddrInfo{
 			NodeInfo: ai,
 			TTL:      ttl,
-=======
-		c.routingBehaviour.Notify(ctx, &EventAddAddrInfo{
-			NodeInfo: info,
->>>>>>> a749dcf2
 		})
 
 	}
