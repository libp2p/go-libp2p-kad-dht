package coord

import (
	"github.com/libp2p/go-libp2p/core/peer"
	ma "github.com/multiformats/go-multiaddr"
	"github.com/plprobelab/go-kademlia/kad"
	"github.com/plprobelab/go-kademlia/network/address"

	"github.com/libp2p/go-libp2p-kad-dht/v2/coord/query"
	"github.com/libp2p/go-libp2p-kad-dht/v2/kadt"
)

type BehaviourEvent interface {
	behaviourEvent()
}

// RoutingCommand is a type of [BehaviourEvent] that instructs a [RoutingBehaviour] to perform an action.
type RoutingCommand interface {
	BehaviourEvent
	routingCommand()
}

// NetworkCommand is a type of [BehaviourEvent] that instructs a [NetworkBehaviour] to perform an action.
type NetworkCommand interface {
	BehaviourEvent
	networkCommand()
}

// QueryCommand is a type of [BehaviourEvent] that instructs a [QueryBehaviour] to perform an action.
type QueryCommand interface {
	BehaviourEvent
	queryCommand()
}

type NodeHandlerRequest interface {
	BehaviourEvent
	nodeHandlerRequest()
}

type NodeHandlerResponse interface {
	BehaviourEvent
	nodeHandlerResponse()
}

type RoutingNotification interface {
	BehaviourEvent
	routingNotification()
}

type EventStartBootstrap struct {
	ProtocolID address.ProtocolID
	Message    kad.Request[kadt.Key, ma.Multiaddr]
	SeedNodes  []peer.ID // TODO: peer.AddrInfo
}

func (*EventStartBootstrap) behaviourEvent() {}
func (*EventStartBootstrap) routingCommand() {}

type EventOutboundGetCloserNodes struct {
	QueryID query.QueryID
	To      peer.AddrInfo
	Target  kadt.Key
	Notify  Notify[BehaviourEvent]
}

func (*EventOutboundGetCloserNodes) behaviourEvent()     {}
func (*EventOutboundGetCloserNodes) nodeHandlerRequest() {}
func (*EventOutboundGetCloserNodes) networkCommand()     {}

type EventStartQuery struct {
	QueryID           query.QueryID
	Target            kadt.Key
	ProtocolID        address.ProtocolID
	Message           kad.Request[kadt.Key, ma.Multiaddr]
	KnownClosestNodes []peer.ID
	Notify            NotifyCloser[BehaviourEvent]
}

func (*EventStartQuery) behaviourEvent() {}
func (*EventStartQuery) queryCommand()   {}

type EventStopQuery struct {
	QueryID query.QueryID
}

func (*EventStopQuery) behaviourEvent() {}
func (*EventStopQuery) queryCommand()   {}

// EventAddAddrInfo notifies the routing behaviour of a potential new peer or of additional addresses for
// an existing peer.
type EventAddAddrInfo struct {
	NodeInfo peer.AddrInfo
}

func (*EventAddAddrInfo) behaviourEvent() {}
func (*EventAddAddrInfo) routingCommand() {}

// EventGetCloserNodesSuccess notifies a behaviour that a GetCloserNodes request, initiated by an
// [EventOutboundGetCloserNodes] event has produced a successful response.
type EventGetCloserNodesSuccess struct {
	QueryID     query.QueryID
<<<<<<< HEAD
	To          peer.AddrInfo // To is the peer address that the GetCloserNodes request was sent to.
	Target      KadKey
=======
	To          peer.AddrInfo
	Target      kadt.Key
>>>>>>> 22ad4799
	CloserNodes []peer.AddrInfo
}

func (*EventGetCloserNodesSuccess) behaviourEvent()      {}
func (*EventGetCloserNodesSuccess) nodeHandlerResponse() {}

// EventGetCloserNodesFailure notifies a behaviour that a GetCloserNodes request, initiated by an
// [EventOutboundGetCloserNodes] event has failed to produce a valid response.
type EventGetCloserNodesFailure struct {
	QueryID query.QueryID
<<<<<<< HEAD
	To      peer.AddrInfo // To is the peer address that the GetCloserNodes request was sent to.
	Target  KadKey
=======
	To      peer.AddrInfo
	Target  kadt.Key
>>>>>>> 22ad4799
	Err     error
}

func (*EventGetCloserNodesFailure) behaviourEvent()      {}
func (*EventGetCloserNodesFailure) nodeHandlerResponse() {}

// EventQueryProgressed is emitted by the coordinator when a query has received a
// response from a node.
type EventQueryProgressed struct {
	QueryID  query.QueryID
	NodeID   peer.ID
	Response kad.Response[kadt.Key, ma.Multiaddr]
	Stats    query.QueryStats
}

func (*EventQueryProgressed) behaviourEvent() {}

// EventQueryFinished is emitted by the coordinator when a query has finished, either through
// running to completion or by being canceled.
type EventQueryFinished struct {
	QueryID query.QueryID
	Stats   query.QueryStats
}

func (*EventQueryFinished) behaviourEvent() {}

// EventRoutingUpdated is emitted by the coordinator when a new node has been verified and added to the routing table.
type EventRoutingUpdated struct {
	NodeInfo peer.AddrInfo
}

func (*EventRoutingUpdated) behaviourEvent()      {}
func (*EventRoutingUpdated) routingNotification() {}

// EventRoutingRemoved is emitted by the coordinator when new node has been removed from the routing table.
type EventRoutingRemoved struct {
	NodeID peer.ID
}

func (*EventRoutingRemoved) behaviourEvent()      {}
func (*EventRoutingRemoved) routingNotification() {}

// EventBootstrapFinished is emitted by the coordinator when a bootstrap has finished, either through
// running to completion or by being canceled.
type EventBootstrapFinished struct {
	Stats query.QueryStats
}

func (*EventBootstrapFinished) behaviourEvent()      {}
func (*EventBootstrapFinished) routingNotification() {}

// EventNotifyConnectivity notifies a behaviour that a peer's connectivity and support for finding closer nodes
// has been confirmed such as from a successful query response or an inbound query. This should not be used for
// general connections to the host but only when it is confirmed that the peer responds to requests for closer
// nodes.
type EventNotifyConnectivity struct {
	NodeInfo peer.AddrInfo
}

func (*EventNotifyConnectivity) behaviourEvent()      {}
func (*EventNotifyConnectivity) routingNotification() {}

// EventNotifyNonConnectivity notifies a behaviour that a peer does not have connectivity and/or does not support
// finding closer nodes is known.
type EventNotifyNonConnectivity struct {
	NodeID peer.ID
}

func (*EventNotifyNonConnectivity) behaviourEvent() {}
func (*EventNotifyNonConnectivity) routingCommand() {}<|MERGE_RESOLUTION|>--- conflicted
+++ resolved
@@ -99,13 +99,8 @@
 // [EventOutboundGetCloserNodes] event has produced a successful response.
 type EventGetCloserNodesSuccess struct {
 	QueryID     query.QueryID
-<<<<<<< HEAD
 	To          peer.AddrInfo // To is the peer address that the GetCloserNodes request was sent to.
-	Target      KadKey
-=======
-	To          peer.AddrInfo
 	Target      kadt.Key
->>>>>>> 22ad4799
 	CloserNodes []peer.AddrInfo
 }
 
@@ -116,13 +111,8 @@
 // [EventOutboundGetCloserNodes] event has failed to produce a valid response.
 type EventGetCloserNodesFailure struct {
 	QueryID query.QueryID
-<<<<<<< HEAD
 	To      peer.AddrInfo // To is the peer address that the GetCloserNodes request was sent to.
-	Target  KadKey
-=======
-	To      peer.AddrInfo
 	Target  kadt.Key
->>>>>>> 22ad4799
 	Err     error
 }
 
