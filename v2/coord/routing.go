package coord

import (
	"context"
	"fmt"
	"sync"

	"github.com/libp2p/go-libp2p/core/peer"
	"go.opentelemetry.io/otel/attribute"
	"go.opentelemetry.io/otel/trace"
	"golang.org/x/exp/slog"

	"github.com/libp2p/go-libp2p-kad-dht/v2/coord/routing"
	"github.com/libp2p/go-libp2p-kad-dht/v2/kadt"
)

// A RoutingBehaviour provices the behaviours for bootstrapping and maintaining a DHT's routing table.
type RoutingBehaviour struct {
	// self is the peer id of the system the dht is running on
	self kadt.PeerID

	// bootstrap is the bootstrap state machine, responsible for bootstrapping the routing table
	bootstrap SM[routing.BootstrapEvent, routing.BootstrapState]

	// include is the inclusion state machine, responsible for vetting nodes before including them in the routing table
	include SM[routing.IncludeEvent, routing.IncludeState]

	// probe is the node probing state machine, responsible for periodically checking connectivity of nodes in the routing table
	probe SM[routing.ProbeEvent, routing.ProbeState]

	pendingMu sync.Mutex
	pending   []BehaviourEvent
	ready     chan struct{}

	logger *slog.Logger
	tracer trace.Tracer
}

func NewRoutingBehaviour(self kadt.PeerID, bootstrap SM[routing.BootstrapEvent, routing.BootstrapState], include SM[routing.IncludeEvent, routing.IncludeState], probe SM[routing.ProbeEvent, routing.ProbeState], logger *slog.Logger, tracer trace.Tracer) *RoutingBehaviour {
	r := &RoutingBehaviour{
		self:      self,
		bootstrap: bootstrap,
		include:   include,
		probe:     probe,
		ready:     make(chan struct{}, 1),
		logger:    logger.With("behaviour", "routing"),
		tracer:    tracer,
	}
	return r
}

func (r *RoutingBehaviour) Notify(ctx context.Context, ev BehaviourEvent) {
	ctx, span := r.tracer.Start(ctx, "RoutingBehaviour.Notify")
	defer span.End()

	r.pendingMu.Lock()
	defer r.pendingMu.Unlock()
	r.notify(ctx, ev)
}

// notify must only be called while r.pendingMu is held
func (r *RoutingBehaviour) notify(ctx context.Context, ev BehaviourEvent) {
	ctx, span := r.tracer.Start(ctx, "RoutingBehaviour.notify")
	defer span.End()
	switch ev := ev.(type) {
	case *EventStartBootstrap:
		span.SetAttributes(attribute.String("event", "EventStartBootstrap"))
		cmd := &routing.EventBootstrapStart[kadt.Key, kadt.PeerID]{
			KnownClosestNodes: SliceOfPeerIDToSliceOfKadPeerID(ev.SeedNodes),
		}
		// attempt to advance the bootstrap
		next, ok := r.advanceBootstrap(ctx, cmd)
		if ok {
			r.pending = append(r.pending, next)
		}

	case *EventAddAddrInfo:
		span.SetAttributes(attribute.String("event", "EventAddAddrInfo"))
		// Ignore self
		if ev.NodeInfo.ID == peer.ID(r.self) {
			break
		}
		// TODO: apply ttl
		cmd := &routing.EventIncludeAddCandidate[kadt.Key, kadt.PeerID]{
			NodeID: kadt.PeerID(ev.NodeInfo.ID),
		}
		// attempt to advance the include
		next, ok := r.advanceInclude(ctx, cmd)
		if ok {
			r.pending = append(r.pending, next)
		}

	case *EventRoutingUpdated:
<<<<<<< HEAD
		span.SetAttributes(attribute.String("event", "EventRoutingUpdated"), attribute.String("nodeid", ev.NodeInfo.ID.String()))
		cmd := &routing.EventProbeAdd[KadKey]{
			NodeID: AddrInfoToNodeID(ev.NodeInfo),
=======
		span.SetAttributes(attribute.String("event", "EventRoutingUpdated"))
		cmd := &routing.EventProbeAdd[kadt.Key, kadt.PeerID]{
			NodeID: AddrInfoToKadPeerID(ev.NodeInfo),
>>>>>>> 22ad4799
		}
		// attempt to advance the probe state machine
		next, ok := r.advanceProbe(ctx, cmd)
		if ok {
			r.pending = append(r.pending, next)
		}

	case *EventGetCloserNodesSuccess:
		span.SetAttributes(attribute.String("event", "EventGetCloserNodesSuccess"), attribute.String("queryid", string(ev.QueryID)), attribute.String("nodeid", ev.To.String()))
		switch ev.QueryID {
		case "bootstrap":
			for _, info := range ev.CloserNodes {
				// TODO: do this after advancing bootstrap
				r.pending = append(r.pending, &EventAddAddrInfo{
					NodeInfo: info,
				})
			}
			cmd := &routing.EventBootstrapFindCloserResponse[kadt.Key, kadt.PeerID]{
				NodeID:      kadt.PeerID(ev.To.ID),
				CloserNodes: SliceOfAddrInfoToSliceOfKadPeerID(ev.CloserNodes),
			}
			// attempt to advance the bootstrap
			next, ok := r.advanceBootstrap(ctx, cmd)
			if ok {
				r.pending = append(r.pending, next)
			}

		case "include":
			var cmd routing.IncludeEvent

			// require that the node responded with at least one closer node
			if len(ev.CloserNodes) > 0 {
				cmd = &routing.EventIncludeConnectivityCheckSuccess[kadt.Key, kadt.PeerID]{
					NodeID: kadt.PeerID(ev.To.ID),
				}
			} else {
				cmd = &routing.EventIncludeConnectivityCheckFailure[kadt.Key, kadt.PeerID]{
					NodeID: kadt.PeerID(ev.To.ID),
					Error:  fmt.Errorf("response did not include any closer nodes"),
				}
			}
			// attempt to advance the include
			next, ok := r.advanceInclude(ctx, cmd)
			if ok {
				r.pending = append(r.pending, next)
			}

		case "probe":
			var cmd routing.ProbeEvent
			// require that the node responded with at least one closer node
			if len(ev.CloserNodes) > 0 {
				cmd = &routing.EventProbeConnectivityCheckSuccess[kadt.Key, kadt.PeerID]{
					NodeID: kadt.PeerID(ev.To.ID),
				}
			} else {
				cmd = &routing.EventProbeConnectivityCheckFailure[kadt.Key, kadt.PeerID]{
					NodeID: kadt.PeerID(ev.To.ID),
					Error:  fmt.Errorf("response did not include any closer nodes"),
				}
			}
			// attempt to advance the probe state machine
			next, ok := r.advanceProbe(ctx, cmd)
			if ok {
				r.pending = append(r.pending, next)
			}

		default:
			panic(fmt.Sprintf("unexpected query id: %s", ev.QueryID))
		}
	case *EventGetCloserNodesFailure:
		span.SetAttributes(attribute.String("event", "EventGetCloserNodesFailure"), attribute.String("queryid", string(ev.QueryID)), attribute.String("nodeid", ev.To.String()))
		span.RecordError(ev.Err)
		switch ev.QueryID {
		case "bootstrap":
			cmd := &routing.EventBootstrapFindCloserFailure[kadt.Key, kadt.PeerID]{
				NodeID: kadt.PeerID(ev.To.ID),
				Error:  ev.Err,
			}
			// attempt to advance the bootstrap
			next, ok := r.advanceBootstrap(ctx, cmd)
			if ok {
				r.pending = append(r.pending, next)
			}
		case "include":
			cmd := &routing.EventIncludeConnectivityCheckFailure[kadt.Key, kadt.PeerID]{
				NodeID: kadt.PeerID(ev.To.ID),
				Error:  ev.Err,
			}
			// attempt to advance the include state machine
			next, ok := r.advanceInclude(ctx, cmd)
			if ok {
				r.pending = append(r.pending, next)
			}
		case "probe":
			cmd := &routing.EventProbeConnectivityCheckFailure[kadt.Key, kadt.PeerID]{
				NodeID: kadt.PeerID(ev.To.ID),
				Error:  ev.Err,
			}
			// attempt to advance the probe state machine
			next, ok := r.advanceProbe(ctx, cmd)
			if ok {
				r.pending = append(r.pending, next)
			}

		default:
			panic(fmt.Sprintf("unexpected query id: %s", ev.QueryID))
		}
	case *EventNotifyConnectivity:
		span.SetAttributes(attribute.String("event", "EventNotifyConnectivity"), attribute.String("nodeid", ev.NodeInfo.ID.String()))
		// ignore self
		if ev.NodeInfo.ID == r.self {
			break
		}
		// tell the include state machine in case this is a new peer that could be added to the routing table
		cmd := &routing.EventIncludeAddCandidate[KadKey, ma.Multiaddr]{
			NodeInfo: kadt.AddrInfo{Info: ev.NodeInfo},
		}
		next, ok := r.advanceInclude(ctx, cmd)
		if ok {
			r.pending = append(r.pending, next)
		}

		// tell the probe state machine in case there is are connectivity checks that could satisfied
		cmdProbe := &routing.EventProbeNotifyConnectivity[KadKey]{
			NodeID: kadt.PeerID(ev.NodeInfo.ID),
		}
		nextProbe, ok := r.advanceProbe(ctx, cmdProbe)
		if ok {
			r.pending = append(r.pending, nextProbe)
		}
	case *EventNotifyNonConnectivity:
		span.SetAttributes(attribute.String("event", "EventNotifyConnectivity"), attribute.String("nodeid", ev.NodeID.String()))

		// tell the probe state machine to remove the node from the routing table and probe list
		cmdProbe := &routing.EventProbeRemove[KadKey]{
			NodeID: kadt.PeerID(ev.NodeID),
		}
		nextProbe, ok := r.advanceProbe(ctx, cmdProbe)
		if ok {
			r.pending = append(r.pending, nextProbe)
		}

	default:
		panic(fmt.Sprintf("unexpected dht event: %T", ev))
	}

	if len(r.pending) > 0 {
		select {
		case r.ready <- struct{}{}:
		default:
		}
	}
}

func (r *RoutingBehaviour) Ready() <-chan struct{} {
	return r.ready
}

func (r *RoutingBehaviour) Perform(ctx context.Context) (BehaviourEvent, bool) {
	ctx, span := r.tracer.Start(ctx, "RoutingBehaviour.Perform")
	defer span.End()

	// No inbound work can be done until Perform is complete
	r.pendingMu.Lock()
	defer r.pendingMu.Unlock()

	for {
		// drain queued events first.
		if len(r.pending) > 0 {
			var ev BehaviourEvent
			ev, r.pending = r.pending[0], r.pending[1:]

			if len(r.pending) > 0 {
				select {
				case r.ready <- struct{}{}:
				default:
				}
			}
			return ev, true
		}

		// poll the child state machines in priority order to give each an opportunity to perform work

		ev, ok := r.advanceBootstrap(ctx, &routing.EventBootstrapPoll{})
		if ok {
			return ev, true
		}

		ev, ok = r.advanceInclude(ctx, &routing.EventIncludePoll{})
		if ok {
			return ev, true
		}

		ev, ok = r.advanceProbe(ctx, &routing.EventProbePoll{})
		if ok {
			return ev, true
		}

		// finally check if any pending events were accumulated in the meantime
		if len(r.pending) == 0 {
			return nil, false
		}
	}
}

func (r *RoutingBehaviour) advanceBootstrap(ctx context.Context, ev routing.BootstrapEvent) (BehaviourEvent, bool) {
	ctx, span := r.tracer.Start(ctx, "RoutingBehaviour.advanceBootstrap")
	defer span.End()
	bstate := r.bootstrap.Advance(ctx, ev)
	switch st := bstate.(type) {

	case *routing.StateBootstrapFindCloser[kadt.Key, kadt.PeerID]:
		return &EventOutboundGetCloserNodes{
			QueryID: "bootstrap",
			To:      KadPeerIDToAddrInfo(st.NodeID),
			Target:  st.Target,
			Notify:  r,
		}, true

	case *routing.StateBootstrapWaiting:
		// bootstrap waiting for a message response, nothing to do
	case *routing.StateBootstrapFinished:
		return &EventBootstrapFinished{
			Stats: st.Stats,
		}, true
	case *routing.StateBootstrapIdle:
		// bootstrap not running, nothing to do
	default:
		panic(fmt.Sprintf("unexpected bootstrap state: %T", st))
	}

	return nil, false
}

func (r *RoutingBehaviour) advanceInclude(ctx context.Context, ev routing.IncludeEvent) (BehaviourEvent, bool) {
	ctx, span := r.tracer.Start(ctx, "RoutingBehaviour.advanceInclude")
	defer span.End()

	istate := r.include.Advance(ctx, ev)
	switch st := istate.(type) {
	case *routing.StateIncludeConnectivityCheck[kadt.Key, kadt.PeerID]:
		span.SetAttributes(attribute.String("out_event", "EventOutboundGetCloserNodes"))
		// include wants to send a find node message to a node
		return &EventOutboundGetCloserNodes{
			QueryID: "include",
			To:      KadPeerIDToAddrInfo(st.NodeID),
			Target:  st.NodeID.Key(),
			Notify:  r,
		}, true

	case *routing.StateIncludeRoutingUpdated[kadt.Key, kadt.PeerID]:
		// a node has been included in the routing table

		// notify other routing state machines that there is a new node in the routing table
		r.notify(ctx, &EventRoutingUpdated{
			NodeInfo: KadPeerIDToAddrInfo(st.NodeID),
		})

		// return the event to notify outwards too
		span.SetAttributes(attribute.String("out_event", "EventRoutingUpdated"))
		return &EventRoutingUpdated{
			NodeInfo: KadPeerIDToAddrInfo(st.NodeID),
		}, true
	case *routing.StateIncludeWaitingAtCapacity:
		// nothing to do except wait for message response or timeout
	case *routing.StateIncludeWaitingWithCapacity:
		// nothing to do except wait for message response or timeout
	case *routing.StateIncludeWaitingFull:
		// nothing to do except wait for message response or timeout
	case *routing.StateIncludeIdle:
		// nothing to do except wait for new nodes to be added to queue
	default:
		panic(fmt.Sprintf("unexpected include state: %T", st))
	}

	return nil, false
}

func (r *RoutingBehaviour) advanceProbe(ctx context.Context, ev routing.ProbeEvent) (BehaviourEvent, bool) {
	ctx, span := r.tracer.Start(ctx, "RoutingBehaviour.advanceProbe")
	defer span.End()
	st := r.probe.Advance(ctx, ev)
	switch st := st.(type) {
	case *routing.StateProbeConnectivityCheck[kadt.Key, kadt.PeerID]:
		// include wants to send a find node message to a node
		return &EventOutboundGetCloserNodes{
			QueryID: "probe",
			To:      KadPeerIDToAddrInfo(st.NodeID),
			Target:  st.NodeID.Key(),
			Notify:  r,
		}, true
<<<<<<< HEAD
	case *routing.StateProbeNodeFailure[KadKey]:
		// a node has failed a connectivity check and been removed from the routing table and the probe list

		// emit an EventRoutingRemoved event to notify clients that the node has been removed
		r.pending = append(r.pending, &EventRoutingRemoved{
			NodeID: NodeIDToPeerID(st.NodeID),
		})

=======
	case *routing.StateProbeNodeFailure[kadt.Key, kadt.PeerID]:
		// a node has failed a connectivity check been removed from the routing table and the probe list
>>>>>>> 22ad4799
		// add the node to the inclusion list for a second chance
		r.notify(ctx, &EventAddAddrInfo{
			NodeInfo: KadPeerIDToAddrInfo(st.NodeID),
		})
	case *routing.StateProbeWaitingAtCapacity:
		// the probe state machine is waiting for responses for checks and the maximum number of concurrent checks has been reached.
		// nothing to do except wait for message response or timeout
	case *routing.StateProbeWaitingWithCapacity:
		// the probe state machine is waiting for responses for checks but has capacity to perform more
		// nothing to do except wait for message response or timeout
	case *routing.StateProbeIdle:
		// the probe state machine is not running any checks.
		// nothing to do except wait for message response or timeout
	default:
		panic(fmt.Sprintf("unexpected include state: %T", st))
	}

	return nil, false
}<|MERGE_RESOLUTION|>--- conflicted
+++ resolved
@@ -91,15 +91,9 @@
 		}
 
 	case *EventRoutingUpdated:
-<<<<<<< HEAD
 		span.SetAttributes(attribute.String("event", "EventRoutingUpdated"), attribute.String("nodeid", ev.NodeInfo.ID.String()))
-		cmd := &routing.EventProbeAdd[KadKey]{
-			NodeID: AddrInfoToNodeID(ev.NodeInfo),
-=======
-		span.SetAttributes(attribute.String("event", "EventRoutingUpdated"))
 		cmd := &routing.EventProbeAdd[kadt.Key, kadt.PeerID]{
 			NodeID: AddrInfoToKadPeerID(ev.NodeInfo),
->>>>>>> 22ad4799
 		}
 		// attempt to advance the probe state machine
 		next, ok := r.advanceProbe(ctx, cmd)
@@ -210,12 +204,12 @@
 	case *EventNotifyConnectivity:
 		span.SetAttributes(attribute.String("event", "EventNotifyConnectivity"), attribute.String("nodeid", ev.NodeInfo.ID.String()))
 		// ignore self
-		if ev.NodeInfo.ID == r.self {
+		if ev.NodeInfo.ID == peer.ID(r.self) {
 			break
 		}
 		// tell the include state machine in case this is a new peer that could be added to the routing table
-		cmd := &routing.EventIncludeAddCandidate[KadKey, ma.Multiaddr]{
-			NodeInfo: kadt.AddrInfo{Info: ev.NodeInfo},
+		cmd := &routing.EventIncludeAddCandidate[kadt.Key, kadt.PeerID]{
+			NodeID: kadt.PeerID(ev.NodeInfo.ID),
 		}
 		next, ok := r.advanceInclude(ctx, cmd)
 		if ok {
@@ -223,7 +217,7 @@
 		}
 
 		// tell the probe state machine in case there is are connectivity checks that could satisfied
-		cmdProbe := &routing.EventProbeNotifyConnectivity[KadKey]{
+		cmdProbe := &routing.EventProbeNotifyConnectivity[kadt.Key, kadt.PeerID]{
 			NodeID: kadt.PeerID(ev.NodeInfo.ID),
 		}
 		nextProbe, ok := r.advanceProbe(ctx, cmdProbe)
@@ -234,7 +228,7 @@
 		span.SetAttributes(attribute.String("event", "EventNotifyConnectivity"), attribute.String("nodeid", ev.NodeID.String()))
 
 		// tell the probe state machine to remove the node from the routing table and probe list
-		cmdProbe := &routing.EventProbeRemove[KadKey]{
+		cmdProbe := &routing.EventProbeRemove[kadt.Key, kadt.PeerID]{
 			NodeID: kadt.PeerID(ev.NodeID),
 		}
 		nextProbe, ok := r.advanceProbe(ctx, cmdProbe)
@@ -391,19 +385,14 @@
 			Target:  st.NodeID.Key(),
 			Notify:  r,
 		}, true
-<<<<<<< HEAD
-	case *routing.StateProbeNodeFailure[KadKey]:
+	case *routing.StateProbeNodeFailure[kadt.Key, kadt.PeerID]:
 		// a node has failed a connectivity check and been removed from the routing table and the probe list
 
 		// emit an EventRoutingRemoved event to notify clients that the node has been removed
 		r.pending = append(r.pending, &EventRoutingRemoved{
-			NodeID: NodeIDToPeerID(st.NodeID),
+			NodeID: peer.ID(st.NodeID),
 		})
 
-=======
-	case *routing.StateProbeNodeFailure[kadt.Key, kadt.PeerID]:
-		// a node has failed a connectivity check been removed from the routing table and the probe list
->>>>>>> 22ad4799
 		// add the node to the inclusion list for a second chance
 		r.notify(ctx, &EventAddAddrInfo{
 			NodeInfo: KadPeerIDToAddrInfo(st.NodeID),
