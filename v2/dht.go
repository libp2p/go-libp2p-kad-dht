--- conflicted
+++ resolved
@@ -12,10 +12,7 @@
 	"github.com/libp2p/go-libp2p/core/event"
 	"github.com/libp2p/go-libp2p/core/host"
 	"github.com/libp2p/go-libp2p/core/network"
-<<<<<<< HEAD
-=======
 	"github.com/libp2p/go-libp2p/core/peer"
->>>>>>> 54f20b5c
 	"github.com/plprobelab/go-kademlia/kad"
 	"github.com/plprobelab/go-kademlia/key"
 	"github.com/plprobelab/go-kademlia/routing"
@@ -155,9 +152,6 @@
 	}
 
 	// instantiate a new Kademlia DHT coordinator.
-<<<<<<< HEAD
-	d.kad, err = coord.NewCoordinator(d.host.ID(), &Router{host: h}, d.rt, nil)
-=======
 	coordCfg, err := coord.DefaultCoordinatorConfig()
 	if err != nil {
 		return nil, fmt.Errorf("new coordinator config: %w", err)
@@ -165,7 +159,6 @@
 	coordCfg.Tele = d.tele
 
 	d.kad, err = coord.NewCoordinator(d.host.ID(), &Router{host: h}, d.rt, coordCfg)
->>>>>>> 54f20b5c
 	if err != nil {
 		return nil, fmt.Errorf("new coordinator: %w", err)
 	}
