--- conflicted
+++ resolved
@@ -58,16 +58,6 @@
 	})
 
 	return d
-}
-
-func newTestMockClockDHT(t testing.TB) (*DHT, *clock.Mock) {
-	mockClock := clock.NewMock()
-	mockClock.Set(time.Now())
-
-	cfg := DefaultConfig()
-	cfg.Clock = mockClock
-
-	return newTestDHTWithConfig(t, cfg), mockClock
 }
 
 func newPeerID(t testing.TB) peer.ID {
@@ -442,20 +432,12 @@
 	}
 }
 
-<<<<<<< HEAD
-func newPutIPNSRequest(t testing.TB, priv crypto.PrivKey, seq uint64, now time.Time, ttl time.Duration) *pb.Message {
-=======
 func newPutIPNSRequest(t testing.TB, clk clock.Clock, priv crypto.PrivKey, seq uint64, ttl time.Duration) *pb.Message {
->>>>>>> 3723b8a1
 	t.Helper()
 
 	testPath := path.Path("/ipfs/bafkqac3jobxhgidsn5rww4yk")
 
-<<<<<<< HEAD
-	rec, err := ipns.NewRecord(priv, testPath, seq, now.Add(ttl), ttl)
-=======
 	rec, err := ipns.NewRecord(priv, testPath, seq, clk.Now().Add(ttl), ttl)
->>>>>>> 3723b8a1
 	require.NoError(t, err)
 
 	remote, err := peer.IDFromPublicKey(priv.GetPublic())
@@ -471,7 +453,7 @@
 		Record: &recpb.Record{
 			Key:          key,
 			Value:        data,
-			TimeReceived: now.Format(time.RFC3339Nano),
+			TimeReceived: time.Now().Format(time.RFC3339Nano),
 		},
 	}
 
@@ -479,7 +461,7 @@
 }
 
 func BenchmarkDHT_handlePutValue_unique_peers(b *testing.B) {
-	d, mockClock := newTestMockClockDHT(b)
+	d := newTestDHT(b)
 
 	// build requests
 	peers := make([]peer.ID, b.N)
@@ -487,11 +469,7 @@
 	for i := 0; i < b.N; i++ {
 		remote, priv := newIdentity(b)
 		peers[i] = remote
-<<<<<<< HEAD
-		reqs[i] = newPutIPNSRequest(b, priv, uint64(i), mockClock.Now(), time.Hour)
-=======
 		reqs[i] = newPutIPNSRequest(b, d.cfg.Clock, priv, uint64(i), time.Hour)
->>>>>>> 3723b8a1
 	}
 
 	ctx := context.Background()
@@ -507,17 +485,13 @@
 }
 
 func BenchmarkDHT_handlePutValue_single_peer(b *testing.B) {
-	d, mockClock := newTestMockClockDHT(b)
+	d := newTestDHT(b)
 
 	// build requests
 	remote, priv := newIdentity(b)
 	reqs := make([]*pb.Message, b.N)
 	for i := 0; i < b.N; i++ {
-<<<<<<< HEAD
-		reqs[i] = newPutIPNSRequest(b, priv, uint64(i), mockClock.Now(), time.Hour)
-=======
 		reqs[i] = newPutIPNSRequest(b, d.cfg.Clock, priv, uint64(i), time.Hour)
->>>>>>> 3723b8a1
 	}
 
 	ctx := context.Background()
@@ -536,9 +510,6 @@
 	ctx := context.Background()
 
 	// init new DHT
-<<<<<<< HEAD
-	d, mockClock := newTestMockClockDHT(t)
-=======
 	clk := clock.NewMock()
 	clk.Set(time.Now()) // needed because record validators don't use mock clocks
 
@@ -546,23 +517,14 @@
 	cfg.Clock = clk
 
 	d := newTestDHTWithConfig(t, cfg)
->>>>>>> 3723b8a1
 
 	// generate new identity for the peer that issues the request
 	remote, priv := newIdentity(t)
 
-<<<<<<< HEAD
-	// valid record
-	recordDeadline := time.Hour
-	req := newPutIPNSRequest(t, priv, 0, mockClock.Now(), recordDeadline)
-=======
 	// expired record
 	req := newPutIPNSRequest(t, clk, priv, 0, time.Hour)
->>>>>>> 3723b8a1
 	ns, suffix, err := record.SplitKey(string(req.Key))
 	require.NoError(t, err)
-
-	mockClock.Add(recordDeadline / 2)
 
 	_, err = d.backends[ns].Fetch(ctx, suffix)
 	require.ErrorIs(t, err, ds.ErrNotFound)
@@ -644,17 +606,12 @@
 }
 
 func TestDHT_handlePutValue_worse_ipns_record_after_first_put(t *testing.T) {
-	d, mockClock := newTestMockClockDHT(t)
+	d := newTestDHT(t)
 
 	remote, priv := newIdentity(t)
 
-<<<<<<< HEAD
-	goodReq := newPutIPNSRequest(t, priv, 10, mockClock.Now(), time.Hour)
-	worseReq := newPutIPNSRequest(t, priv, 0, mockClock.Now(), time.Hour)
-=======
 	goodReq := newPutIPNSRequest(t, d.cfg.Clock, priv, 10, time.Hour)
 	worseReq := newPutIPNSRequest(t, d.cfg.Clock, priv, 0, time.Hour)
->>>>>>> 3723b8a1
 
 	for i, req := range []*pb.Message{goodReq, worseReq} {
 		resp, err := d.handlePutValue(context.Background(), remote, req)
@@ -676,19 +633,14 @@
 	// sequence number was stored. If the handler didn't use transactions,
 	// this test fails.
 
-	d, mockClock := newTestMockClockDHT(t)
+	d := newTestDHT(t)
 
 	remote, priv := newIdentity(t)
 
 	for i := 0; i < 100; i++ {
 
-<<<<<<< HEAD
-		req1 := newPutIPNSRequest(t, priv, uint64(2*i), mockClock.Now(), time.Hour)
-		req2 := newPutIPNSRequest(t, priv, uint64(2*i+1), mockClock.Now(), time.Hour)
-=======
 		req1 := newPutIPNSRequest(t, d.cfg.Clock, priv, uint64(2*i), time.Hour)
 		req2 := newPutIPNSRequest(t, d.cfg.Clock, priv, uint64(2*i+1), time.Hour)
->>>>>>> 3723b8a1
 
 		var wg sync.WaitGroup
 		wg.Add(1)
@@ -726,15 +678,11 @@
 }
 
 func TestDHT_handlePutValue_overwrites_corrupt_stored_ipns_record(t *testing.T) {
-	d, mockClock := newTestMockClockDHT(t)
+	d := newTestDHT(t)
 
 	remote, priv := newIdentity(t)
 
-<<<<<<< HEAD
-	req := newPutIPNSRequest(t, priv, 10, mockClock.Now(), time.Hour)
-=======
 	req := newPutIPNSRequest(t, d.cfg.Clock, priv, 10, time.Hour)
->>>>>>> 3723b8a1
 
 	dsKey := newDatastoreKey(namespaceIPNS, string(remote)) // string(remote) is the key suffix
 
@@ -926,7 +874,7 @@
 }
 
 func BenchmarkDHT_handleGetValue(b *testing.B) {
-	d, mockClock := newTestMockClockDHT(b)
+	d := newTestDHT(b)
 
 	fillRoutingTable(b, d, 250)
 
@@ -939,11 +887,7 @@
 	for i := 0; i < b.N; i++ {
 		pid, priv := newIdentity(b)
 
-<<<<<<< HEAD
-		putReq := newPutIPNSRequest(b, priv, 0, mockClock.Now(), time.Hour)
-=======
 		putReq := newPutIPNSRequest(b, d.cfg.Clock, priv, 0, time.Hour)
->>>>>>> 3723b8a1
 
 		data, err := putReq.Record.Marshal()
 		require.NoError(b, err)
@@ -974,17 +918,13 @@
 }
 
 func TestDHT_handleGetValue_happy_path_ipns_record(t *testing.T) {
-	d, mockClock := newTestMockClockDHT(t)
+	d := newTestDHT(t)
 
 	fillRoutingTable(t, d, 250)
 
 	remote, priv := newIdentity(t)
 
-<<<<<<< HEAD
-	putReq := newPutIPNSRequest(t, priv, 0, mockClock.Now(), time.Hour)
-=======
 	putReq := newPutIPNSRequest(t, d.cfg.Clock, priv, 0, time.Hour)
->>>>>>> 3723b8a1
 
 	rbe, err := typedBackend[*RecordBackend](d, namespaceIPNS)
 	require.NoError(t, err)
@@ -1075,9 +1015,6 @@
 }
 
 func TestDHT_handleGetValue_ipns_max_age_exceeded_in_datastore(t *testing.T) {
-<<<<<<< HEAD
-	d, mockClock := newTestMockClockDHT(t)
-=======
 	clk := clock.NewMock()
 	clk.Set(time.Now()) // needed because record validators don't use mock clocks
 
@@ -1085,17 +1022,12 @@
 	cfg.Clock = clk
 
 	d := newTestDHTWithConfig(t, cfg)
->>>>>>> 3723b8a1
 
 	fillRoutingTable(t, d, 250)
 
 	remote, priv := newIdentity(t)
 
-<<<<<<< HEAD
-	putReq := newPutIPNSRequest(t, priv, 0, mockClock.Now(), time.Hour)
-=======
 	putReq := newPutIPNSRequest(t, clk, priv, 0, time.Hour)
->>>>>>> 3723b8a1
 
 	rbe, err := typedBackend[*RecordBackend](d, namespaceIPNS)
 	require.NoError(t, err)
@@ -1113,17 +1045,11 @@
 		Key:  putReq.GetKey(),
 	}
 
-<<<<<<< HEAD
-	// time passes
-	mockClock.Add(time.Minute)
-	rbe.cfg.MaxRecordAge = time.Minute / 2
-=======
 	// The following line is actually not necessary because we set the
 	// MaxRecordAge to 0. However, this fixes time granularity bug in Windows
 	clk.Add(time.Minute)
 
 	rbe.cfg.MaxRecordAge = 0
->>>>>>> 3723b8a1
 
 	resp, err := d.handleGetValue(context.Background(), remote, req)
 	require.NoError(t, err)
@@ -1141,7 +1067,7 @@
 }
 
 func TestDHT_handleGetValue_does_not_validate_stored_record(t *testing.T) {
-	d, mockClock := newTestMockClockDHT(t)
+	d := newTestDHT(t)
 
 	fillRoutingTable(t, d, 250)
 
@@ -1151,11 +1077,7 @@
 	remote, priv := newIdentity(t)
 
 	// generate expired record (doesn't pass validation)
-<<<<<<< HEAD
-	putReq := newPutIPNSRequest(t, priv, 0, mockClock.Now(), -time.Hour)
-=======
 	putReq := newPutIPNSRequest(t, d.cfg.Clock, priv, 0, -time.Hour)
->>>>>>> 3723b8a1
 
 	data, err := putReq.Record.Marshal()
 	require.NoError(t, err)
